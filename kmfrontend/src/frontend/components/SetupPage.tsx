import '../styles/start/Start.scss';
import '../styles/start/SetupPage.scss';

import i18next from 'i18next';
import React, { Component } from 'react';
import { RouteComponentProps } from 'react-router-dom';

import { TaskItem } from '../../../../src/lib/types/taskItem';
import logo from '../../assets/Logo-final-fond-transparent.png';
import logoBig from '../../assets/Logo-fond-transp.png';
import nanamiHeHe from '../../assets/nanami-hehe2.png';
import nanamiSearching from '../../assets/nanami-searching.gif';
import { setAuthentifactionInformation } from '../../store/actions/auth';
import GlobalContext from '../../store/context';
import { isElectron } from '../../utils/electron';
import { commandBackend, getSocket } from '../../utils/socket';
import { displayMessage } from '../../utils/tools';

interface IProps {
	route: RouteComponentProps;
}

interface IState {
	accountType: 'local' | 'online' | null;
	onlineAction: 'create' | 'login' | null;
	login?: string;
	password?: string;
	passwordConfirmation?: string;
	instance?: string;
	securityCode?: number;
	repositoryFolder?: string;
	activeView: 'user' | 'repo' | 'stats' | 'loading';
	error?: string;
	openDetails: boolean;
	stats?: boolean;
	errorTracking?: boolean
	gitUpdateInProgress: boolean
	tasks: Array<TaskItem>;
}
class SetupPage extends Component<IProps, IState> {
	static contextType = GlobalContext;
	context: React.ContextType<typeof GlobalContext>
	timeout: NodeJS.Timeout

	constructor(props: IProps) {
		super(props);
		this.state = {
			accountType: null,
			onlineAction: null,
			activeView: 'user',
			openDetails: false,
			gitUpdateInProgress: false,
			tasks: []
		};
	}

	componentDidMount() {
		const repository = this.context?.globalState.settings.data.config?.System.Repositories[0].BaseDir;
		const path = `${this.getPathForFileSystem(repository)}${this.context.globalState.settings.data.state.os === 'win32' ? repository.replace(/\//g, '\\') : repository}`;

		this.setState({
			instance: this.context?.globalState.settings.data.config?.Online.Host,
			repositoryFolder: path,
			activeView: this.context?.globalState.settings.data.user.login !== 'admin' ? 'repo' : 'user'
		});
		getSocket().on('tasksUpdated', this.isGitUpdateInProgress);
	}

	componentWillUnmount() {
		getSocket().off('tasksUpdated', this.isGitUpdateInProgress);
	}

	isGitUpdateInProgress = (tasks: Array<TaskItem>) => {
		for (const i in tasks) {
			if (tasks[i].text === 'UPDATING_GIT_REPO') {
				this.setState({ tasks });
				this.setState({ gitUpdateInProgress: true });
				clearTimeout(this.timeout);
				this.timeout = setTimeout(async () => {
					if (this.state.activeView === 'loading') {
						this.endSetup();
					}
				}, 5000);
			}
		}
	}

	endSetup = async () => {
		await commandBackend('updateSettings', {
			setting: {
				App: {
					FirstRun: false
				}
			}
		}).catch(() => { });
		await commandBackend('updateAllGitRepos').catch(() => { });
		await commandBackend('startPlayer').catch(() => { });
		sessionStorage.setItem('dlQueueRestart', 'true');
		this.props.route.history.push('/welcome');
	}

	signup = async () => {
		if (this.state.login && this.state.login.includes('@')) {
			const error = i18next.t('CHAR_NOT_ALLOWED', { char: '@' });
			displayMessage('warning', error);
			this.setState({ error: error });
			return;
		}
		const username =
			this.state.login +
			(this.state.accountType === 'online' ? '@' + this.state.instance : '');
		if (this.state.password !== this.state.passwordConfirmation) {
			const error = i18next.t('PASSWORD_DIFFERENT');
			displayMessage('warning', error);
			this.setState({ error: error });
			return;
		}

		try {
			await commandBackend('createUser', {
				login: username,
				password: this.state.password,
				role: 'admin'
			});
			this.setState({ error: undefined });
			this.login();
		} catch (err) {
			const error = err?.response ? i18next.t(`ERROR_CODES.${err.response.code}`) : JSON.stringify(err);
			this.setState({ error: error });
		}
	};

	login = async () => {
		if (!this.state.login) {
			const error = i18next.t('LOGIN_MANDATORY');
			displayMessage('warning', error);
			this.setState({ error: error });
		} else if (!this.state.password) {
			const error = i18next.t('PASSWORD_MANDATORY');
			displayMessage('warning', error);
			this.setState({ error: error });
		} else if (!this.state.securityCode && !isElectron()) {
			const error = i18next.t('SECURITY_CODE_MANDATORY');
			displayMessage('warning', error);
			this.setState({ error: error });
		} else if (isElectron()) {
			const { ipcRenderer: ipc } = window.require('electron');
			ipc.send('getSecurityCode');
			ipc.once('getSecurityCodeResponse', async (_event, securityCode) => {
				this.loginFinish(securityCode);
			});
		} else {
			this.loginFinish(this.state.securityCode);
		}
	};

	loginFinish = async (securityCode: number) => {
		try {
			const username =
				this.state.login +
				(this.state.accountType === 'online' ? '@' + this.state.instance : '');
			const infos = await commandBackend('login', {
				username: username,
				password: this.state.password,
				securityCode: securityCode
			});
			setAuthentifactionInformation(this.context.globalDispatch, infos);
			this.setState({ activeView: 'repo', error: undefined });
		} catch (err) {
			const error = err?.message?.code ? i18next.t(`ERROR_CODES.${err.message.code}`) : JSON.stringify(err);
			this.setState({ error: error });
		}
	}

	getPathForFileSystem(value: string) {
		const state = this.context.globalState.settings.data.state;
		const regexp = state.os === 'win32' ? '^[a-zA-Z]:' : '^/';
		if (value.match(regexp) === null) {
			return `${state.dataPath}${state.os === 'win32' ? '\\' : '/'}`;
		} else {
			return '';
		}
	}

	onClickRepository = () => {
		const { ipcRenderer: ipc } = window.require('electron');
		const options = {
			defaultPath: this.state.repositoryFolder,
			title: i18next.t('SETUP_PAGE.CHOOSE_DIRECTORY'),
			buttonLabel: i18next.t('SETUP_PAGE.ADD_DIRECTORY'),
			properties: ['createDirectory', 'openDirectory'],
		};
		ipc.send('get-file-paths', options);
		ipc.once(
			'get-file-paths-response',
			async (_event: any, filepaths: Array<string>) => {
				if (filepaths.length > 0) {
					this.setState({ repositoryFolder: filepaths[0] });
				}
			}
		);
	}

	consolidate = async () => {
		if (this.state.repositoryFolder
			&& this.context?.globalState.settings.data.config?.System.Repositories.length > 0
			&& this.context?.globalState.settings.data.config?.System.Repositories[0].Name) {
			const repository = this.context?.globalState.settings.data.config?.System.Repositories[0].BaseDir;
			const path = `${this.getPathForFileSystem(repository)}${this.context.globalState.settings.data.state.os === 'win32' ? repository.replace(/\//g, '\\') : repository}`;
			if (this.state.repositoryFolder !== path) {
				try {
					await commandBackend('consolidateRepo', {
						path: this.state.repositoryFolder,
						name: this.context?.globalState.settings.data.config?.System.Repositories[0].Name
					}, undefined, 300000);
				} catch (err) {
					const error = err?.response ? i18next.t(`ERROR_CODES.${err.response.code}`) : JSON.stringify(err);
					this.setState({ error: error });
				}
			}
		}
	}

	updateStats = async () => {
		if (this.state.errorTracking !== undefined && this.state.stats !== undefined) {
			await commandBackend('updateSettings', {
				setting: {
					Online: {
						Stats: this.state.stats,
						ErrorTracking: this.state.errorTracking
					}
				}
<<<<<<< HEAD
			}).catch(() => {});
			await commandBackend('startPlayer').catch(() => {});
			sessionStorage.setItem('dlQueueRestart', 'true');
			this.props.route.history.push('/welcome');
=======
			});
			if (this.state.gitUpdateInProgress) {
				this.setState({ activeView: 'loading', error: undefined });
			} else {
				this.endSetup();
			}
>>>>>>> 85aeef97
		}
	};

	render() {
		const t = [];
		let tCount = 0;
		for (const i in this.state.tasks) {
			t.push(this.state.tasks[i]);
		}
		return (
			<div className="start-page">
				<div className="wrapper setup">
					<div className="logo">
						<img src={logo} alt="Logo Karaoke Mugen" />
					</div>
					<div className="title">{i18next.t('SETUP_PAGE.TITLE')}</div>
					<div className="aside">
						<nav>
							<ul>
								<li>
									<a href="http://mugen.karaokes.moe/contact.html">
										<i className="fas fa-pencil-alt" />
										{i18next.t('WELCOME_PAGE.CONTACT')}
									</a>
								</li>
								<li>
									<a href="http://mugen.karaokes.moe/">
										<i className="fas fa-link" />
										{i18next.t('WELCOME_PAGE.SITE')}
									</a>
								</li>
							</ul>
						</nav>
					</div>
					<div className="main">
						{this.state.activeView === 'user' ? (
							<form>
								<section className="step step-1">
									<div className="intro">
										<h2>{i18next.t('SETUP_PAGE.WELCOME')}</h2>
										<p>{i18next.t('SETUP_PAGE.NEED_ACCOUNT')}</p>
										<p className="account-question">
											{i18next.t('SETUP_PAGE.ACCOUNT_QUESTION')}
										</p>
									</div>
									<ul className="actions">
										<li>
											<button
												className={this.state.accountType === 'local' ? 'in' : ''}
												type="button"
												onClick={() => this.setState({ accountType: 'local' })}
											>
												{i18next.t('SETUP_PAGE.LOCAL_ACCOUNT')}
											</button>
										</li>
										<li>
											<button
												className={this.state.accountType === 'online' ? 'in' : ''}
												type="button"
												onClick={() => this.setState({ accountType: 'online' })}
											>
												{i18next.t('SETUP_PAGE.ONLINE_ACCOUNT')}
											</button>
										</li>
									</ul>
									{this.state.accountType !== 'local'
										? (<blockquote className="extra">
											<h3>{i18next.t('SETUP_PAGE.ONLINE_ACCOUNT_DESC')}</h3>
											<ul>
												<li>{i18next.t('SETUP_PAGE.ONLINE_ACCOUNT_SAVE_INFOS')}</li>
												<li>
													{i18next.t('SETUP_PAGE.ONLINE_ACCOUNT_LOST_PASSWORD')}
												</li>
											</ul>
										</blockquote>)
										: null
									}
								</section>
								{this.state.accountType === 'local' ? (
									<section className="step step-2 step-local">
										<p>{i18next.t('SETUP_PAGE.LOCAL_ACCOUNT_DESC')}</p>
										<div className="input-group">
											<div className="input-control">
												<label>{i18next.t('USERNAME')}</label>
												<input
													className="input-field"
													type="text"
													defaultValue={this.state.login}
													required
													onChange={(event) =>
														this.setState({ login: event.target.value })
													}
												/>
											</div>
											<div className="input-control">
												<label>{i18next.t('PASSWORD')}</label>
												<input
													className="input-field"
													type="password"
													required
													defaultValue={this.state.password}
													onChange={(event) =>
														this.setState({ password: event.target.value })
													}
												/>
											</div>
											<div className="input-control">
												<label>{i18next.t('PASSWORDCONF')}</label>
												<input
													className="input-field"
													type="password"
													required
													defaultValue={this.state.passwordConfirmation}
													onChange={(event) =>
														this.setState({
															passwordConfirmation: event.target.value,
														})
													}
												/>
											</div>
										</div>
									</section>
								) :
									(this.state.accountType === 'online' ? (
										<section className="step step-2 step-online">
											<p>
												{i18next.t('SETUP_PAGE.ONLINE_ACCOUNT_INSTANCE', {
													instance: this.state.instance,
												})}
											</p>
											<p>
												{i18next.t('SETUP_PAGE.ONLINE_ACCOUNT_INSTANCE_DESC', {
													instance: this.context?.globalState.settings.data.config?.Online.Host,
												})}
											</p>
											<ul className="actions">
												<li>
													<button
														className={this.state.onlineAction === 'create' ? 'in' : ''}
														type="button"
														onClick={() =>
															this.setState({ onlineAction: 'create' })
														}
													>
														{i18next.t('SETUP_PAGE.CREATE_ONLINE_ACCOUNT')}
													</button>
												</li>
												<li>
													<button
														className={this.state.onlineAction === 'login' ? 'in' : ''}
														type="button"
														onClick={() => this.setState({ onlineAction: 'login' })}
													>
														{i18next.t('SETUP_PAGE.LOGIN_ONLINE_ACCOUNT')}
													</button>
												</li>
											</ul>
											{this.state.onlineAction === 'create' ? (
												<div>
													<div className="input-group">
														<p className="text-danger">{i18next.t('SETUP_PAGE.CREATE_ONLINE_ACCOUNT_DESC')}</p>
														<div className="input-control">
															<label>{i18next.t('USERNAME')}</label>
															<input
																className="input-field"
																type="text"
																defaultValue={this.state.login}
																required
																onChange={(event) =>
																	this.setState({ login: event.target.value })
																}
															/>
														</div>
														<div className="input-control">
															<label>{i18next.t('INSTANCE_NAME_SHORT')}</label>
															<input
																className="input-field"
																type="text"
																defaultValue={this.context?.globalState.settings.data.config?.Online.Host}
																onChange={(event) =>
																	this.setState({ instance: event.target.value })
																}
															/>
														</div>
														<div className="input-control">
															<label>{i18next.t('PASSWORD')}</label>
															<input
																className="input-field"
																type="password"
																required
																defaultValue={this.state.password}
																onChange={(event) =>
																	this.setState({ password: event.target.value })
																}
															/>
														</div>
														<div className="input-control">
															<label>{i18next.t('PASSWORDCONF')}</label>
															<input
																className="input-field"
																type="password"
																required
																defaultValue={this.state.passwordConfirmation}
																onChange={(event) =>
																	this.setState({
																		passwordConfirmation: event.target.value,
																	})
																}
															/>
														</div>
													</div>
												</div>
											) : this.state.onlineAction === 'login' ? (
												<div>
													<div className="input-group">
														<div className="input-control">
															<label>{i18next.t('USERNAME')}</label>
															<input
																className="input-field"
																type="text"
																defaultValue={this.state.login}
																required
																onChange={(event) =>
																	this.setState({ login: event.target.value })
																}
															/>
														</div>
														<div className="input-control">
															<label>{i18next.t('INSTANCE_NAME_SHORT')}</label>
															<input
																className="input-field"
																type="text"
																defaultValue={this.context?.globalState.settings.data.config?.Online.Host}
																onChange={(event) =>
																	this.setState({ instance: event.target.value })
																}
															/>
														</div>
														<div className="input-control">
															<label>{i18next.t('PASSWORD')}</label>
															<input
																className="input-field"
																type="password"
																required
																defaultValue={this.state.password}
																onChange={(event) =>
																	this.setState({ password: event.target.value })
																}
																onKeyUp={(e) => {
																	if (e.code === 'Enter') {
																		this.login();
																	}
																}}
															/>
														</div>
													</div>
												</div>
											) : null}
										</section>
									)
										: null
									)}
								{this.state.accountType === 'local' || (this.state.accountType === 'online' && this.state.onlineAction !== null)
									? (
										<section className="step step-3">
											{!isElectron()
												? (
													<div className="input-group">
														<p className="intro">
															{i18next.t('SETUP_PAGE.SECURITY_CODE_DESC_CONSOLE')}
															<br />
															<em>{i18next.t('SETUP_PAGE.SECURITY_CODE_USE')}</em>
														</p>
														<div className="input-control">
															<label>
																{i18next.t('SECURITY_CODE')}
															</label>
															<input
																className="input-field"
																type="text"
																required
																onChange={(event) =>
																	this.setState({ securityCode: parseInt(event.target.value) })
																}
															/>
														</div>
													</div>

												) : null}
											<div className="actions">
												<label className="error">{this.state.error}</label>
												{this.state.accountType === 'online' &&
													this.state.onlineAction === 'login' ?
													(
														<button type="button" onClick={this.login}>
															{i18next.t('LOG_IN')}
														</button>
													) : (
														<button type="button" onClick={this.signup}>
															{i18next.t('SIGN_UP')}
														</button>
													)
												}
											</div>
										</section>
									)
									: null
								}
							</form>
						) : null
						}
						{this.state.activeView === 'repo' ? (
							<>
								<section className="step step-repo">
									<p>{i18next.t('SETUP_PAGE.CONNECTED_MESSAGE', {
										user: this.state.login || this.context?.globalState.settings.data.user.nickname,
									})}</p>
									<p>{i18next.t('SETUP_PAGE.DEFAULT_REPOSITORY_DESC_1')}
										<strong>{this.context?.globalState.settings.data.config?.System.Repositories[0].Name}</strong>
										{i18next.t('SETUP_PAGE.DEFAULT_REPOSITORY_DESC_2')}
									</p>
									<div className="input-group">
										<div className="input-control">
											<label>{i18next.t('SETUP_PAGE.DEFAULT_REPOSITORY_QUESTION')}</label>
											<input
												className="input-field"
												value={this.state.repositoryFolder}

												onChange={(event) =>
													this.setState({ repositoryFolder: event.target.value })
												}
											/>
											<div className="actions">
												{isElectron() ?
													<button type="button" onClick={this.onClickRepository}>{i18next.t('SETUP_PAGE.MODIFY_DIRECTORY')}</button> : null
												}
												<label className="error">{this.state.error}</label>
											</div>
										</div>
									</div>
									<p>{i18next.t('SETUP_PAGE.REPOSITORY_LATER')}</p>
								</section>
								<section className="step step-choice">
									<div className="actions">
										<label className="error">{this.state.error}</label>
										<button type="button" onClick={async () => {
											await this.consolidate();
											this.setState({ activeView: 'stats' });
										}}>{i18next.t('SETUP_PAGE.SAVE_PARAMETER')}</button>
									</div>
								</section>
							</>
						) : null
						}
						{this.state.activeView === 'stats' ? (
							<section className="step step-choice">
								<p>{i18next.t('ONLINE_STATS.INTRO')}</p>
								<p>
									<a className="btn-link" type="button" onClick={() => this.setState({ openDetails: !this.state.openDetails })}>
										{i18next.t('ONLINE_STATS.DETAILS.TITLE')}
									</a>
									{this.state.openDetails ?
										<React.Fragment>
											<ul>
												<li>{i18next.t('ONLINE_STATS.DETAILS.1')}</li>
												<li>{i18next.t('ONLINE_STATS.DETAILS.2')}</li>
												<li>{i18next.t('ONLINE_STATS.DETAILS.3')}</li>
												<li>{i18next.t('ONLINE_STATS.DETAILS.4')}</li>
											</ul>
											<p>{i18next.t('ONLINE_STATS.DETAILS.OUTRO')}</p>
											<br />
										</React.Fragment> : null
									}
								</p>
								<p>{i18next.t('ONLINE_STATS.QUESTION')}</p>
								<div className="input-group">
									<div className="actions">
										<button
											className={this.state.stats ? 'on' : ''}
											type="button" onClick={() => this.setState({ stats: true })}>{i18next.t('YES')}</button>
										<button
											className={this.state.stats === false ? 'off' : ''}
											type="button" onClick={() => this.setState({ stats: false })}>{i18next.t('NO')}</button>
									</div>
								</div>
								<p>{i18next.t('ONLINE_STATS.ERROR')}</p>
								<div className="input-group">
									<div className="actions">
										<button
											className={this.state.errorTracking ? 'on' : ''}
											type="button" onClick={() => this.setState({ errorTracking: true })}>{i18next.t('YES')}</button>
										<button
											className={this.state.errorTracking === false ? 'off' : ''}
											type="button" onClick={() => this.setState({ errorTracking: false })}>{i18next.t('NO')}</button>
									</div>
								</div>
								<p>{i18next.t('ONLINE_STATS.CHANGE')}</p>
								<div className="actions">
									<label className="error">{this.state.error}</label>
									<button type="button" onClick={this.updateStats}>{i18next.t('ONLINE_STATS.CONFIRM')}</button>
								</div>
							</section>
						) : null
						}
						{this.state.activeView === 'loading' ? (
							<section className="step step-choice loading">
								<div className="ip--top">
									<img className="ip--logo" src={logoBig} alt="Karaoke Mugen" />
								</div>
								{
									t.map((item: TaskItem) => {
										if (tCount >= 1) // no more than 3 tasks displayed
											return null;
										tCount++;

										return (
											<>
												<div className="ip--message">{i18next.t(`TASKS.${item.text}`) !== `TASKS.${item.text}` ? i18next.t(`TASKS.${item.text}`, { data: item.data }) : item.text}</div>
												{item.percentage < 100 ?
													<>
														<div className="ip--progress-bar-container">
															<div className="ip--progress-bar" style={{ width: `${item.percentage}%` }}></div>
															<div className="ip--progress-text">{i18next.t(`TASKS.${item.subtext}`) !== `TASKS.${item.subtext}` ? i18next.t(`TASKS.${item.subtext}`) : item.subtext}</div>
														</div>
													</> : null
												}
												<div className="ip--nanami">
													{item.percentage < 100 && !window.matchMedia('(prefers-reduced-motion: reduce)').matches ?
														<img src={nanamiSearching} alt="Nanamin" /> :
														<img src={nanamiHeHe} alt="Nanamin" />
													}
												</div>
											</>);
									})
								}
							</section>
						) : null
						}
					</div>
				</div>
			</div>
		);
	}
}

export default SetupPage;<|MERGE_RESOLUTION|>--- conflicted
+++ resolved
@@ -230,19 +230,12 @@
 						ErrorTracking: this.state.errorTracking
 					}
 				}
-<<<<<<< HEAD
 			}).catch(() => {});
-			await commandBackend('startPlayer').catch(() => {});
-			sessionStorage.setItem('dlQueueRestart', 'true');
-			this.props.route.history.push('/welcome');
-=======
-			});
 			if (this.state.gitUpdateInProgress) {
 				this.setState({ activeView: 'loading', error: undefined });
 			} else {
 				this.endSetup();
 			}
->>>>>>> 85aeef97
 		}
 	};
 
