import i18next from 'i18next';
import merge from 'lodash.merge';
import React, { Component } from 'react';

import { PublicPlayerState } from '../../../../src/types/state';
import nanamiSingPng from '../../assets/nanami-sing.png';
import nanamiSingWebp from '../../assets/nanami-sing.webp';
import { login } from '../../store/actions/auth';
import GlobalContext from '../../store/context';
import { sendIPC } from '../../utils/electron';
import { commandBackend, getSocket } from '../../utils/socket';
import KmAppHeaderDecorator from './decorators/KmAppHeaderDecorator';
import KmAppWrapperDecorator from './decorators/KmAppWrapperDecorator';
import AdminButtons from './karas/AdminButtons';
import ProgressBar from './karas/ProgressBar';

interface IState {
	statusPlayer?: PublicPlayerState;
	playlistList: PlaylistElem[];
	onTop?: boolean;
}

class ChibiPage extends Component<unknown, IState> {
	static contextType = GlobalContext;
	context: React.ContextType<typeof GlobalContext>

	constructor(props) {
		super(props);
		this.state = {
			playlistList: []
		};
	}

	async componentDidMount() {
		if (new URL(window.location.toString()).searchParams.has('admpwd') && !this.context.globalState.auth.isAuthenticated) {
			await login('admin', new URL(window.location.toString()).searchParams.get('admpwd'), this.context.globalDispatch);
		}
		if (this.context.globalState.auth.isAuthenticated) {
			getSocket().on('playerStatus', this.playerUpdate);
			try {
				const result = await commandBackend('getPlayerStatus');
<<<<<<< HEAD
				this.setState({ statusPlayer: result,
					onTop: this.context.globalState.settings.data.config.GUI.ChibiPlayer.AlwaysOnTop });
=======
				this.playerUpdate(result);
				this.setState({ onTop: this.context.globalState.settings.data.config.GUI.ChibiPlayer.AlwaysOnTop });
>>>>>>> 85aeef97
			} catch (e) {
				// already display
			}
			await this.getPlaylistList();
		}
	}

	getPlaylistList = async () => {
		const playlistList = await commandBackend('getPlaylists');
		this.setState({ playlistList: playlistList });
	};

	playerUpdate = (data: PublicPlayerState) => {
		let val = data.volume;
		const base = 100;
		const pow = 0.76;
		val = val / base;
		data.volume = base * Math.pow(val, 1 / pow);
		this.setState({ statusPlayer: merge(this.state.statusPlayer, data) });
	}

	putPlayerCommando(event: any) {
		const namecommand = event.currentTarget.getAttribute('data-namecommand');
		let data;
		if (namecommand === 'setVolume') {
			let volume = parseInt(event.currentTarget.value);
			const base = 100;
			const pow = 0.76;
			volume = Math.pow(volume, pow) / Math.pow(base, pow);
			volume = volume * base;
			data = {
				command: namecommand,
				options: volume,
			};
		} else if (namecommand === 'goTo') {
			data = {
				command: namecommand,
				options: 0
			};
		} else {
			data = {
				command: namecommand
			};
		}
		commandBackend('sendPlayerCommand', data).catch(() => {});
	}

	electronCmd = (event: any) => {
		const namecommand = event.currentTarget.getAttribute('data-namecommand');
		if (event.currentTarget.getAttribute('data-namecommand') === 'setChibiPlayerAlwaysOnTop') {
			this.setState({ onTop: !this.state.onTop });
		}
		return sendIPC(namecommand);
	}

	setVolume = (event) => {
		const state = {...this.state.statusPlayer};
		state.volume = event.target.value;
		this.setState({statusPlayer : state});
	}

	render() {
		return (
			<>
				<KmAppWrapperDecorator chibi>
					<div className="header-group floating-controls">
						<p>
							<picture>
								<source type="image/webp" srcSet={nanamiSingWebp} />
								<source type="image/png" srcSet={nanamiSingPng} />
								<img src={nanamiSingPng} alt="Nanami logo"/>
							</picture>
							Karaoke Mugen Chibi Player
						</p>
						<button
							className="btn"
							title={i18next.t('CHIBI.FOCUS')}
							data-namecommand="focusMainWindow"
							onClick={this.electronCmd}
						>
							<i className="fas fa-fw fa-external-link-alt" />
						</button>
						<button
							className={`btn${this.state.onTop ? ' btn-primary':''}`}
							title={i18next.t('CHIBI.ONTOP')}
							data-namecommand="setChibiPlayerAlwaysOnTop"
							onClick={this.electronCmd}
						>
							<i className="fas fa-fw fa-window-restore" />
						</button>
						<button
							className="btn btn-danger"
							title={i18next.t('CHIBI.CLOSE')}
							data-namecommand="closeChibiPlayer"
							onClick={this.electronCmd}
						>
							<i className="fas fa-fw fa-times" />
						</button>
					</div>
					<KmAppHeaderDecorator mode="admin">
						<div className="header-group controls">
							<button
								type="button"
								title={i18next.t('MUTE_UNMUTE')}
								className="btn btn-dark volumeButton"
							>
								<div id="mute"
									 data-namecommand={(this.state.statusPlayer?.volume === 0 || this.state.statusPlayer?.mute) ? 'unmute' : 'mute'}
									 onClick={this.putPlayerCommando}
								>
									{
										this.state.statusPlayer?.volume === 0 || this.state.statusPlayer?.mute
											? <i className="fas fa-volume-mute"></i>
											: (
												this.state.statusPlayer?.volume > 66
													? <i className="fas fa-volume-up"></i>
													: (
														this.state.statusPlayer?.volume > 33
															? <i className="fas fa-volume-down"></i>
															: <i className="fas fa-volume-off"></i>
													)
											)
									}
								</div>
								<input
									title={i18next.t('VOLUME_LEVEL')}
									data-namecommand="setVolume"
									id="volume"
									value={this.state.statusPlayer?.volume}
									type="range"
									onChange={this.setVolume}
									onMouseUp={this.putPlayerCommando}
								/>
							</button>
							<AdminButtons
								putPlayerCommando={this.putPlayerCommando}
								statusPlayer={this.state.statusPlayer}
								currentPlaylist={this.state.playlistList.find(playlistElem => playlistElem.flag_current)} />
							<button
								title={i18next.t(this.state.statusPlayer?.showSubs ? 'HIDE_SUBS' : 'SHOW_SUBS')}
								id="showSubs"
								data-namecommand={this.state.statusPlayer?.showSubs ? 'hideSubs' : 'showSubs'}
								className={`btn btn-dark subtitleButton ${this.state.statusPlayer?.showSubs ? 'showSubs' : 'hideSubs'}`}
								onClick={this.putPlayerCommando}
							>
								<span className="fa-stack">
									<i className="fas fa-closed-captioning fa-stack-1x" />
									<i className="fas fa-ban fa-stack-2x" style={{ color: '#943d42', opacity: 0.7 }} />
								</span>
								<i className="fas fa-closed-captioning" />
							</button>
						</div>
					</KmAppHeaderDecorator>
					<ProgressBar/>
				</KmAppWrapperDecorator>
			</>
		);
	}
}

export default ChibiPage;

<|MERGE_RESOLUTION|>--- conflicted
+++ resolved
@@ -39,13 +39,8 @@
 			getSocket().on('playerStatus', this.playerUpdate);
 			try {
 				const result = await commandBackend('getPlayerStatus');
-<<<<<<< HEAD
-				this.setState({ statusPlayer: result,
-					onTop: this.context.globalState.settings.data.config.GUI.ChibiPlayer.AlwaysOnTop });
-=======
 				this.playerUpdate(result);
-				this.setState({ onTop: this.context.globalState.settings.data.config.GUI.ChibiPlayer.AlwaysOnTop });
->>>>>>> 85aeef97
+				this.setState({onTop: this.context.globalState.settings.data.config.GUI.ChibiPlayer.AlwaysOnTop });
 			} catch (e) {
 				// already display
 			}
