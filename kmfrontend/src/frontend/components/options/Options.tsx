import i18next from 'i18next';
import React, { Component } from 'react';
import { RouteComponentProps, withRouter } from 'react-router';

import { commandBackend } from '../../../utils/socket';
import { expand } from '../../../utils/tools';
import InterfaceOptions from './InterfaceOptions';
import KaraokeOptions from './KaraokeOptions';
import PlayerOptions from './PlayerOptions';

interface IState {
	activeView: number;
}

class Options extends Component<RouteComponentProps, IState> {

	state = {
		activeView: 1
	};

	saveSettings(e: any) {
		let value = e.target.type === 'checkbox' ? e.target.checked :
			((Number(e.target.value) || e.target.value === '0') ? Number(e.target.value) : e.target.value);
		if (value === 'true') {
			value = true;
		} else if (value === 'false') {
			value = false;
		}
		const data = expand(e.target.id, value);
<<<<<<< HEAD
		commandBackend('updateSettings', { setting: data }).catch(() => {});
=======
		commandBackend('updateSettings', { setting: data }).catch(() => { });
>>>>>>> 85aeef97
	}

	keyObserverHandler = (e: KeyboardEvent) => {
		if (e.code === 'Escape') {
			this.props.history.push('/admin');
		}
	}

	componentDidMount() {
		document.addEventListener('keyup', this.keyObserverHandler);
	}

	componentWillUnmount() {
		document.removeEventListener('keyup', this.keyObserverHandler);
	}

	render() {
		return (
			<>
				<div className="settings-nav">
					<ul className="nav nav-tabs nav-justified" id="settingsNav">
						<li className={(this.state.activeView === 1 ? 'active' : '')}>
							<a onClick={() => this.setState({ activeView: 1 })}>{i18next.t('SETTINGS.PLAYER.LABEL')}</a>
						</li>
						<li className={(this.state.activeView === 2 ? 'active' : '')}>
							<a onClick={() => this.setState({ activeView: 2 })}>{i18next.t('SETTINGS.KARAOKE.LABEL')}</a>
						</li>
						<li className={(this.state.activeView === 3 ? 'active' : '')}>
							<a onClick={() => this.setState({ activeView: 3 })}>{i18next.t('SETTINGS.INTERFACE.LABEL')}</a>
						</li>
					</ul>
				</div>
				<div className="settings-panel">
					<div>
						{this.state.activeView === 1 ?
							<PlayerOptions onChange={this.saveSettings} /> : null
						}
						{this.state.activeView === 2 ?
							<KaraokeOptions onChange={this.saveSettings} /> : null
						}
						{this.state.activeView === 3 ?
							<InterfaceOptions onChange={this.saveSettings} /> : null
						}

						<div className="settings-line systempanel-tooltip">
							{i18next.t('SETTINGS.SYSTEMPANEL_TIP.QUESTION')}
							<strong>
								{i18next.t('SETTINGS.SYSTEMPANEL_TIP.RESPONSE')}
								<a href="/system/options">
									{i18next.t('SETTINGS.SYSTEMPANEL_TIP.LINK')}
								</a>
								{i18next.t('SETTINGS.SYSTEMPANEL_TIP.AFTER_LINK')}
							</strong>
						</div>
					</div>
				</div>
			</>
		);
	}
}

export default withRouter(Options);<|MERGE_RESOLUTION|>--- conflicted
+++ resolved
@@ -27,11 +27,7 @@
 			value = false;
 		}
 		const data = expand(e.target.id, value);
-<<<<<<< HEAD
 		commandBackend('updateSettings', { setting: data }).catch(() => {});
-=======
-		commandBackend('updateSettings', { setting: data }).catch(() => { });
->>>>>>> 85aeef97
 	}
 
 	keyObserverHandler = (e: KeyboardEvent) => {
