import i18next from 'i18next';
import React, { Component } from 'react';

import { DBPL } from '../../../../../src/lib/types/database/playlist';
import { BLCSet } from '../../../../../src/types/blacklist';
import { closeModal } from '../../../store/actions/modal';
import { setSettings } from '../../../store/actions/settings';
import GlobalContext from '../../../store/context';
import { commandBackend } from '../../../utils/socket';
import {displayMessage, isNonStandardPlaylist, nonStandardPlaylists} from '../../../utils/tools';

interface IProps {
	plaid?: string;
	changeIdPlaylist: (plaid: string, idBLSet?: number) => void
	mode: 'create' | 'edit';
	playlistInfo?: DBPL;
	bLSet?: BLCSet;
}

interface IState {
	name: string;
	flag_current: boolean;
	flag_public: boolean;
	flag_visible: boolean;
}

class PlaylistModal extends Component<IProps, IState> {
	static contextType = GlobalContext;
	context: React.ContextType<typeof GlobalContext>

	state = {
		name: this.props.mode === 'edit' && (this.props.plaid === nonStandardPlaylists.blc ?
			this.props.bLSet?.name
			: this.props.playlistInfo?.name) || undefined,
		flag_current: this.props.mode === 'edit' ? (this.props.playlistInfo?.flag_current
		|| (this.props.plaid === nonStandardPlaylists.blc && this.props.bLSet.flag_current)) : false,
		flag_public: this.props.mode === 'edit' ? this.props.playlistInfo?.flag_public : false,
		flag_visible: this.props.mode === 'edit' ? this.props.playlistInfo?.flag_visible : true,
	}

	createPlaylist = async () => {
		try {
			const response = await commandBackend(
				this.props.plaid === nonStandardPlaylists.blc ? 'createBLCSet' : 'createPlaylist',
				{
					name: this.state.name,
					flag_visible: this.state.flag_visible,
					flag_current: this.state.flag_current,
					flag_public: this.state.flag_public,
				}
			);
			this.props.plaid === nonStandardPlaylists.blc ? this.props.changeIdPlaylist(nonStandardPlaylists.blc, response.set_id) : this.props.changeIdPlaylist(response.plaid);
			this.closeModal();
		} catch (e) {
			// already display
		}
	};

	editPlaylist = async () => {
		await commandBackend(this.props.plaid === nonStandardPlaylists.blc ? 'editBLCSet' : 'editPlaylist', {
			name: this.state.name,
			set_id: this.props.bLSet?.blc_set_id,
			flag_visible: this.state.flag_visible,
			flag_current: this.state.flag_current,
			flag_public: this.state.flag_public,
			plaid: this.props.plaid
		});
		setSettings(this.context.globalDispatch);
		this.closeModal();
	};

	toggleCurrent = () => {
		if (this.props.mode === 'edit' && (this.props.playlistInfo?.flag_current
			|| (this.props.plaid === nonStandardPlaylists.blc && this.props.bLSet.flag_current))) {
			displayMessage('warning',
				this.props.plaid === nonStandardPlaylists.blc ? i18next.t('MODAL.PLAYLIST_MODAL.CANNOT_CURRENT_BLC')
					:i18next.t('MODAL.PLAYLIST_MODAL.CANNOT_CURRENT_PLAYLIST'),
				4500, 'top-center');
		} else {
			this.setState({ flag_current: !this.state.flag_current });
		}
	}

	togglePublic = () => {
		if (this.props.mode === 'edit' && this.props.playlistInfo?.flag_public) {
			displayMessage('warning', i18next.t('MODAL.PLAYLIST_MODAL.CANNOT_PUBLIC'), 4500, 'top-center');
		} else {
			this.setState({ flag_public: !this.state.flag_public });
		}
	}

	closeModal = () => {
		closeModal(this.context.globalDispatch);
	}

	render() {
		return (
			<div className="modal modalPage">
				<div className="modal-dialog">
					<div className="modal-content">
						<ul className="modal-header">
							<h4 className="modal-title">{this.props.mode === 'edit' ?
								i18next.t('MODAL.PLAYLIST_MODAL.EDIT_PLAYLIST', { playlist:
<<<<<<< HEAD
									(this.props.idPlaylist === -4 ?
=======
									(this.props.plaid === nonStandardPlaylists.blc ?
>>>>>>> 85aeef97
										this.props.bLSet?.name
										: this.props.playlistInfo?.name)
								}) :
								i18next.t('MODAL.PLAYLIST_MODAL.CREATE_PLAYLIST')
							}</h4>
						</ul>
						<div className="modal-body flex-direction-btns">
							<div>{i18next.t('MODAL.PLAYLIST_MODAL.NAME')}</div>
							<div className="form">
								<input type="text" autoFocus className="modal-input" defaultValue={this.state.name}
									onChange={(event) => this.setState({ name: event.target.value })} />
							</div>
							<div>
								<button className="btn btn-default"
									type="button" onClick={this.toggleCurrent}>
									<input type="checkbox" checked={this.state.flag_current}
										disabled={this.props.mode === 'edit' && (this.props.playlistInfo?.flag_current
										|| (this.props.plaid === nonStandardPlaylists.blc && this.props.bLSet.flag_current))}
										onChange={this.toggleCurrent} />
									<div className="btn-large-container">
										<div className="title">
											{this.props.plaid === nonStandardPlaylists.blc ?
												i18next.t('MODAL.PLAYLIST_MODAL.ACTIVE')
												:i18next.t('MODAL.PLAYLIST_MODAL.CURRENT')}
										</div>
										<div className="desc">
											{this.props.plaid === nonStandardPlaylists.blc ?
												i18next.t('MODAL.PLAYLIST_MODAL.ACTIVE_DESC')
												:i18next.t('MODAL.PLAYLIST_MODAL.CURRENT_DESC')}
										</div>
									</div>
								</button>
							</div>
							{!isNonStandardPlaylist(this.props.plaid) ?
								<>
									<div>
										<button className="btn btn-default"
											type="button" onClick={this.togglePublic}>
											<input type="checkbox" checked={this.state.flag_public}
												disabled={this.props.mode === 'edit' && this.props.playlistInfo?.flag_public }
												onChange={this.togglePublic} />
											<div className="btn-large-container">
												<div className="title">{i18next.t('MODAL.PLAYLIST_MODAL.PUBLIC')}</div>
												<div className="desc">{i18next.t('MODAL.PLAYLIST_MODAL.PUBLIC_DESC')}</div>
											</div>
										</button>
									</div>
									<div>
										<button className="btn btn-default"
											type="button" onClick={() => this.setState({ flag_visible: !this.state.flag_visible })}>
											<input type="checkbox" checked={this.state.flag_visible}
												onChange={() => this.setState({ flag_visible: !this.state.flag_visible })} />
											<div className="btn-large-container">
												<div className="title">{i18next.t('MODAL.PLAYLIST_MODAL.VISIBLE')}</div>
												<div className="desc">{i18next.t('MODAL.PLAYLIST_MODAL.VISIBLE_DESC')}</div>
											</div>
										</button>
									</div>
								</> : null
							}
						</div >
						<div className="modal-footer">
							<button type="button" className="btn btn-action btn-primary other" onClick={this.closeModal}>
								<i className="fas fa-times" /> {i18next.t('CANCEL')}
							</button>
							<button type="button" className="btn btn-action btn-default ok"
								onClick={this.props.mode === 'create' ? this.createPlaylist : this.editPlaylist}>
								<i className="fas fa-check" /> {this.props.mode === 'create' ?
									i18next.t('MODAL.PLAYLIST_MODAL.CREATE'):i18next.t('MODAL.PLAYLIST_MODAL.EDIT')
								}
							</button>
						</div>
					</div >
				</div >
			</div >
		);
	}
}

export default PlaylistModal;<|MERGE_RESOLUTION|>--- conflicted
+++ resolved
@@ -101,11 +101,7 @@
 						<ul className="modal-header">
 							<h4 className="modal-title">{this.props.mode === 'edit' ?
 								i18next.t('MODAL.PLAYLIST_MODAL.EDIT_PLAYLIST', { playlist:
-<<<<<<< HEAD
-									(this.props.idPlaylist === -4 ?
-=======
 									(this.props.plaid === nonStandardPlaylists.blc ?
->>>>>>> 85aeef97
 										this.props.bLSet?.name
 										: this.props.playlistInfo?.name)
 								}) :
