import { Layout } from 'antd';
import Modal from 'antd/lib/modal/Modal';
import i18next from 'i18next';
import React, { Component } from 'react';
import { RouteComponentProps, withRouter } from 'react-router-dom';

import { Repository } from '../../../../../src/lib/types/repo';
import { commandBackend } from '../../../utils/socket';
import RepositoryForm from './RepositoriesForm';

interface RepositoriesEditState {
	repository: Repository;
	save: (repository: Repository) => void;
	report: string;
	selectedRepo: string;
}

const newrepository: Repository = {
	Name: undefined,
	Online: false,
	Enabled: true,
	SendStats: false,
	AutoMediaDownloads: 'updateOnly',
	MaintainerMode: false,
	BaseDir: null,
	Git: null,
	Path: {
		Medias: []
	}
};

class RepositoriesEdit extends Component<RouteComponentProps<{ name: string }>, RepositoriesEditState> {

	state = {
		repository: null,
		save: () => { },
		report: undefined,
		selectedRepo: undefined
	};

	componentDidMount() {
		this.loadrepository();
	}

	saveNew = async (repository) => {
		try {
			await commandBackend('addRepo', repository, true);
			this.props.history.push('/system/repositories');
		} catch (e) {
			// already display
		}
	};

	saveUpdate = async (repository) => {
		try {
<<<<<<< HEAD
			await commandBackend('editRepo', repository, true);
=======
			await commandBackend('editRepo', {
				name: this.props.match.params.name,
				newRepo: repository
			}, true);
>>>>>>> 85aeef97
			this.props.history.push('/system/repositories');
		} catch (e) {
			// already display
		}
	};

	loadrepository = async () => {
		if (this.props.match.params.name) {
			const res = await commandBackend('getRepo', { name: this.props.match.params.name });
			this.setState({ repository: res, save: this.saveUpdate });
		} else {
			this.setState({ repository: { ...newrepository }, save: this.saveNew });
		}
	};


	consolidate = async (consolidatePath: string) => {
		if (consolidatePath && this.props.match.params.name) {
			await commandBackend('consolidateRepo', { path: consolidatePath, name: this.props.match.params.name }, true, 300000);
			this.props.history.push('/system/repositories');
		}
	}

	compareLyrics = async (repo: string) => {
		if (repo) {
			const response = await commandBackend('compareLyricsBetweenRepos', {
				repo1: this.props.match.params.name,
				repo2: repo
			});
			this.setState({ report: response, selectedRepo: repo });
		}
	}

	copyLyrics = async (report: string) => {
		if (report) {
			await commandBackend('copyLyricsBetweenRepos', { report: report });
		}
	}

	render() {
		return (
			<>
				<Layout.Header>
					<div className='title'>{i18next.t(this.props.match.params.name ?
						'HEADERS.REPOSITORIES_EDIT.TITLE' :
						'HEADERS.REPOSITORIES_NEW.TITLE'
					)}</div>
					<div className='description'>{i18next.t(this.props.match.params.name ?
						'HEADERS.REPOSITORIES_EDIT.DESCRIPTION' :
						'HEADERS.REPOSITORIES_NEW.DESCRIPTION'
					)}</div>
				</Layout.Header>
				<Layout.Content>
					{this.state.repository && (<RepositoryForm repository={this.state.repository}
						save={this.state.save} consolidate={this.consolidate}
						compareLyrics={this.compareLyrics} copyLyrics={this.copyLyrics} />)}
					<Modal
						title={i18next.t('REPOSITORIES.WARNING')}
						visible={this.state.report}
						onOk={() => {
							this.copyLyrics(this.state.report);
							this.setState({ report: undefined });
						}}
						onCancel={() => this.setState({ report: undefined })}
						okText={i18next.t('YES')}
						cancelText={i18next.t('NO')}
					>
						<p>{i18next.t('REPOSITORIES.LYRICS_ARE_DIFFERENT', { first: this.props.match.params.name, second: this.state.selectedRepo })}</p>
						<p style={{ fontWeight: 'bold' }}>{this.state.report?.map(kara => kara.kara1.subfile.slice(0, -4))}</p>
						<p>{i18next.t('REPOSITORIES.CONFIRM_SURE', { first: this.props.match.params.name, second: this.state.selectedRepo })}</p>
					</Modal>
				</Layout.Content>
			</>

		);
	}
}

export default withRouter(RepositoriesEdit);<|MERGE_RESOLUTION|>--- conflicted
+++ resolved
@@ -53,14 +53,10 @@
 
 	saveUpdate = async (repository) => {
 		try {
-<<<<<<< HEAD
-			await commandBackend('editRepo', repository, true);
-=======
 			await commandBackend('editRepo', {
 				name: this.props.match.params.name,
 				newRepo: repository
 			}, true);
->>>>>>> 85aeef97
 			this.props.history.push('/system/repositories');
 		} catch (e) {
 			// already display
