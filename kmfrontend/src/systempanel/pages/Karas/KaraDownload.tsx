import { CheckCircleTwoTone, ClockCircleTwoTone, DownloadOutlined, InfoCircleTwoTone, SyncOutlined, WarningTwoTone } from '@ant-design/icons';
import { Button, Cascader, Col, Input, Layout, Radio, Row, Select, Table } from 'antd';
import i18next from 'i18next';
import prettyBytes from 'pretty-bytes';
import React, { Component } from 'react';
import { Link } from 'react-router-dom';

import { DBKara, DBKaraTag } from '../../../../../src/lib/types/database/kara';
import { DBTag } from '../../../../../src/lib/types/database/tag';
import { DBDownload } from '../../../../../src/types/database/download';
import { KaraDownloadRequest } from '../../../../../src/types/download';
import GlobalContext from '../../../store/context';
import { getSerieLanguage, getTagInLocale, getTagInLocaleList } from '../../../utils/kara';
import { commandBackend, getSocket } from '../../../utils/socket';
import { tagTypes } from '../../../utils/tagTypes';
interface KaraDownloadState {
	karas: DBKara[];
	i18nTag: any;
	karasCount: number;
	karasQueue: DBDownload[];
	currentPage: number;
	currentPageSize: number;
	filter: string;
	tagFilter: string;
	tags: DBTag[];
	download_status: 'MISSING' | 'DOWNLOADING' | '';
	totalMediaSize: string;
	tagOptions: any[];
	preview: string;
}

class KaraDownload extends Component<unknown, KaraDownloadState> {
	static contextType = GlobalContext;
	context: React.ContextType<typeof GlobalContext>

	constructor(props) {
		super(props);
		this.state = {
			karas: [],
			i18nTag: {},
			karasCount: 0,
			karasQueue: [],
			currentPage: parseInt(localStorage.getItem('karaDownloadPage')) || 1,
			currentPageSize: parseInt(localStorage.getItem('karaDownloadPageSize')) || 100,
			filter: localStorage.getItem('karaDownloadFilter') || '',
			tagFilter: '',
			tags: [],
			download_status: 'MISSING',
			totalMediaSize: '',
			tagOptions: [],
			preview: ''
		};
	}

	componentDidMount() {
		this.getKaras();
		this.getTotalMediaSize();
		this.readKaraQueue();
		this.getTags();
		getSocket().on('downloadQueueStatus', this.downloadQueueStatus);
	}

	componentWillUnmount() {
		getSocket().off('downloadQueueStatus', this.downloadQueueStatus);
	}

	downloadQueueStatus = (data?: any) => {
		this.setState({ karasQueue: data });
	}

	async getTags() {
		try {
<<<<<<< HEAD
			const res = await commandBackend('getRemoteTags', undefined, false, 300000);
			this.setState({ tags: res.content }, () => this.FilterTagCascaderOption());
=======
			const res = await commandBackend('getTags', undefined, false, 300000);
			this.setState({ tags: res.content }, () => this.filterTagCascaderOption());
>>>>>>> 85aeef97
		} catch (e) {
			// already display
		}
	}

	changeFilter = (event) => {
		this.setState({ filter: event.target.value, currentPage: 0 }, () => {
			localStorage.setItem('karaDownloadFilter', this.state.filter);
		});
	}

	downloadKara = (kara) => {
		const downloadObject: KaraDownloadRequest = {
			mediafile: kara.mediafile,
			kid: kara.kid,
			size: kara.mediasize,
			name: kara.name,
			repository: kara.repository
		};
		this.postToDownloadQueue([downloadObject]);
	}

	downloadAll = async () => {
		const p = Math.max(0, this.state.currentPage - 1);
		const psz = this.state.currentPageSize;
		const pfrom = p * psz;
		const response = await commandBackend('getKaras', {
			filter: this.state.filter,
			q: `${this.state.tagFilter}!m:${this.state.download_status}`,
			from: pfrom,
			size: psz
		}, false, 300000);
		const karas = response.content;
		const karasToDownload: KaraDownloadRequest[] = [];
		for (const kara of karas) {
			karasToDownload.push({
				mediafile: kara.mediafile,
				kid: kara.kid,
				size: kara.mediasize,
				name: kara.karafile.replace('.kara.json', ''),
				repository: kara.repository
			});
		}
		this.postToDownloadQueue(karasToDownload);
	}

<<<<<<< HEAD
	apiGetLocalKaras = async () => {
		try {
			const res = await commandBackend('getKaras', undefined, false, 300000);
			this.setState({ karas_local: res.content });
		} catch (e) {
			// already display
		}
	}

	async apiGetBlacklistCriterias() {
		const res = await commandBackend('getDownloadBLCs', undefined, false, 300000);
		if (res.length) {
			const criterias = res.map(function (criteria) {
				const c = getCriterasByValue(criteria.type);
				if (c && c.fields && c.fields.length > 0) {
					criteria.filter = c;
					criteria.value = criteria.value.toLowerCase();
				}
				return criteria;
=======
	getKaras = async () => {
		try {
			const p = Math.max(0, this.state.currentPage - 1);
			const psz = this.state.currentPageSize;
			const pfrom = p * psz;
			const res = await commandBackend('getKaras', {
				filter: this.state.filter,
				q: `${this.state.tagFilter}!m:${this.state.download_status}`,
				from: pfrom,
				size: psz
			}, false, 300000);
			this.setState({
				karas: res.content,
				karasCount: res.infos.count || 0,
				i18nTag: res.i18n
>>>>>>> 85aeef97
			});
		} catch (e) {
			// already display
		}
	}

	getTotalMediaSize = async () => {
		try {
			const res = await commandBackend('getKaras', undefined, false, 300000);
			const totalMediaSize = res.content.reduce((accumulator, currentValue) => accumulator + currentValue.mediasize, 0);
			this.setState({ totalMediaSize: prettyBytes(totalMediaSize) });
		} catch (e) {
			// already display
		}
	}

	readKaraQueue = async () => {
		const res = await commandBackend('getDownloads', undefined, false, 300000);
		this.setState({ karasQueue: res });
	}

	handleTableChange = (pagination) => {
		this.setState({
			currentPage: pagination.current,
			currentPageSize: pagination.pageSize,
		});
		localStorage.setItem('karaDownloadPage', pagination.current);
		localStorage.setItem('karaDownloadPageSize', pagination.pageSize);
		setTimeout(this.getKaras, 10);
	};

	handleFilterTagSelection = (value) => {
		let t = '';
		if (value && value[1])
			t = 't:' + value[1] + '~' + value[0];

		this.setState({ tagFilter: t, currentPage: 0 }, () => {
			localStorage.setItem('karaDownloadPage', '0');
			localStorage.setItem('karaDownloadtagFilter', this.state.tagFilter);
			setTimeout(this.getKaras, 10);
		});
	}

	filterTagCascaderOption = () => {
		const options = Object.keys(tagTypes).map(type => {
			const typeID = tagTypes[type].type;

			const option = {
				value: typeID,
				label: i18next.t(`TAG_TYPES.${type}`),
				children: []
			};
			for (const tag of this.state.tags.filter(tag => tag.types.length && tag.types.indexOf(typeID) >= 0)) {
				option.children.push({
					value: tag.tid,
					label: getTagInLocale(tag as unknown as DBKaraTag),
				});
			}
			return option;
		});
		this.setState({ tagOptions: options });
	}

	getGroupsTags = () => {
		return this.state.tags.filter((tag, index, self) =>
			tag.types.includes(tagTypes.GROUPS.type) && index === self.findIndex((t) => (
				t.tid === tag.tid
			))
		).map(tag => {
			return {
				value: tag.tid,
				label: tag.name,
			};
		});
	}

	FilterTagCascaderFilter = function (inputValue, path) {
		return path.some(option => option.label.toLowerCase().indexOf(inputValue.toLowerCase()) > -1);
	}

	// START karas download queue
	putToDownloadQueueStart = () => {
		commandBackend('startDownloadQueue').catch(() => { });
	}

	// PAUSE karas download queue
	putToDownloadQueuePause = () => {
		commandBackend('pauseDownloads').catch(() => { });
	}

	// POST (add) items to download queue
	postToDownloadQueue = (downloads: KaraDownloadRequest[]) => {
		commandBackend('addDownloads', {
			downloads
		}).catch(() => { });
	}

	isLocalKara = (kara) => {
		const karaLocal = this.state.karas.find(item => item.kid === kara.kid);
		return karaLocal.download_status === 'DOWNLOADED';
	}

	isQueuedKara = (kara) => {
		return this.state.karasQueue.find(item => item.name === kara.name);
	}

	showPreview = (kara) => {
		this.setState({ preview: `https://${kara.repository}/downloads/medias/${encodeURIComponent(kara.mediafile)}` });
		document.addEventListener('keyup', this.closeVideo);
	}

	closeVideo = (e: KeyboardEvent) => {
		if (e.key === 'Escape') {
			this.setState({ preview: undefined });
			document.removeEventListener('keyup', this.closeVideo);
		}
	};

	render() {
		return (
			<>
				<Layout.Header>
					<div className='title'>{i18next.t('HEADERS.DOWNLOAD.TITLE')}</div>
					<div className='description'>{i18next.t('HEADERS.DOWNLOAD.DESCRIPTION')}</div>
				</Layout.Header>
				<Layout.Content>
					<Row justify="space-between">
						<Col flex={3} style={{ marginRight: '10px' }}>
							<Row>
								<Input.Search
									placeholder={i18next.t('SEARCH_FILTER')}
									value={this.state.filter}
									onChange={event => this.changeFilter(event)}
									enterButton={i18next.t('SEARCH')}
									onSearch={this.getKaras}
								/>
							</Row>
							<Row style={{ margin: '0.5em' }}>
								<label>{i18next.t('KARA.TOTAL_MEDIA_SIZE')} {this.state.totalMediaSize}</label>
							</Row>
							<Row>
								<Button style={{ width: '230px' }} type="primary" key="synchronize"
									onClick={() => commandBackend('updateAllMedias').catch(() => { })}>{i18next.t('KARA.SYNCHRONIZE')}</Button>
								&nbsp;
								{i18next.t('KARA.SYNCHRONIZE_DESC')}
							</Row>
							<Row>
								<label style={{ margin: '0.5em' }}>{i18next.t('KARA.FILTER_MEDIA_STATUS')}</label>
								<Radio
									style={{ margin: '0.5em' }}
									checked={this.state.download_status === ''}
									onChange={() => this.setState({ download_status: '', currentPage: 0 }, this.getKaras)}
								>
									{i18next.t('KARA.FILTER_ALL')}
								</Radio>
								<Radio
									style={{ margin: '0.5em' }}
									checked={this.state.download_status === 'DOWNLOADING'}
									onChange={() => this.setState({ download_status: 'DOWNLOADING', currentPage: 0 }, this.getKaras)}
								>
									{i18next.t('KARA.FILTER_IN_PROGRESS')}
								</Radio>
								<Radio
									style={{ margin: '0.5em' }}
									checked={this.state.download_status === 'MISSING'}
									onChange={() => this.setState({ download_status: 'MISSING', currentPage: 0 }, this.getKaras)}
								>
									{i18next.t('KARA.FILTER_NOT_DOWNLOADED')}
								</Radio>
							</Row>
						</Col>
						<Col flex={2}>
							<Row>
								<Cascader style={{ width: '90%' }} options={this.state.tagOptions}
									showSearch={{ filter: this.FilterTagCascaderFilter, matchInputWidth: false }}
									onChange={this.handleFilterTagSelection} placeholder={i18next.t('KARA.TAG_FILTER')} />
							</Row>
							<Row style={{ marginTop: '1.5em' }}>
								<Select allowClear style={{ width: '90%' }} onChange={(value) => this.handleFilterTagSelection([tagTypes.GROUPS, value])}
									placeholder={i18next.t('KARA.TAG_GROUP_FILTER')} key={'tid'} options={this.getGroupsTags()} />
							</Row>
						</Col>
						<Col flex={2}>
							<Row>
								<label>{i18next.t('KARA.QUEUE_LABEL')}</label>
							</Row>
							<Row>
								<label>{i18next.t('KARA.QUEUE_LABEL_SONGS', {
									numberSongs: this.state.karasQueue.filter(kara => kara.status !== 'DL_DONE'
										&& kara.status !== 'DL_FAILED').length
								})}</label>
							</Row>
							<Row>
								<Col style={{ margin: '0.5em' }}>
									<Link to='/system/karas/download/queue'>
										<Button style={{ width: '100px' }} type="primary" key="queueView">
											{i18next.t('KARA.VIEW_DOWNLOAD_QUEUE')}
										</Button>
									</Link>
								</Col>
								<Col style={{ margin: '0.5em' }}>
									<Button style={{ width: '100px' }} type="primary" key="queueDelete"
										onClick={() => commandBackend('deleteDownloads').catch(() => { })}>{i18next.t('KARA.WIPE_DOWNLOAD_QUEUE')}</Button>
								</Col>
							</Row>
							<Row>
								<Col style={{ margin: '0.5em' }}>
									<Button style={{ width: '100px' }} type="primary" key="queueStart"
										onClick={this.putToDownloadQueueStart}>{i18next.t('KARA.START_DOWNLOAD_QUEUE')}</Button>
								</Col>
								<Col style={{ margin: '0.5em' }}>
									<Button style={{ width: '100px' }} type="primary" key="queuePause"
										onClick={this.putToDownloadQueuePause}>{i18next.t('KARA.PAUSE_DOWNLOAD_QUEUE')}</Button>
								</Col>
							</Row>
<<<<<<< HEAD
						</Col>
					</Row>
					<Row style={{ paddingTop: '5px' }} justify="space-between">
						<Col span={11}>
							<Button style={{ width: '230px' }} type="primary" key="queueDownloadAll"
								onClick={() => commandBackend('downloadAllBases')}>{i18next.t('KARA.DOWNLOAD_ALL')}</Button>
							&nbsp;
							{i18next.t('KARA.DOWNLOAD_ALL_DESC')}
						</Col>
						<Col span={4}>
							<Radio
								checked={this.state.compare === ''}
								onChange={() =>	this.setState({ compare: '', currentPage: 0 }, this.api_get_online_karas)}
							>
								{i18next.t('KARA.FILTER_ALL')}
							</Radio>
						</Col>
						<Col span={4}>
							<Button style={{ width: '100px' }} type="primary" key="queueStart"
								onClick={this.putToDownloadQueueStart}>{i18next.t('KARA.START_DOWNLOAD_QUEUE')}</Button>
						</Col>
					</Row>
					<Row style={{ paddingTop: '5px' }} justify="space-between">
						<Col span={11}>
							<Button style={{ width: '230px' }} type="primary" key="queueUpdateAll"
								onClick={() => commandBackend('updateAllBases')}>{i18next.t('KARA.UPDATE_ALL')}</Button>
							&nbsp;
							{i18next.t('KARA.UPDATE_ALL_DESC')}
						</Col>
						<Col span={4}>
							<Radio
								checked={this.state.compare === 'updated'}
								onChange={() => this.setState({ compare: 'updated', currentPage: 0 }, this.api_get_online_karas)}
							>
								{i18next.t('KARA.FILTER_UPDATED')}
							</Radio>
						</Col>
						<Col span={4}>
							<Button style={{ width: '100px' }} type="primary" key="queuePause"
								onClick={this.putToDownloadQueuePause}>{i18next.t('KARA.PAUSE_DOWNLOAD_QUEUE')}</Button>
						</Col>
					</Row>
					<Row style={{ paddingTop: '5px' }} justify="space-between">
						<Col span={11}>
							<Button style={{ width: '230px' }} type="primary" key="queueCleanAll"
								onClick={() => commandBackend('cleanAllBases')}>{i18next.t('KARA.CLEAN_ALL')}</Button>
							&nbsp;
							{i18next.t('KARA.CLEAN_ALL_DESC')}
						</Col>
						<Col span={4}>
							<Radio
								checked={this.state.compare === 'missing'}
								onChange={() => this.setState({ compare: 'missing', currentPage: 0 }, this.api_get_online_karas)}
							>
								{i18next.t('KARA.FILTER_NOT_DOWNLOADED')}
							</Radio>
						</Col>
						<Col span={4}>
							<Button style={{ width: '100px' }} type="primary" key="queueDelete"
								onClick={() => commandBackend('deleteDownloads').catch(() => {})}>{i18next.t('KARA.WIPE_DOWNLOAD_QUEUE')}</Button>
=======
>>>>>>> 85aeef97
						</Col>
					</Row>
					<Table
						onChange={this.handleTableChange}
						dataSource={this.state.karas}
						columns={this.columns}
						rowKey='kid'
						pagination={{
							position: ['topRight', 'bottomRight'],
							current: this.state.currentPage || 1,
							defaultPageSize: this.state.currentPageSize,
							pageSize: this.state.currentPageSize,
							pageSizeOptions: ['10', '25', '50', '100', '500'],
							showTotal: (total, range) => {
								const to = range[1];
								const from = range[0];
								return i18next.t('KARA.SHOWING', { from: from, to: to, total: total });
							},
							total: this.state.karasCount,
							showQuickJumper: true,
						}}
					/>
				</Layout.Content>
				{this.state.preview ?
					<div className="overlay" onClick={() => {
						this.setState({ preview: undefined });
						document.removeEventListener('keyup', this.closeVideo);
					}}>
						<video id="video" autoPlay src={this.state.preview} />
					</div> : null
				}
			</>
		);
	}

	columns = [
		{
			title: i18next.t('KARA.LANGUAGES'),
			dataIndex: 'langs',
			key: 'langs',
			render: langs => {
				return getTagInLocaleList(langs, this.state.i18nTag).join(', ');
			}
		}, {
			title: `${i18next.t('KARA.SERIES')} / ${i18next.t('KARA.SINGERS_BY')}`,
			dataIndex: 'series',
			key: 'series',
			render: (series, record) => {
				return (series && series.length > 0) ?
					series.map(serie => getSerieLanguage(this.context.globalState.settings.data, serie, record.langs[0].name, this.state.i18nTag)).join(', ')
					: getTagInLocaleList(record.singers, this.state.i18nTag).join(', ');
			}
		}, {
			title: i18next.t('KARA.SONGTYPES'),
			dataIndex: 'songtypes',
			key: 'songtypes',
			render: (songtypes, record) => {
				const songorder = record.songorder || '';
				return getTagInLocaleList(songtypes, this.state.i18nTag).sort().join(', ') + ' ' + songorder || '';
			}
		}, {
			title: i18next.t('KARA.FAMILIES'),
			dataIndex: 'families',
			key: 'families',
			render: (families) => {
				return getTagInLocaleList(families, this.state.i18nTag).join(', ');
			}
		}, {
			title: i18next.t('KARA.TITLE'),
			dataIndex: 'title',
			key: 'title',
			render: (title) => {
				return <span>{title}</span>;
			}
		}, {
			title: i18next.t('TAG_TYPES.VERSIONS', { count: 2 }),
			dataIndex: 'versions',
			key: 'versions',
			render: (versions) => getTagInLocaleList(versions, this.state.i18nTag).join(', ')
		}, {
			title: i18next.t('KARA.REPOSITORY'),
			dataIndex: 'repository',
			key: 'repository',
		}, {
			title: i18next.t('KARA.VIDEO_PREVIEW'),
			key: 'preview',
			render: (_text, record) => {
				return <Button type="default" onClick={() => this.showPreview(record)}><InfoCircleTwoTone /></Button>;
			}
		}, {
			title: <span><Button title={i18next.t('KARA.DOWNLOAD_ALL_TOOLTIP')} type="default"
				onClick={this.downloadAll}><DownloadOutlined /></Button>{i18next.t('KARA.DOWNLOAD')}
			</span>,
			key: 'download',
			render: (_text, record) => {
				let button = null;
				if (this.isLocalKara(record)) {
					button = <Button disabled type="default"><CheckCircleTwoTone twoToneColor="#52c41a" /></Button>;
				} else {
					const queue = this.isQueuedKara(record);
					if (queue) {
						if (queue.status === 'DL_RUNNING') {
							button = <span><Button disabled type="default"><SyncOutlined spin /></Button></span>;
						} else if (queue.status === 'DL_PLANNED') {
							button = <Button disabled type="default">
								<ClockCircleTwoTone twoToneColor="#dc4e41" />
							</Button>;
						} else if (queue.status === 'DL_DONE') {
							button = <Button disabled type="default"><CheckCircleTwoTone twoToneColor="#52c41a" /></Button>;
						} else if (queue.status === 'DL_FAILED') {
							button = <span><Button type="default" onClick={() => this.downloadKara(record)}><WarningTwoTone twoToneColor="#f24848" /></Button></span>;
						}
					} else {
						button = <Button type="default" onClick={() => this.downloadKara(record)}><DownloadOutlined /></Button>;
					}
				}
				return <span style={{ whiteSpace: 'nowrap' }}>{button} {prettyBytes(Number(record.mediasize))}</span>;
			}
		}];
}

export default KaraDownload;<|MERGE_RESOLUTION|>--- conflicted
+++ resolved
@@ -70,13 +70,8 @@
 
 	async getTags() {
 		try {
-<<<<<<< HEAD
-			const res = await commandBackend('getRemoteTags', undefined, false, 300000);
-			this.setState({ tags: res.content }, () => this.FilterTagCascaderOption());
-=======
 			const res = await commandBackend('getTags', undefined, false, 300000);
 			this.setState({ tags: res.content }, () => this.filterTagCascaderOption());
->>>>>>> 85aeef97
 		} catch (e) {
 			// already display
 		}
@@ -123,27 +118,6 @@
 		this.postToDownloadQueue(karasToDownload);
 	}
 
-<<<<<<< HEAD
-	apiGetLocalKaras = async () => {
-		try {
-			const res = await commandBackend('getKaras', undefined, false, 300000);
-			this.setState({ karas_local: res.content });
-		} catch (e) {
-			// already display
-		}
-	}
-
-	async apiGetBlacklistCriterias() {
-		const res = await commandBackend('getDownloadBLCs', undefined, false, 300000);
-		if (res.length) {
-			const criterias = res.map(function (criteria) {
-				const c = getCriterasByValue(criteria.type);
-				if (c && c.fields && c.fields.length > 0) {
-					criteria.filter = c;
-					criteria.value = criteria.value.toLowerCase();
-				}
-				return criteria;
-=======
 	getKaras = async () => {
 		try {
 			const p = Math.max(0, this.state.currentPage - 1);
@@ -159,7 +133,6 @@
 				karas: res.content,
 				karasCount: res.infos.count || 0,
 				i18nTag: res.i18n
->>>>>>> 85aeef97
 			});
 		} catch (e) {
 			// already display
@@ -375,69 +348,6 @@
 										onClick={this.putToDownloadQueuePause}>{i18next.t('KARA.PAUSE_DOWNLOAD_QUEUE')}</Button>
 								</Col>
 							</Row>
-<<<<<<< HEAD
-						</Col>
-					</Row>
-					<Row style={{ paddingTop: '5px' }} justify="space-between">
-						<Col span={11}>
-							<Button style={{ width: '230px' }} type="primary" key="queueDownloadAll"
-								onClick={() => commandBackend('downloadAllBases')}>{i18next.t('KARA.DOWNLOAD_ALL')}</Button>
-							&nbsp;
-							{i18next.t('KARA.DOWNLOAD_ALL_DESC')}
-						</Col>
-						<Col span={4}>
-							<Radio
-								checked={this.state.compare === ''}
-								onChange={() =>	this.setState({ compare: '', currentPage: 0 }, this.api_get_online_karas)}
-							>
-								{i18next.t('KARA.FILTER_ALL')}
-							</Radio>
-						</Col>
-						<Col span={4}>
-							<Button style={{ width: '100px' }} type="primary" key="queueStart"
-								onClick={this.putToDownloadQueueStart}>{i18next.t('KARA.START_DOWNLOAD_QUEUE')}</Button>
-						</Col>
-					</Row>
-					<Row style={{ paddingTop: '5px' }} justify="space-between">
-						<Col span={11}>
-							<Button style={{ width: '230px' }} type="primary" key="queueUpdateAll"
-								onClick={() => commandBackend('updateAllBases')}>{i18next.t('KARA.UPDATE_ALL')}</Button>
-							&nbsp;
-							{i18next.t('KARA.UPDATE_ALL_DESC')}
-						</Col>
-						<Col span={4}>
-							<Radio
-								checked={this.state.compare === 'updated'}
-								onChange={() => this.setState({ compare: 'updated', currentPage: 0 }, this.api_get_online_karas)}
-							>
-								{i18next.t('KARA.FILTER_UPDATED')}
-							</Radio>
-						</Col>
-						<Col span={4}>
-							<Button style={{ width: '100px' }} type="primary" key="queuePause"
-								onClick={this.putToDownloadQueuePause}>{i18next.t('KARA.PAUSE_DOWNLOAD_QUEUE')}</Button>
-						</Col>
-					</Row>
-					<Row style={{ paddingTop: '5px' }} justify="space-between">
-						<Col span={11}>
-							<Button style={{ width: '230px' }} type="primary" key="queueCleanAll"
-								onClick={() => commandBackend('cleanAllBases')}>{i18next.t('KARA.CLEAN_ALL')}</Button>
-							&nbsp;
-							{i18next.t('KARA.CLEAN_ALL_DESC')}
-						</Col>
-						<Col span={4}>
-							<Radio
-								checked={this.state.compare === 'missing'}
-								onChange={() => this.setState({ compare: 'missing', currentPage: 0 }, this.api_get_online_karas)}
-							>
-								{i18next.t('KARA.FILTER_NOT_DOWNLOADED')}
-							</Radio>
-						</Col>
-						<Col span={4}>
-							<Button style={{ width: '100px' }} type="primary" key="queueDelete"
-								onClick={() => commandBackend('deleteDownloads').catch(() => {})}>{i18next.t('KARA.WIPE_DOWNLOAD_QUEUE')}</Button>
-=======
->>>>>>> 85aeef97
 						</Col>
 					</Row>
 					<Table
