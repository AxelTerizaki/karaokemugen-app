--- conflicted
+++ resolved
@@ -59,13 +59,8 @@
 
 	async getTags() {
 		try {
-<<<<<<< HEAD
-			const res = await commandBackend('getRemoteTags', undefined, false, 300000);
-			this.setState({ tags: res.content }, this.FilterTagCascaderOption);
-=======
 			const res = await commandBackend('getTags', undefined, false, 300000);
 			this.setState({ tags: res.content }, this.filterTagCascaderOption);
->>>>>>> 85aeef97
 		} catch (e) {
 			// already display
 		}
@@ -224,11 +219,7 @@
 						<Button style={{ width: '100px', margin: '0.5em' }} type="primary" key="queuePause"
 							onClick={this.putToDownloadQueuePause}>{i18next.t('KARA.PAUSE_DOWNLOAD_QUEUE')}</Button>
 						<Button style={{ width: '100px', margin: '0.5em' }} type="primary" key="queueDelete"
-<<<<<<< HEAD
 							onClick={() => commandBackend('deleteDownloads').catch(() => {})}>{i18next.t('KARA.WIPE_DOWNLOAD_QUEUE')}</Button>
-=======
-							onClick={() => commandBackend('deleteDownloads').catch(() => { })}>{i18next.t('KARA.WIPE_DOWNLOAD_QUEUE')}</Button>
->>>>>>> 85aeef97
 					</Row>
 					<Table
 						onChange={this.handleTableChange}
