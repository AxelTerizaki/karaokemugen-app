--- conflicted
+++ resolved
@@ -52,7 +52,6 @@
   # 3 : Use user language (fallbacks to english then original)
   SeriesLanguageMode: 3
   ShowAvatarsOnPlaylist: true
-<<<<<<< HEAD
 GUI:
   # Should window shortcuts be opened in electron or in a browser?
   OpenInElectron: true
@@ -60,37 +59,6 @@
   ChibiPlayer:
     Enabled: false
     AlwaysOnTop: true
-Gitlab:
-  # Enable or not gitlab posting
-  Enable: false
-  # URL to your gitlab instance
-  Host: https://lab.shelter.moe
-  # Access token
-  Token: xxx
-  # Project ID where you want issues posted
-  ProjectID: 1234
-  Template:
-    Suggestion:
-      Description: >
-        # Karaoke suggestion
-
-
-        **Title** : $title
-
-
-        **Serie** : $serie
-
-
-        **Type** : $type
-
-
-        **Link** : $link
-      Title: "[Suggestion] $serie - $title"
-      Labels:
-        - suggestion
-=======
-
->>>>>>> a437827f
 Karaoke:
   # Autostart playing songs if no song is playing and a song is added
   Autoplay: false
