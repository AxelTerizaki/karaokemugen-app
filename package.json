{
  "name": "karaokemugen-app",
<<<<<<< HEAD
  "version": "4.1.15",
=======
  "version": "4.1.16-master",
>>>>>>> d463b872
  "description": "Karaoke playlist manager / player",
  "bin": {
    "karaokemugen": "./dist/index.js"
  },
  "main": "dist/index.js",
  "scripts": {
    "startNoElectron": "ts-node src/index.ts",
    "start": "yarn build && electron .",
    "startFrontend": "cd frontend && yarn dev",
    "buildFrontend": "cd frontend && yarn build",
    "debug": "ts-node $NODE_DEBUG_OPTION src/index.ts -- --debug",
    "qstart": "electron .",
    "qstartNoElectron": "node dist/index.js",
    "test": "ts-node src/index.ts --test",
    "manualTest": "mocha --require ts-node/register --timeout 20000",
    "build": "npx rimraf \"dist\" && tsc --build",
    "setup": "git submodule sync --recursive && git submodule update --init --recursive && yarn install && yarn build && yarn installFrontend && yarn buildFrontend && yarn installSystemPanel && yarn buildSystemPanel",
    "gitconfig": "git config diff.submodule log && git config fetch.recursesubmodules on-demand && git config status.submodulesummary true && git config push.recursesubmodules on-demand && git config submodule.recurse true",
    "pull": "git pull && yarn sync",
    "sync": "git submodule sync --recursive && git submodule update --init --recursive",
    "installFrontend": "cd frontend && yarn install",
    "installSystemPanel": "cd systempanel && yarn install",
    "buildSystemPanel": "cd systempanel && yarn build",
    "startSystemPanel": "cd systempanel && yarn start",
    "packer": "yarn build && electron-builder --dir",
    "dist": "yarn build && electron-builder",
    "migrate": "postgrator",
    "dropDatabase": "ts-node util/dropDatabase.ts"
  },
  "homepage": "https://karaokes.moe",
  "repository": {
    "type": "git",
    "url": "https://lab.shelter.moe/karaokemugen/karaokemugen-app.git"
  },
  "keywords": [
    "karaoke",
    "playlist",
    "mpv",
    "ffmpeg",
    "webapp"
  ],
  "bugs": {
    "url": "https://lab.shelter.moe/karaokemugen/karaokemugen-app/issues",
    "email": "axel@teri-chan.net"
  },
  "author": "Guillaume Lebigot <axel@teri-chan.net> (http://www.meido-rando.net)",
  "contributors": [
    "Mathieu Delestre <ldbglobe@gmail.com>",
    "spokeek <spokeek@gmail.com>",
    "jaerdoster",
    "Ziassan <m.mary.corentin@gmail.com> (@Ziassan)",
    "coyoyann <yoann.drevet0@laposte.net>",
    "Florent Berthelot <florentius.b@gmail.com> (@Aeden_)",
    "lukino <LukinoProg@gmail.com>",
    "Benoît Courtine <benoit.courtine@gmail.com>",
    "Lua <deformer.lua@gmail.com>",
    "mirukyu <A13x7950@gmail.com>",
    "Kmeuh <clemalbo@cegetel.net> (@Kmeuh)",
    "Bibah <thebibah14@gmail.com> (@TheBibah14)",
    "Rinchama (@Rinchama)",
    "zeograd <zeograd@gmail.com>",
    "leonekmi <git+km@leonekmi.fr>"
  ],
  "engines": {
    "node": ">=12.0.0"
  },
  "license": "MIT",
  "private": true,
  "dependencies": {
    "@jimp/custom": "^0.16.1",
    "@jimp/jpeg": "^0.16.1",
    "@jimp/plugin-circle": "^0.16.1",
    "@jimp/png": "^0.16.1",
    "@sentry/electron": "^2.0.0",
    "@sentry/node": "^5.23.0",
    "about-window": "^1.13.4",
    "agentkeepalive": "^4.1.3",
    "ass-compiler": "^0.1.1",
    "async-await-parallel": "^1.0.0",
    "bcryptjs": "^2.4.3",
    "better-queue": "^3.8.10",
    "body-parser": "^1.19.0",
    "chalk": "^4.1.0",
    "compression": "^1.7.4",
    "cors": "^2.8.5",
    "csv-writer": "^1.6.0",
    "discord-rpc": "^3.1.4",
    "dotenv": "^8.2.0",
    "electron-updater": "^4.3.4",
    "execa": "^4.0.3",
    "express": "^4.17.1",
    "file-type": "^15.0.0",
    "form-data": "^3.0.0",
    "fs-extra": "^9.0.1",
    "got": "^11.6.2",
    "helmet-csp": "^3.1.0",
    "i18next": "^19.7.0",
    "i18next-node-fs-backend": "^2.1.3",
    "internet-available": "^1.0.0",
    "ip": "^1.1.5",
    "ip6addr": "^0.2.3",
    "js-yaml": "^3.14.0",
    "jwt-simple": "^0.5.6",
    "kar-to-ass": "^1.0.5",
    "kfn-to-ass": "^1.0.12",
    "langs": "^2.0.0",
    "lodash.clonedeep": "^4.5.0",
    "lodash.debounce": "^4.0.8",
    "lodash.deburr": "^4.1.0",
    "lodash.isequal": "^4.5.0",
    "lodash.merge": "^4.6.2",
    "lodash.sample": "^4.2.1",
    "lodash.samplesize": "^4.2.0",
    "lodash.shuffle": "^4.2.0",
    "lodash.transform": "^4.6.0",
    "minimist": "^1.2.5",
    "multer": "^1.4.2",
    "node-id3": "^0.1.18",
    "nodejs-traceroute": "^1.2.0",
    "open": "^7.2.1",
    "os-locale": "^5.0.0",
    "p-cancelable": "^2.0.0",
    "p-retry": "^4.2.0",
    "passport": "^0.4.1",
    "passport-jwt": "^4.0.0",
    "passport-local": "^1.0.0",
    "pg": "^8.3.3",
    "pg-copy-streams": "^5.1.1",
    "portfinder": "^1.0.28",
    "postgrator": "^4.0.1",
    "pretty-bytes": "^5.4.1",
    "public-ip": "^4.0.2",
    "randomstring": "^1.1.5",
    "sanitize-filename": "^1.6.3",
    "semver": "^7.3.2",
    "slugify": "^1.4.5",
    "socket.io": "^2.3.0",
    "socket.io-client": "^2.3.0",
    "systeminformation": "^4.27.3",
    "tasklist": "^4.0.1",
    "tmi.js": "^1.5.0",
    "toyunda2ass": "^1.0.12",
    "ultrastar2ass": "^1.0.13",
    "uuid": "^8.3.0",
    "validate.js": "^0.13.1",
    "webdav": "^3.3.0",
    "whoiser": "^1.9.0",
    "winston": "^3.3.3",
    "winston-console-for-electron": "^0.0.7",
    "winston-daily-rotate-file": "^4.5.0",
    "xml-js": "^1.6.11",
    "yesql": "^4.1.3"
  },
  "devDependencies": {
	"@sentry/cli": "^1.57.0",
    "@types/bcryptjs": "^2.4.2",
    "@types/better-queue": "^3.8.2",
    "@types/chai": "^4.2.12",
    "@types/compression": "^1.7.0",
    "@types/cors": "^2.8.7",
    "@types/discord-rpc": "^3.0.4",
    "@types/fs-extra": "^9.0.1",
    "@types/ip": "^1.1.0",
    "@types/ip6addr": "^0.2.1",
    "@types/js-yaml": "^3.12.5",
    "@types/lodash.clonedeep": "^4.5.6",
    "@types/lodash.debounce": "^4.0.6",
    "@types/lodash.deburr": "^4.1.6",
    "@types/lodash.isequal": "^4.5.5",
    "@types/lodash.merge": "^4.6.6",
    "@types/lodash.sample": "^4.2.6",
    "@types/lodash.samplesize": "^4.2.6",
    "@types/lodash.shuffle": "^4.2.6",
    "@types/lodash.transform": "^4.6.6",
    "@types/minimist": "^1.2.0",
    "@types/mocha": "^8.0.3",
    "@types/multer": "^1.4.4",
    "@types/node": "12.12.21",
    "@types/passport": "^1.0.4",
    "@types/passport-jwt": "^3.0.3",
    "@types/pg": "^7.14.4",
    "@types/pg-copy-streams": "^1.2.1",
    "@types/randomstring": "^1.1.6",
    "@types/readline-sync": "^1.4.3",
    "@types/semver": "^7.3.4",
    "@types/socket.io": "^2.1.11",
    "@types/socket.io-client": "^1.4.33",
    "@types/supertest": "^2.0.10",
    "@types/tmi.js": "^1.4.2",
    "@types/uuid": "^8.3.0",
    "@types/yesql": "^3.2.2",
    "@typescript-eslint/eslint-plugin": "^4.1.1",
    "@typescript-eslint/parser": "^4.1.1",
    "apidoc": "^0.25.0",
    "chai": "^4.2.0",
    "electron": "^10.1.2",
    "eslint": "^7.9.0",
    "eslint-plugin-node": "^11.1.0",
    "eslint-plugin-security": "^1.4.0",
    "eslint-plugin-simple-import-sort": "^5.0.3",
    "eslint-plugin-you-dont-need-lodash-underscore": "^6.10.0",
    "mocha": "^8.1.3",
    "postgrator-cli": "^4.0.0",
    "rimraf": "^3.0.2",
    "supertest": "^4.0.2",
    "ts-node": "^9.0.0",
    "typescript": "^4.0.2"
  },
  "apidoc": {
    "url": "http://localhost:1337/api"
  },
  "build": {
    "appId": "KaraokeMugen",
    "fileAssociations": [
      {
        "ext": "kmplaylist",
        "name": "Karaoke Mugen Playlist",
        "description": "Karaoke Mugen Playlist",
        "role": "Editor"
      },
      {
        "ext": "kmfavorites",
        "name": "Karaoke Mugen Favorites",
        "description": "Karaoke Mugen Favorites",
        "role": "Editor"
      },
      {
        "ext": "karabundle",
        "name": "Karaoke Mugen Karaoke Bundle",
        "description": "Karaoke Mugen Karaoke Bundle",
        "role": "Viewer"
      },
      {
        "ext": "kara.json",
        "name": "Karaoke Mugen Karaoke File",
        "description": "Karaoke Mugen Karaoke File",
        "role": "Viewer"
      },
      {
        "ext": "kmblcset",
        "name": "Karaoke Mugen Playlist",
        "description": "Karaoke Mugen Playlist",
        "role": "Editor"
      }
    ],
    "nsis": {
      "warningsAsErrors": false,
      "oneClick": false,
      "allowToChangeInstallationDirectory": true,
      "license": "LICENSE.md",
      "differentialPackage": false
    },
    "deb": {
      "depends": [
        "postgresql",
        "postgresql-contrib",
        "mpv",
        "ffmpeg",
        "gconf2",
        "gconf-service",
        "libnotify4",
        "libappindicator1",
        "libxtst6",
        "libnss3"
      ],
      "packageCategory": "video"
    },
    "dmg": {
      "icon": "build/DMG.icns"
    },
    "win": {
      "target": [
        "nsis",
        "zip"
      ],
      "compression": "normal",
      "publisherName": "Karaoke Mugen Team",
      "verifyUpdateCodeSignature": false,
      "publish": {
        "provider": "generic",
        "url": "https://mugen.karaokes.moe/downloads/"
      }
    },
    "mac": {
      "target": [
        "dmg"
      ],
      "compression": "normal",
      "category": "public.app-category.entertainment"
    },
    "linux": {
      "target": [
        "deb",
        "tar.gz"
      ],
      "vendor": "Karaoke Mugen Team",
      "executableName": "karaokemugen",
      "category": "AudioVideo",
      "synopsis": "Karaoke manager and player",
      "publish": {
        "provider": "generic",
        "url": "https://mugen.karaokes.moe/downloads/"
      }
    },
    "productName": "Karaoke Mugen",
    "copyright": "(c) 2017-2020 Karaoke Mugen Team",
    "extraResources": [
      "migrations/**",
      "locales/*",
      "assets/**",
      "frontend/build/**",
      "systempanel/build/**",
      "initpage/**",
      "build/icon.png",
      "build/electronAboutWindow.css"
    ],
    "extraFiles": [
	  "app/bin/**",
	  "CHANGELOG.md"
    ],
    "directories": {
      "output": "packages",
      "buildResources": "build"
    },
    "files": [
      "dist/**/*"
    ],
    "protocols": [
      {
        "name": "km",
        "role": "Viewer",
        "schemes": [
          "km"
        ]
      }
    ]
  }
}<|MERGE_RESOLUTION|>--- conflicted
+++ resolved
@@ -1,10 +1,6 @@
 {
   "name": "karaokemugen-app",
-<<<<<<< HEAD
-  "version": "4.1.15",
-=======
-  "version": "4.1.16-master",
->>>>>>> d463b872
+  "version": "4.1.16",
   "description": "Karaoke playlist manager / player",
   "bin": {
     "karaokemugen": "./dist/index.js"
