--- conflicted
+++ resolved
@@ -1,10 +1,6 @@
 {
   "name": "karaokemugen-app",
-<<<<<<< HEAD
-  "version": "5.0.20-master",
-=======
-  "version": "5.0.21-next",
->>>>>>> 74c57183
+  "version": "5.0.21-master",
   "versionName": "Poppy Partagée",
   "description": "Karaoke playlist manager / player",
   "bin": {
