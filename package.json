{
  "name": "karaokemugen-app",
<<<<<<< HEAD
  "version": "5.1.16-master",
=======
  "version": "5.1.16-next",
>>>>>>> db348af8
  "versionName": "Poppy Percutante",
  "description": "Karaoke playlist manager / player",
  "bin": {
    "karaokemugen": "./dist/index.js"
  },
  "main": "dist/src/index.js",
  "scripts": {
    "start": "yarn build && electron .",
    "startCI": "yarn build && electron --no-sandbox . --cli",
    "debug": "ts-node $NODE_DEBUG_OPTION src/index.ts -- --debug",
    "qstart": "electron .",
    "test": "yarn build && electron . --test",
    "testCI": "yarn build && electron --no-sandbox . --test --cli",
    "manualTest": "mocha --require ts-node/register --timeout 60000 test/*.ts",
    "build": "npx rimraf \"dist\" && tsc --build",
    "buildWorker": "esbuild zipWorker/zipWorker.ts --bundle --target=node14 --outfile=zipWorker/zipWorker.js --platform=node --external:electron",
    "setup": "git submodule sync --recursive && git submodule update --init --recursive && yarn install && yarn build && yarn installkmfrontend && yarn buildkmfrontend && yarn buildWorker",
    "gitconfig": "git config diff.submodule log && git config fetch.recursesubmodules on-demand && git config status.submodulesummary true && git config push.recursesubmodules on-demand && git config submodule.recurse true",
    "pull": "git pull && yarn sync",
    "sync": "git submodule sync --recursive && git submodule update --init --recursive",
    "installkmfrontend": "cd kmfrontend && yarn install",
    "buildkmfrontend": "cd kmfrontend && yarn build",
    "startkmfrontend": "cd kmfrontend && yarn start",
    "packer": "yarn build && electron-builder --dir",
    "dist": "yarn build && electron-builder",
    "migrate": "postgrator",
    "dropDatabase": "ts-node util/dropDatabase.ts",
    "i18next-scanner": "i18next-scanner --config util/i18next-scanner.config.js"
  },
  "homepage": "https://karaokes.moe",
  "repository": {
    "type": "git",
    "url": "https://lab.shelter.moe/karaokemugen/karaokemugen-app.git"
  },
  "keywords": [
    "karaoke",
    "playlist",
    "mpv",
    "ffmpeg",
    "webapp"
  ],
  "bugs": {
    "url": "https://lab.shelter.moe/karaokemugen/karaokemugen-app/issues",
    "email": "axel@teri-chan.net"
  },
  "author": "Guillaume Lebigot <axel@teri-chan.net> (http://www.meido-rando.net)",
  "contributors": [
    "Mathieu Delestre <ldbglobe@gmail.com>",
    "spokeek <spokeek@gmail.com>",
    "jaerdoster",
    "Ziassan <m.mary.corentin@gmail.com> (@Ziassan)",
    "coyoyann <yoann.drevet0@laposte.net>",
    "Florent Berthelot <florentius.b@gmail.com> (@Aeden_)",
    "lukino <LukinoProg@gmail.com>",
    "Benoît Courtine <benoit.courtine@gmail.com>",
    "Lua <deformer.lua@gmail.com>",
    "mirukyu <A13x7950@gmail.com>",
    "Kmeuh <clemalbo@cegetel.net> (@Kmeuh)",
    "Bibah <thebibah14@gmail.com> (@TheBibah14)",
    "Rinchama (@Rinchama)",
    "zeograd <zeograd@gmail.com>",
    "leonekmi <git+km@leonekmi.fr>",
    "Pierre CAMILLI <camillipierre@gmail.com> @Shueisha64"
  ],
  "engines": {
    "node": ">=14.0.0"
  },
  "license": "MIT",
  "private": true,
  "dependencies": {
    "@sentry/electron": "^2.5.0",
    "@sentry/node": "^6.8.0",
    "@types/i18next-node-fs-backend": "^2.1.0",
    "@types/js-yaml": "^4.0.1",
    "about-window": "^1.14.0",
    "agentkeepalive": "^4.1.4",
    "ass-compiler": "^0.1.3",
    "async-await-parallel": "^1.0.0",
    "bcryptjs": "^2.4.3",
    "better-queue": "^3.8.10",
    "body-parser": "^1.19.0",
    "chalk": "^4.1.1",
    "commander": "^8.0.0",
    "compression": "^1.7.4",
    "cors": "^2.8.5",
    "csv-writer": "^1.6.0",
    "discord-rpc": "^4.0.1",
    "dotenv": "^10.0.0",
    "electron-updater": "^4.3.9",
    "execa": "^5.1.1",
    "express": "^4.17.1",
    "extract-zip": "^2.0.1",
    "file-type": "^16.5.0",
    "form-data": "^4.0.0",
    "fs-extra": "^10.0.0",
    "got": "^11.8.2",
    "i18next": "^20.3.2",
    "i18next-node-fs-backend": "^2.1.3",
    "internet-available": "^1.0.0",
    "ip": "^1.1.5",
    "js-yaml": "^4.1.0",
    "jwt-simple": "^0.5.6",
    "kar-to-ass": "^1.0.8",
    "kfn-to-ass": "^1.0.13",
    "langs": "^2.0.0",
    "lodash.clonedeep": "^4.5.0",
    "lodash.debounce": "^4.0.8",
    "lodash.deburr": "^4.1.0",
    "lodash.isequal": "^4.5.0",
    "lodash.merge": "^4.6.2",
    "lodash.sample": "^4.2.1",
    "lodash.samplesize": "^4.2.0",
    "lodash.shuffle": "^4.2.0",
    "lodash.transform": "^4.6.0",
    "multer": "^1.4.2",
    "node-id3": "^0.2.3",
    "open": "^8.2.1",
    "os-locale": "^5.0.0",
    "p-cancelable": "^2.1.1",
    "p-queue": "^7.1.0",
    "p-retry": "^4.6.0",
    "pg": "^8.6.0",
    "pg-copy-streams": "^5.1.1",
    "portfinder": "^1.0.28",
    "postgrator": "^4.1.1",
    "pretty-bytes": "^5.6.0",
    "public-ip": "^4.0.4",
    "randomstring": "^1.2.1",
    "sanitize-filename": "^1.6.3",
    "semver": "^7.3.5",
    "slugify": "^1.5.3",
    "socket.io": "^4.1.2",
    "socket.io-client": "^4.1.2",
    "systeminformation": "^5.7.7",
    "tasklist": "^4.0.1",
    "tmi.js": "^1.8.3",
    "toyunda2ass": "^1.0.12",
    "ultrastar2ass": "^1.0.20",
    "uuid": "^8.3.2",
    "validate.js": "^0.13.1",
    "webdav": "^4.6.0",
    "winston": "^3.3.3",
    "winston-console-for-electron": "^0.0.7",
    "winston-daily-rotate-file": "^4.5.5",
    "xml-js": "^1.6.11",
    "yesql": "^5.0.0"
  },
  "devDependencies": {
    "@sentry/cli": "^1.66.0",
    "@types/bcryptjs": "^2.4.2",
    "@types/better-queue": "^3.8.2",
    "@types/chai": "^4.2.19",
    "@types/compression": "^1.7.0",
    "@types/cors": "^2.8.10",
    "@types/discord-rpc": "^3.0.5",
    "@types/fs-extra": "^9.0.11",
    "@types/ignore-walk": "^3.0.1",
    "@types/ip": "^1.1.0",
    "@types/langs": "^2.0.0",
    "@types/lodash.clonedeep": "^4.5.6",
    "@types/lodash.debounce": "^4.0.6",
    "@types/lodash.deburr": "^4.1.6",
    "@types/lodash.isequal": "^4.5.5",
    "@types/lodash.merge": "^4.6.6",
    "@types/lodash.sample": "^4.2.6",
    "@types/lodash.samplesize": "^4.2.6",
    "@types/lodash.shuffle": "^4.2.6",
    "@types/lodash.transform": "^4.6.6",
    "@types/mocha": "^8.2.2",
    "@types/multer": "^1.4.6",
    "@types/node": "^14",
    "@types/pg": "^8.6.0",
    "@types/pg-copy-streams": "^1.2.1",
    "@types/randomstring": "^1.1.6",
    "@types/readline-sync": "^1.4.3",
    "@types/semver": "^7.3.6",
    "@types/tmi.js": "^1.7.1",
    "@types/uuid": "^8.3.0",
    "@types/yesql": "^4.1.0",
    "@typescript-eslint/eslint-plugin": "^4.28.1",
    "@typescript-eslint/parser": "^4.28.1",
    "chai": "^4.3.4",
    "electron": "^13.1.5",
    "esbuild": "^0.12.14",
    "eslint": "^7.29.0",
    "eslint-plugin-node": "^11.1.0",
    "eslint-plugin-security": "^1.4.0",
    "eslint-plugin-simple-import-sort": "^7.0.0",
    "eslint-plugin-you-dont-need-lodash-underscore": "^6.12.0",
    "i18next-scanner": "^3.0.0",
    "mocha": "^9.0.1",
    "postgrator-cli": "^4.0.0",
    "rimraf": "^3.0.2",
    "ts-node": "^10.0.0",
    "typescript": "^4.3.5"
  },
  "build": {
    "appId": "KaraokeMugen",
    "fileAssociations": [
      {
        "ext": "kmplaylist",
        "name": "Karaoke Mugen Playlist",
        "description": "Karaoke Mugen Playlist",
        "role": "Editor"
      },
      {
        "ext": "kmfavorites",
        "name": "Karaoke Mugen Favorites",
        "description": "Karaoke Mugen Favorites",
        "role": "Editor"
      },
      {
        "ext": "karabundle",
        "name": "Karaoke Mugen Karaoke Bundle",
        "description": "Karaoke Mugen Karaoke Bundle",
        "role": "Viewer"
      },
      {
        "ext": "kara.json",
        "name": "Karaoke Mugen Karaoke File",
        "description": "Karaoke Mugen Karaoke File",
        "role": "Viewer"
      },
      {
        "ext": "kmblcset",
        "name": "Karaoke Mugen Playlist",
        "description": "Karaoke Mugen Playlist",
        "role": "Editor"
      }
    ],
    "nsis": {
      "warningsAsErrors": false,
      "oneClick": false,
      "allowToChangeInstallationDirectory": true,
      "license": "LICENSE.md",
      "differentialPackage": false
    },
    "deb": {
      "depends": [
        "postgresql",
        "postgresql-contrib",
        "mpv",
        "ffmpeg",
        "gconf2",
        "gconf-service",
        "libnotify4",
        "libappindicator1",
        "libxtst6",
        "libnss3"
      ],
      "packageCategory": "video"
    },
    "dmg": {
      "icon": "build/DMG.icns",
      "contents": [
        {
          "x": 800,
          "y": 208,
          "name": "Karaoke Mugen.app"
        },
        {
          "x": 1000,
          "y": 208,
          "type": "link",
          "path": "/Applications"
        }
      ]
    },
    "win": {
      "target": [
        "nsis",
        "zip"
      ],
      "compression": "normal",
      "publisherName": "Karaoke Mugen Team",
      "verifyUpdateCodeSignature": false,
      "publish": {
        "provider": "generic",
        "url": "https://mugen.karaokes.moe/downloads/"
      }
    },
    "mac": {
      "target": {
        "target": "dmg",
        "arch": [
          "x64"
        ]
      },
      "compression": "normal",
      "category": "public.app-category.entertainment"
    },
    "linux": {
      "target": [
        "deb",
        "tar.gz"
      ],
      "vendor": "Karaoke Mugen Team",
      "executableName": "karaokemugen",
      "category": "AudioVideo",
      "synopsis": "Karaoke manager and player",
      "publish": {
        "provider": "generic",
        "url": "https://mugen.karaokes.moe/downloads/"
      }
    },
    "productName": "Karaoke Mugen",
    "copyright": "(c) 2017-2021 Karaoke Mugen Team",
    "extraResources": [
      "migrations/**",
      "locales/*",
      "assets/**",
      "kmfrontend/build/**",
      "initpage/**",
      "zipWorker/**",
      "build/icon.png",
      "build/electronAboutWindow.css"
    ],
    "extraFiles": [
      "app/bin/**",
      "CHANGELOG.md"
    ],
    "directories": {
      "output": "packages",
      "buildResources": "build"
    },
    "files": [
      "dist/**/*",
      "package.json"
    ],
    "protocols": [
      {
        "name": "km",
        "role": "Viewer",
        "schemes": [
          "km"
        ]
      }
    ]
  }
}<|MERGE_RESOLUTION|>--- conflicted
+++ resolved
@@ -1,10 +1,6 @@
 {
   "name": "karaokemugen-app",
-<<<<<<< HEAD
   "version": "5.1.16-master",
-=======
-  "version": "5.1.16-next",
->>>>>>> db348af8
   "versionName": "Poppy Percutante",
   "description": "Karaoke playlist manager / player",
   "bin": {
