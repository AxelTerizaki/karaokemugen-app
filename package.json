{
  "name": "karaokemugen-app",
<<<<<<< HEAD
  "version": "5.0.29-master",
=======
  "version": "5.0.30-next",
>>>>>>> 49536f17
  "versionName": "Poppy Partagée",
  "description": "Karaoke playlist manager / player",
  "bin": {
    "karaokemugen": "./dist/index.js"
  },
  "main": "dist/src/index.js",
  "scripts": {
    "startNoElectron": "ts-node src/index.ts",
    "start": "yarn build && electron .",
    "debug": "ts-node $NODE_DEBUG_OPTION src/index.ts -- --debug",
    "qstart": "electron .",
    "qstartNoElectron": "node dist/src/index.js",
    "test": "ts-node src/index.ts --test",
    "manualTest": "mocha --require ts-node/register --timeout 20000",
    "build": "npx rimraf \"dist\" && tsc --build",
    "setup": "git submodule sync --recursive && git submodule update --init --recursive && yarn install && yarn build && yarn installkmfrontend && yarn buildkmfrontend",
    "gitconfig": "git config diff.submodule log && git config fetch.recursesubmodules on-demand && git config status.submodulesummary true && git config push.recursesubmodules on-demand && git config submodule.recurse true",
    "pull": "git pull && yarn sync",
    "sync": "git submodule sync --recursive && git submodule update --init --recursive",
    "installkmfrontend": "cd kmfrontend && yarn install",
    "buildkmfrontend": "cd kmfrontend && yarn build",
    "startkmfrontend": "cd kmfrontend && yarn start",
    "packer": "yarn build && electron-builder --dir",
    "dist": "yarn build && electron-builder",
    "migrate": "postgrator",
    "dropDatabase": "ts-node util/dropDatabase.ts"
  },
  "homepage": "https://karaokes.moe",
  "repository": {
    "type": "git",
    "url": "https://lab.shelter.moe/karaokemugen/karaokemugen-app.git"
  },
  "keywords": [
    "karaoke",
    "playlist",
    "mpv",
    "ffmpeg",
    "webapp"
  ],
  "bugs": {
    "url": "https://lab.shelter.moe/karaokemugen/karaokemugen-app/issues",
    "email": "axel@teri-chan.net"
  },
  "author": "Guillaume Lebigot <axel@teri-chan.net> (http://www.meido-rando.net)",
  "contributors": [
    "Mathieu Delestre <ldbglobe@gmail.com>",
    "spokeek <spokeek@gmail.com>",
    "jaerdoster",
    "Ziassan <m.mary.corentin@gmail.com> (@Ziassan)",
    "coyoyann <yoann.drevet0@laposte.net>",
    "Florent Berthelot <florentius.b@gmail.com> (@Aeden_)",
    "lukino <LukinoProg@gmail.com>",
    "Benoît Courtine <benoit.courtine@gmail.com>",
    "Lua <deformer.lua@gmail.com>",
    "mirukyu <A13x7950@gmail.com>",
    "Kmeuh <clemalbo@cegetel.net> (@Kmeuh)",
    "Bibah <thebibah14@gmail.com> (@TheBibah14)",
    "Rinchama (@Rinchama)",
    "zeograd <zeograd@gmail.com>",
    "leonekmi <git+km@leonekmi.fr>",
    "Pierre CAMILLI <camillipierre@gmail.com> @Shueisha64"
  ],
  "engines": {
    "node": ">=12.0.0"
  },
  "license": "MIT",
  "private": true,
  "dependencies": {
    "@sentry/electron": "^2.4.0",
    "@sentry/node": "^6.2.5",
    "@types/i18next-node-fs-backend": "^2.1.0",
    "@types/js-yaml": "^4.0.0",
    "about-window": "^1.14.0",
    "agentkeepalive": "^4.1.4",
    "ass-compiler": "^0.1.3",
    "async-await-parallel": "^1.0.0",
    "bcryptjs": "^2.4.3",
    "better-queue": "^3.8.10",
    "body-parser": "^1.19.0",
    "chalk": "^4.1.0",
    "commander": "^7.2.0",
    "compression": "^1.7.4",
    "cors": "^2.8.5",
    "csv-writer": "^1.6.0",
    "discord-rpc": "^3.2.0",
    "dotenv": "^8.2.0",
    "electron-updater": "^4.3.8",
    "execa": "^5.0.0",
    "express": "^4.17.1",
    "file-type": "^16.3.0",
    "form-data": "^4.0.0",
    "fs-extra": "^9.1.0",
    "got": "^11.8.2",
    "i18next": "^20.2.1",
    "i18next-node-fs-backend": "^2.1.3",
    "internet-available": "^1.0.0",
    "ip": "^1.1.5",
    "ip6addr": "^0.2.3",
    "js-yaml": "^4.0.0",
    "jwt-simple": "^0.5.6",
    "kar-to-ass": "^1.0.5",
    "kfn-to-ass": "^1.0.13",
    "langs": "^2.0.0",
    "lodash.clonedeep": "^4.5.0",
    "lodash.debounce": "^4.0.8",
    "lodash.deburr": "^4.1.0",
    "lodash.isequal": "^4.5.0",
    "lodash.merge": "^4.6.2",
    "lodash.sample": "^4.2.1",
    "lodash.samplesize": "^4.2.0",
    "lodash.shuffle": "^4.2.0",
    "lodash.transform": "^4.6.0",
    "multer": "^1.4.2",
    "node-id3": "^0.2.2",
    "nodejs-traceroute": "^1.2.0",
    "open": "^8.0.5",
    "os-locale": "^5.0.0",
    "p-cancelable": "^2.1.0",
    "p-retry": "^4.5.0",
    "pg": "^8.6.0",
    "pg-copy-streams": "^5.1.1",
    "portfinder": "^1.0.28",
    "postgrator": "^4.1.1",
    "pretty-bytes": "^5.6.0",
    "public-ip": "^4.0.3",
    "randomstring": "^1.1.5",
    "sanitize-filename": "^1.6.3",
    "semver": "^7.3.5",
    "slugify": "^1.5.0",
    "socket.io": "^4.0.1",
    "socket.io-client": "^4.0.1",
    "systeminformation": "^5.6.12",
    "tasklist": "^4.0.1",
    "tmi.js": "^1.8.1",
    "toyunda2ass": "^1.0.12",
    "ultrastar2ass": "^1.0.13",
    "uuid": "^8.3.2",
    "validate.js": "^0.13.1",
    "webdav": "^4.3.0",
    "whoiser": "^1.11.0",
    "winston": "^3.3.3",
    "winston-console-for-electron": "^0.0.7",
    "winston-daily-rotate-file": "^4.5.2",
    "xml-js": "^1.6.11",
    "yesql": "^5.0.0"
  },
  "devDependencies": {
    "@sentry/cli": "^1.64.0",
    "@types/bcryptjs": "^2.4.2",
    "@types/better-queue": "^3.8.2",
    "@types/chai": "^4.2.16",
    "@types/compression": "^1.7.0",
    "@types/cors": "^2.8.10",
    "@types/discord-rpc": "^3.0.5",
    "@types/fs-extra": "^9.0.11",
    "@types/ip": "^1.1.0",
    "@types/ip6addr": "^0.2.2",
    "@types/lodash.clonedeep": "^4.5.6",
    "@types/lodash.debounce": "^4.0.6",
    "@types/lodash.deburr": "^4.1.6",
    "@types/lodash.isequal": "^4.5.5",
    "@types/lodash.merge": "^4.6.6",
    "@types/lodash.sample": "^4.2.6",
    "@types/lodash.samplesize": "^4.2.6",
    "@types/lodash.shuffle": "^4.2.6",
    "@types/lodash.transform": "^4.6.6",
    "@types/mocha": "^8.2.2",
    "@types/multer": "^1.4.5",
    "@types/node": "^14.14.37",
    "@types/pg": "^7.14.11",
    "@types/pg-copy-streams": "^1.2.1",
    "@types/randomstring": "^1.1.6",
    "@types/readline-sync": "^1.4.3",
    "@types/semver": "^7.3.4",
    "@types/tmi.js": "^1.7.1",
    "@types/uuid": "^8.3.0",
    "@types/yesql": "^4.1.0",
    "@typescript-eslint/eslint-plugin": "^4.22.0",
    "@typescript-eslint/parser": "^4.22.0",
    "chai": "^4.3.4",
    "electron": "^11.4.3",
    "eslint": "^7.24.0",
    "eslint-plugin-node": "^11.1.0",
    "eslint-plugin-security": "^1.4.0",
    "eslint-plugin-simple-import-sort": "^7.0.0",
    "eslint-plugin-you-dont-need-lodash-underscore": "^6.11.0",
    "mocha": "^8.3.2",
    "postgrator-cli": "^4.0.0",
    "rimraf": "^3.0.2",
    "ts-node": "^9.1.1",
    "typescript": "^4.2.4"
  },
  "build": {
    "appId": "KaraokeMugen",
    "fileAssociations": [
      {
        "ext": "kmplaylist",
        "name": "Karaoke Mugen Playlist",
        "description": "Karaoke Mugen Playlist",
        "role": "Editor"
      },
      {
        "ext": "kmfavorites",
        "name": "Karaoke Mugen Favorites",
        "description": "Karaoke Mugen Favorites",
        "role": "Editor"
      },
      {
        "ext": "karabundle",
        "name": "Karaoke Mugen Karaoke Bundle",
        "description": "Karaoke Mugen Karaoke Bundle",
        "role": "Viewer"
      },
      {
        "ext": "kara.json",
        "name": "Karaoke Mugen Karaoke File",
        "description": "Karaoke Mugen Karaoke File",
        "role": "Viewer"
      },
      {
        "ext": "kmblcset",
        "name": "Karaoke Mugen Playlist",
        "description": "Karaoke Mugen Playlist",
        "role": "Editor"
      }
    ],
    "nsis": {
      "warningsAsErrors": false,
      "oneClick": false,
      "allowToChangeInstallationDirectory": true,
      "license": "LICENSE.md",
      "differentialPackage": false
    },
    "deb": {
      "depends": [
        "postgresql",
        "postgresql-contrib",
        "mpv",
        "ffmpeg",
        "gconf2",
        "gconf-service",
        "libnotify4",
        "libappindicator1",
        "libxtst6",
        "libnss3"
      ],
      "packageCategory": "video"
    },
    "dmg": {
      "icon": "build/DMG.icns",
      "contents": [
        {
          "x": 800,
          "y": 208,
          "name": "Karaoke Mugen.app"
        },
        {
          "x": 1000,
          "y": 208,
          "type": "link",
          "path": "/Applications"
        }
      ]
    },
    "win": {
      "target": [
        "nsis",
        "zip"
      ],
      "compression": "normal",
      "publisherName": "Karaoke Mugen Team",
      "verifyUpdateCodeSignature": false,
      "publish": {
        "provider": "generic",
        "url": "https://mugen.karaokes.moe/downloads/"
      }
    },
    "mac": {
      "target": [
        "dmg"
      ],
      "compression": "normal",
      "category": "public.app-category.entertainment"
    },
    "linux": {
      "target": [
        "deb",
        "tar.gz"
      ],
      "vendor": "Karaoke Mugen Team",
      "executableName": "karaokemugen",
      "category": "AudioVideo",
      "synopsis": "Karaoke manager and player",
      "publish": {
        "provider": "generic",
        "url": "https://mugen.karaokes.moe/downloads/"
      }
    },
    "productName": "Karaoke Mugen",
    "copyright": "(c) 2017-2021 Karaoke Mugen Team",
    "extraResources": [
      "migrations/**",
      "locales/*",
      "assets/**",
      "kmfrontend/build/**",
      "initpage/**",
      "build/icon.png",
      "build/electronAboutWindow.css"
    ],
    "extraFiles": [
      "app/bin/**",
      "CHANGELOG.md"
    ],
    "directories": {
      "output": "packages",
      "buildResources": "build"
    },
    "files": [
      "dist/**/*",
      "package.json"
    ],
    "protocols": [
      {
        "name": "km",
        "role": "Viewer",
        "schemes": [
          "km"
        ]
      }
    ]
  }
}<|MERGE_RESOLUTION|>--- conflicted
+++ resolved
@@ -1,10 +1,6 @@
 {
   "name": "karaokemugen-app",
-<<<<<<< HEAD
-  "version": "5.0.29-master",
-=======
-  "version": "5.0.30-next",
->>>>>>> 49536f17
+  "version": "5.0.30-master",
   "versionName": "Poppy Partagée",
   "description": "Karaoke playlist manager / player",
   "bin": {
