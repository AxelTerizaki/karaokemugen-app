{
  "name": "karaokemugen-app",
  "version": "2.2.3",
  "description": "Karaoke playlist manager / player",
  "main": "src/index.js",
  "scripts": {
    "start": "babel-node src/index.js --",
    "debug": "babel-node $NODE_DEBUG_OPTION src/index.js -- --debug",
    "test": "mocha --require babel-register --timeout 20000",
    "build": "yarn buildReact && rm -Rf dist && babel --source-maps --copy-files -d dist/ src/",
    "install": "cd react_client && yarn install",
    "setup": "yarn install && yarn buildReact",
    "buildReact": "cd react_client && yarn build",
    "startReact": "cd react_client && yarn start"
  },
  "homepage": "https://mugen.karaokes.moe/en",
  "repository": {
    "type": "git",
    "url": "https://lab.shelter.moe/karaokemugen/karaokemugen-app.git"
  },
  "keywords": [
    "karaoke",
    "playlist",
    "mpv",
    "ffmpeg",
    "webapp"
  ],
  "bugs": {
    "url": "https://lab.shelter.moe/karaokemugen/karaokemugen-app/issues",
    "email": "axel@teri-chan.net"
  },
  "author": "Guillaume Lebigot <axel@teri-chan.net> (http://www.meido-rando.net)",
  "contributors": [
    "Mathieu Delestre <ldbglobe@gmail.com>",
    "spokeek <spokeek@gmail.com>",
    "jaerdoster",
    "Ziassan <m.mary.corentin@gmail.com> (@Ziassan)",
    "coyoyann <yoann.drevet0@laposte.net>",
    "Florent Berthelot <florentius.b@gmail.com> (@Aeden_)",
    "lukino <LukinoProg@gmail.com>",
    "Benoît Courtine <benoit.courtine@gmail.com>",
    "Lua <deformer.lua@gmail.com>",
    "mirukyu <A13x7950@gmail.com>",
    "Kmeuh <clemalbo@cegetel.net> (@Kmeuh)"
  ],
  "engineStrict": true,
  "engines": {
    "node": ">=8.4.0 <10.0.0"
  },
  "license": "MIT",
  "private": true,
  "pkg": {
    "scripts": [
      "node_modules/image-size/lib/types/*.js",
      "node_modules/sqlite3/node_modules/node-pre-gyp/lib/*.js",
      "node_modules/sqlite3/node_modules/node-pre-gyp/lib/util/*.js*",
      "dist/**/*.js"
    ],
    "assets": [
      "dist/_common/db/migrations/**",
      "dist/_common/locales/*",
      "dist/_player/assets/*",
      "dist/_webapp/vendors/**",
      "dist/_webapp/ressources/**",
      "dist/VERSION",
      "react_client/build/**"
    ]
  },
  "dependencies": {
    "ass-parser": "^0.2.0",
    "async-await-parallel": "^1.0.0",
<<<<<<< HEAD
    "basic-ftp": "^2.13.2",
=======
>>>>>>> 673adfaa
    "body-parser": "^1.18.2",
    "chalk": "^2.4.0",
    "chokidar": "^2.0.4",
    "cli-progress": "^2.0.0",
    "cookie-parser": "^1.4.3",
    "csv-string": "^3.1.3",
<<<<<<< HEAD
    "download": "^7.1.0",
=======
    "decompress": "^4.2.0",
    "easydownload": "^1.0.7",
>>>>>>> 673adfaa
    "execa": "^0.10.0",
    "express": "^4.16.3",
    "express-handlebars": "^3.0.0",
    "file-type": "^8.1.0",
    "fs-extra": "^6.0.0",
    "i18n": "^0.8.3",
    "image-size": "^0.6.3",
    "ini": "^1.3.5",
    "ip": "^1.1.5",
    "is-valid-json": "^1.0.2",
    "iso-countries-languages": "^0.1.1",
    "jwt-simple": "^0.5.1",
    "langs": "^2.0.0",
    "lodash.deburr": "^4.1.0",
    "lodash.sample": "^4.2.1",
    "lodash.samplesize": "^4.2.0",
    "lodash.shuffle": "^4.2.0",
    "minimist": "^1.2.0",
    "multer": "^1.3.1",
    "node-id3": "^0.1.5",
    "node-mpv": "github:00SteinsGate00/Node-MPV#Node-MPV-2",
    "opn": "^5.3.0",
    "os-locale": "^2.1.0",
    "passport": "^0.4.0",
    "passport-jwt": "^4.0.0",
    "passport-local": "^1.0.0",
    "pretty-bytes": "^5.1.0",
    "promise-retry": "^1.1.1",
    "qrcode": "^1.2.0",
    "randomstring": "^1.1.5",
    "read-chunk": "^2.1.0",
    "readline-sync": "^1.4.9",
    "request": "^2.87.0",
    "request-progress": "^3.0.0",
    "request-promise-native": "^1.0.5",
    "sanitize-filename": "^1.6.1",
    "socket.io": "^2.1.1",
    "sqlite": "2.9.1",
    "systeminformation": "^3.42.4",
    "unix-timestamp": "^0.2.0",
    "uuid": "^3.3.2",
    "validate.js": "^0.12.0",
<<<<<<< HEAD
    "winston": "^3.0.0",
    "winston-daily-rotate-file": "^3.3.0"
=======
    "webdav": "^1.5.3",
    "winston": "^2.4.2",
    "winston-daily-rotate-file": "^1.7.2"
>>>>>>> 673adfaa
  },
  "devDependencies": {
    "apidoc": "^0.17.6",
    "babel-cli": "^6.26.0",
    "babel-eslint": "^8.2.6",
    "babel-preset-env": "^1.6.1",
    "babel-preset-stage-2": "^6.24.1",
    "chai": "^4.1.2",
    "eslint": "^5.1.0",
    "eslint-config-react-app": "^2.1.0",
    "eslint-loader": "2.0.0",
    "eslint-plugin-flowtype": "2.50.0",
    "eslint-plugin-import": "2.13.0",
<<<<<<< HEAD
    "eslint-plugin-jsx-a11y": "6.1.0",
    "eslint-plugin-react": "^7.10.0",
=======
    "eslint-plugin-jsx-a11y": "6.1.1",
    "eslint-plugin-react": "^7.9.1",
>>>>>>> 673adfaa
    "mocha": "^5.2.0",
    "supertest": "^3.0.0"
  },
  "resolutions": {
    "eslint-scope": "3.7.1"
  },
  "false": {},
  "apidoc": {
    "url": "http://localhost:1337/api/v1"
  }
}<|MERGE_RESOLUTION|>--- conflicted
+++ resolved
@@ -69,22 +69,14 @@
   "dependencies": {
     "ass-parser": "^0.2.0",
     "async-await-parallel": "^1.0.0",
-<<<<<<< HEAD
-    "basic-ftp": "^2.13.2",
-=======
->>>>>>> 673adfaa
     "body-parser": "^1.18.2",
     "chalk": "^2.4.0",
     "chokidar": "^2.0.4",
     "cli-progress": "^2.0.0",
     "cookie-parser": "^1.4.3",
     "csv-string": "^3.1.3",
-<<<<<<< HEAD
-    "download": "^7.1.0",
-=======
     "decompress": "^4.2.0",
     "easydownload": "^1.0.7",
->>>>>>> 673adfaa
     "execa": "^0.10.0",
     "express": "^4.16.3",
     "express-handlebars": "^3.0.0",
@@ -127,14 +119,9 @@
     "unix-timestamp": "^0.2.0",
     "uuid": "^3.3.2",
     "validate.js": "^0.12.0",
-<<<<<<< HEAD
-    "winston": "^3.0.0",
+	"webdav": "^1.5.3",
+	"winston": "^3.0.0",
     "winston-daily-rotate-file": "^3.3.0"
-=======
-    "webdav": "^1.5.3",
-    "winston": "^2.4.2",
-    "winston-daily-rotate-file": "^1.7.2"
->>>>>>> 673adfaa
   },
   "devDependencies": {
     "apidoc": "^0.17.6",
@@ -148,18 +135,10 @@
     "eslint-loader": "2.0.0",
     "eslint-plugin-flowtype": "2.50.0",
     "eslint-plugin-import": "2.13.0",
-<<<<<<< HEAD
-    "eslint-plugin-jsx-a11y": "6.1.0",
+	"eslint-plugin-jsx-a11y": "6.1.1",
     "eslint-plugin-react": "^7.10.0",
-=======
-    "eslint-plugin-jsx-a11y": "6.1.1",
-    "eslint-plugin-react": "^7.9.1",
->>>>>>> 673adfaa
     "mocha": "^5.2.0",
     "supertest": "^3.0.0"
-  },
-  "resolutions": {
-    "eslint-scope": "3.7.1"
   },
   "false": {},
   "apidoc": {
