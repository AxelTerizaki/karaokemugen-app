--- conflicted
+++ resolved
@@ -1,10 +1,6 @@
 {
   "name": "karaokemugen-app",
-<<<<<<< HEAD
   "version": "4.1.5-master",
-=======
-  "version": "4.1.5-next",
->>>>>>> 98a32639
   "description": "Karaoke playlist manager / player",
   "bin": {
     "karaokemugen": "./dist/index.js"
