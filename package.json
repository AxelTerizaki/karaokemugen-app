{
  "name": "karaokemugen-app",
<<<<<<< HEAD
  "version": "4.1.6",
=======
  "version": "4.1.7-master",
>>>>>>> 27447814
  "description": "Karaoke playlist manager / player",
  "bin": {
    "karaokemugen": "./dist/index.js"
  },
  "main": "dist/index.js",
  "scripts": {
    "startNoElectron": "ts-node src/index.ts",
    "start": "yarn build && electron .",
    "startFrontend": "cd frontend && yarn dev",
    "buildFrontend": "cd frontend && yarn build",
    "debug": "ts-node $NODE_DEBUG_OPTION src/index.ts -- --debug",
    "qstart": "electron .",
    "qstartNoElectron": "node dist/index.js",
    "test": "ts-node src/index.ts --test",
    "manualTest": "mocha --require ts-node/register --timeout 20000",
    "build": "npx rimraf \"dist\" && tsc --build",
    "setup": "git submodule sync --recursive && git submodule update --init --recursive && yarn install && yarn build && yarn installFrontend && yarn buildFrontend && yarn installSystemPanel && yarn buildSystemPanel",
    "gitconfig": "git config diff.submodule log && git config fetch.recursesubmodules on-demand && git config status.submodulesummary true && git config push.recursesubmodules on-demand && git config submodule.recurse true",
    "pull": "git pull && yarn sync",
    "sync": "git submodule sync --recursive && git submodule update --init --recursive",
    "installFrontend": "cd frontend && yarn install",
    "installSystemPanel": "cd systempanel && yarn install",
    "buildSystemPanel": "cd systempanel && yarn build",
    "startSystemPanel": "cd systempanel && yarn start",
    "packer": "yarn build && electron-builder --dir",
    "dist": "yarn build && electron-builder",
    "migrate": "postgrator",
    "dropDatabase": "ts-node util/dropDatabase.ts"
  },
  "homepage": "https://karaokes.moe",
  "repository": {
    "type": "git",
    "url": "https://lab.shelter.moe/karaokemugen/karaokemugen-app.git"
  },
  "keywords": [
    "karaoke",
    "playlist",
    "mpv",
    "ffmpeg",
    "webapp"
  ],
  "bugs": {
    "url": "https://lab.shelter.moe/karaokemugen/karaokemugen-app/issues",
    "email": "axel@teri-chan.net"
  },
  "author": "Guillaume Lebigot <axel@teri-chan.net> (http://www.meido-rando.net)",
  "contributors": [
    "Mathieu Delestre <ldbglobe@gmail.com>",
    "spokeek <spokeek@gmail.com>",
    "jaerdoster",
    "Ziassan <m.mary.corentin@gmail.com> (@Ziassan)",
    "coyoyann <yoann.drevet0@laposte.net>",
    "Florent Berthelot <florentius.b@gmail.com> (@Aeden_)",
    "lukino <LukinoProg@gmail.com>",
    "Benoît Courtine <benoit.courtine@gmail.com>",
    "Lua <deformer.lua@gmail.com>",
    "mirukyu <A13x7950@gmail.com>",
    "Kmeuh <clemalbo@cegetel.net> (@Kmeuh)",
    "Bibah <thebibah14@gmail.com> (@TheBibah14)",
    "Rinchama (@Rinchama)",
    "zeograd <zeograd@gmail.com>",
    "leonekmi <git+km@leonekmi.fr>"
  ],
  "engines": {
    "node": ">=12.0.0"
  },
  "license": "MIT",
  "private": true,
  "dependencies": {
    "@jimp/custom": "^0.16.0",
    "@jimp/jpeg": "^0.16.0",
    "@jimp/plugin-circle": "^0.16.0",
    "@jimp/png": "^0.16.0",
    "@sentry/electron": "^2.0.0",
    "@sentry/node": "^5.21.1",
    "about-window": "^1.13.4",
    "agentkeepalive": "^4.1.3",
    "ass-compiler": "^0.1.0",
    "async-await-parallel": "^1.0.0",
    "bcryptjs": "^2.4.3",
    "better-queue": "^3.8.10",
    "body-parser": "^1.19.0",
    "chalk": "^4.1.0",
    "compression": "^1.7.4",
    "cors": "^2.8.5",
    "csv-writer": "^1.6.0",
    "discord-rpc": "^3.1.3",
    "dotenv": "^8.2.0",
    "electron-updater": "^4.3.4",
    "execa": "^4.0.3",
    "express": "^4.17.1",
    "file-type": "^14.7.1",
    "form-data": "^3.0.0",
    "fs-extra": "^9.0.1",
    "got": "^11.5.2",
    "helmet-csp": "^3.1.0",
    "i18next": "^19.6.3",
    "i18next-node-fs-backend": "^2.1.3",
    "internet-available": "^1.0.0",
    "ip": "^1.1.5",
    "ip6addr": "^0.2.3",
    "js-yaml": "^3.14.0",
    "jwt-simple": "^0.5.6",
    "kar-to-ass": "^1.0.5",
    "kfn-to-ass": "^1.0.11",
    "langs": "^2.0.0",
    "lodash.clonedeep": "^4.5.0",
    "lodash.debounce": "^4.0.8",
    "lodash.deburr": "^4.1.0",
    "lodash.isequal": "^4.5.0",
    "lodash.merge": "^4.6.2",
    "lodash.sample": "^4.2.1",
    "lodash.samplesize": "^4.2.0",
    "lodash.shuffle": "^4.2.0",
    "lodash.transform": "^4.6.0",
    "minimist": "^1.2.5",
    "multer": "^1.4.2",
    "node-id3": "^0.1.18",
    "nodejs-traceroute": "^1.2.0",
    "open": "^7.1.0",
    "os-locale": "^5.0.0",
    "p-cancelable": "^2.0.0",
    "p-retry": "^4.2.0",
    "passport": "^0.4.1",
    "passport-jwt": "^4.0.0",
    "passport-local": "^1.0.0",
    "pg": "^8.3.0",
    "pg-copy-streams": "^5.1.1",
    "portfinder": "^1.0.28",
    "postgrator": "^4.0.1",
    "pretty-bytes": "^5.3.0",
    "public-ip": "^4.0.2",
    "randomstring": "^1.1.5",
    "sanitize-filename": "^1.6.3",
    "semver": "^7.3.2",
    "slugify": "^1.4.5",
    "socket.io": "^2.3.0",
    "systeminformation": "^4.26.10",
    "tasklist": "^4.0.1",
    "tmi.js": "^1.5.0",
    "toyunda2ass": "^1.0.12",
    "ultrastar2ass": "^1.0.13",
    "uuid": "^8.3.0",
    "validate.js": "^0.13.1",
    "webdav": "^3.3.0",
    "whoiser": "^1.8.1",
    "winston": "^3.3.3",
    "winston-console-for-electron": "^0.0.7",
    "winston-daily-rotate-file": "^4.5.0",
    "xml-js": "^1.6.11",
    "yesql": "^4.1.3"
  },
  "devDependencies": {
    "@sentry/cli": "^1.55.1",
    "@types/bcryptjs": "^2.4.2",
    "@types/better-queue": "^3.8.2",
    "@types/chai": "^4.2.12",
    "@types/compression": "^1.7.0",
    "@types/cors": "^2.8.7",
    "@types/discord-rpc": "^3.0.4",
    "@types/fs-extra": "^9.0.1",
    "@types/ip": "^1.1.0",
    "@types/ip6addr": "^0.2.1",
    "@types/js-yaml": "^3.12.5",
    "@types/lodash.clonedeep": "^4.5.6",
    "@types/lodash.debounce": "^4.0.6",
    "@types/lodash.deburr": "^4.1.6",
    "@types/lodash.isequal": "^4.5.5",
    "@types/lodash.merge": "^4.6.6",
    "@types/lodash.sample": "^4.2.6",
    "@types/lodash.samplesize": "^4.2.6",
    "@types/lodash.shuffle": "^4.2.6",
    "@types/lodash.transform": "^4.6.6",
    "@types/minimist": "^1.2.0",
    "@types/mocha": "^8.0.2",
    "@types/multer": "^1.4.4",
    "@types/node": "12.12.21",
    "@types/passport": "^1.0.4",
    "@types/passport-jwt": "^3.0.3",
    "@types/pg": "^7.14.4",
    "@types/pg-copy-streams": "^1.2.1",
    "@types/randomstring": "^1.1.6",
    "@types/readline-sync": "^1.4.3",
    "@types/semver": "^7.3.2",
    "@types/socket.io": "^2.1.11",
    "@types/supertest": "^2.0.10",
    "@types/tmi.js": "^1.4.1",
    "@types/uuid": "^8.3.0",
    "@types/yesql": "^3.2.2",
    "@typescript-eslint/eslint-plugin": "^3.9.0",
    "@typescript-eslint/parser": "^3.9.0",
    "apidoc": "^0.25.0",
    "chai": "^4.2.0",
    "electron": "^9.2.0",
    "eslint": "^7.7.0",
    "eslint-plugin-node": "^11.1.0",
    "eslint-plugin-security": "^1.4.0",
    "eslint-plugin-simple-import-sort": "^5.0.3",
    "eslint-plugin-you-dont-need-lodash-underscore": "^6.10.0",
    "mocha": "^8.1.1",
    "postgrator-cli": "^4.0.0",
    "rimraf": "^3.0.2",
    "supertest": "^4.0.2",
    "ts-node": "^8.10.2",
    "typescript": "^3.9.7"
  },
  "apidoc": {
    "url": "http://localhost:1337/api"
  },
  "build": {
    "appId": "KaraokeMugen",
    "fileAssociations": [
      {
        "ext": "kmplaylist",
        "name": "Karaoke Mugen Playlist",
        "description": "Karaoke Mugen Playlist",
        "role": "Editor"
      },
      {
        "ext": "kmfavorites",
        "name": "Karaoke Mugen Favorites",
        "description": "Karaoke Mugen Favorites",
        "role": "Editor"
      },
      {
        "ext": "karabundle",
        "name": "Karaoke Mugen Karaoke Bundle",
        "description": "Karaoke Mugen Karaoke Bundle",
        "role": "Viewer"
      },
      {
        "ext": "kara.json",
        "name": "Karaoke Mugen Karaoke File",
        "description": "Karaoke Mugen Karaoke File",
        "role": "Viewer"
      },
      {
        "ext": "kmblcset",
        "name": "Karaoke Mugen Playlist",
        "description": "Karaoke Mugen Playlist",
        "role": "Editor"
      }
    ],
    "nsis": {
      "warningsAsErrors": false,
      "oneClick": false,
      "allowToChangeInstallationDirectory": true,
      "license": "LICENSE.md",
      "differentialPackage": false
    },
    "deb": {
      "depends": [
        "postgresql",
        "mpv",
        "ffmpeg",
        "gconf2",
        "gconf-service",
        "libnotify4",
        "libappindicator1",
        "libxtst6",
        "libnss3"
      ],
      "packageCategory": "video"
    },
    "dmg": {
      "icon": "build/DMG.icns"
    },
    "win": {
      "target": [
        "nsis",
        "zip"
      ],
      "compression": "normal",
      "publisherName": "Karaoke Mugen Team",
      "verifyUpdateCodeSignature": false,
      "publish": {
        "provider": "generic",
        "url": "https://mugen.karaokes.moe/downloads/"
      }
    },
    "mac": {
      "target": [
        "dmg"
      ],
      "compression": "normal",
      "category": "public.app-category.entertainment"
    },
    "linux": {
      "target": [
        "deb",
        "tar.gz"
      ],
      "vendor": "Karaoke Mugen Team",
      "executableName": "karaokemugen",
      "category": "AudioVideo",
      "synopsis": "Karaoke manager and player",
      "publish": {
        "provider": "generic",
        "url": "https://mugen.karaokes.moe/downloads/"
      }
    },
    "productName": "Karaoke Mugen",
    "copyright": "(c) 2017-2020 Karaoke Mugen Team",
    "extraResources": [
      "migrations/**",
      "locales/*",
      "assets/**",
      "frontend/build/**",
      "systempanel/build/**",
      "initpage/**",
      "build/icon.png",
      "build/electronAboutWindow.css"
    ],
    "extraFiles": [
      "app/bin/**"
    ],
    "directories": {
      "output": "packages",
      "buildResources": "build"
    },
    "files": [
      "dist/**/*"
    ],
    "protocols": [
      {
        "name": "km",
        "role": "Viewer",
        "schemes": [
          "km"
        ]
      }
    ]
  }
}<|MERGE_RESOLUTION|>--- conflicted
+++ resolved
@@ -1,10 +1,6 @@
 {
   "name": "karaokemugen-app",
-<<<<<<< HEAD
-  "version": "4.1.6",
-=======
-  "version": "4.1.7-master",
->>>>>>> 27447814
+  "version": "4.1.7",
   "description": "Karaoke playlist manager / player",
   "bin": {
     "karaokemugen": "./dist/index.js"
