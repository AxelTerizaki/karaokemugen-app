--- conflicted
+++ resolved
@@ -1,10 +1,6 @@
 {
   "name": "karaokemugen-app",
-<<<<<<< HEAD
   "version": "5.1.6-master",
-=======
-  "version": "5.1.6-next",
->>>>>>> 8dd123f7
   "versionName": "Poppy Percutante",
   "description": "Karaoke playlist manager / player",
   "bin": {
