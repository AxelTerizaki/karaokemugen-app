--- conflicted
+++ resolved
@@ -1,12 +1,7 @@
 {
   "name": "karaokemugen-app",
-<<<<<<< HEAD
   "version": "4.1.11-master",
   "description": "Karaoke playlist manager / player",
-=======
-  "version": "4.1.11-next",
-  "description": "Karaoke session manager / player",
->>>>>>> 94f7a0e3
   "bin": {
     "karaokemugen": "./dist/index.js"
   },
