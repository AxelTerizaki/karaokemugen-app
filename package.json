--- conflicted
+++ resolved
@@ -1,10 +1,6 @@
 {
   "name": "karaokemugen-app",
-<<<<<<< HEAD
-  "version": "5.1.15",
-=======
-  "version": "5.1.17-master",
->>>>>>> ff171e84
+  "version": "5.1.17",
   "versionName": "Poppy Percutante",
   "description": "Karaoke playlist manager / player",
   "bin": {
