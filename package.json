--- conflicted
+++ resolved
@@ -1,12 +1,7 @@
 {
   "name": "karaokemugen-app",
-<<<<<<< HEAD
-  "version": "5.0.38-master",
-  "versionName": "Poppy Partagée",
-=======
-  "version": "5.1.5-next",
+  "version": "5.1.5-master",
   "versionName": "Poppy Percutante",
->>>>>>> 85aeef97
   "description": "Karaoke playlist manager / player",
   "bin": {
     "karaokemugen": "./dist/index.js"
@@ -77,11 +72,7 @@
   "private": true,
   "dependencies": {
     "@sentry/electron": "^2.4.1",
-<<<<<<< HEAD
-    "@sentry/node": "^6.3.5",
-=======
     "@sentry/node": "^6.4.1",
->>>>>>> 85aeef97
     "@types/i18next-node-fs-backend": "^2.1.0",
     "@types/js-yaml": "^4.0.1",
     "about-window": "^1.14.0",
@@ -110,11 +101,7 @@
     "ignore-walk": "^3.0.4",
     "internet-available": "^1.0.0",
     "ip": "^1.1.5",
-<<<<<<< HEAD
-    "ip6addr": "^0.2.3",
-=======
     "isomorphic-git": "^1.8.2",
->>>>>>> 85aeef97
     "js-yaml": "^4.1.0",
     "jwt-simple": "^0.5.6",
     "kar-to-ass": "^1.0.8",
@@ -131,17 +118,10 @@
     "lodash.transform": "^4.6.0",
     "multer": "^1.4.2",
     "node-id3": "^0.2.3",
-<<<<<<< HEAD
-    "nodejs-traceroute": "^1.2.0",
-    "open": "^8.0.7",
-    "os-locale": "^5.0.0",
-    "p-cancelable": "^2.1.1",
-=======
     "open": "^8.1.0",
     "os-locale": "^5.0.0",
     "p-cancelable": "^2.1.1",
     "p-queue": "^7.1.0",
->>>>>>> 85aeef97
     "p-retry": "^4.5.0",
     "pg": "^8.6.0",
     "pg-copy-streams": "^5.1.1",
@@ -152,17 +132,10 @@
     "randomstring": "^1.2.1",
     "sanitize-filename": "^1.6.3",
     "semver": "^7.3.5",
-<<<<<<< HEAD
-    "slugify": "^1.5.1",
-    "socket.io": "^4.0.1",
-    "socket.io-client": "^4.0.1",
-    "systeminformation": "^5.6.12",
-=======
     "slugify": "^1.5.3",
     "socket.io": "^4.1.2",
     "socket.io-client": "^4.1.2",
     "systeminformation": "^5.7.1",
->>>>>>> 85aeef97
     "tasklist": "^4.0.1",
     "tmi.js": "^1.8.3",
     "toyunda2ass": "^1.0.12",
@@ -172,11 +145,7 @@
     "webdav": "^4.6.0",
     "winston": "^3.3.3",
     "winston-console-for-electron": "^0.0.7",
-<<<<<<< HEAD
-    "winston-daily-rotate-file": "^4.5.3",
-=======
     "winston-daily-rotate-file": "^4.5.5",
->>>>>>> 85aeef97
     "xml-js": "^1.6.11",
     "yesql": "^5.0.0"
   },
@@ -202,13 +171,8 @@
     "@types/lodash.transform": "^4.6.6",
     "@types/mocha": "^8.2.2",
     "@types/multer": "^1.4.5",
-<<<<<<< HEAD
-    "@types/node": "^14.14.41",
-    "@types/pg": "^7.14.11",
-=======
     "@types/node": "^15.6.0",
     "@types/pg": "^8.6.0",
->>>>>>> 85aeef97
     "@types/pg-copy-streams": "^1.2.1",
     "@types/randomstring": "^1.1.6",
     "@types/readline-sync": "^1.4.3",
@@ -321,19 +285,11 @@
     "mac": {
       "target": {
         "target": "dmg",
-<<<<<<< HEAD
-		"arch": [
-			"x64"
-		]
-	  },
-	  "compression": "normal",
-=======
         "arch": [
           "x64"
         ]
       },
       "compression": "normal",
->>>>>>> 85aeef97
       "category": "public.app-category.entertainment"
     },
     "linux": {
