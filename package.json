--- conflicted
+++ resolved
@@ -1,10 +1,6 @@
 {
   "name": "karaokemugen-app",
-<<<<<<< HEAD
-  "version": "4.1.7",
-=======
-  "version": "4.1.8-master",
->>>>>>> 435d907f
+  "version": "4.1.8",
   "description": "Karaoke playlist manager / player",
   "bin": {
     "karaokemugen": "./dist/index.js"
