--- conflicted
+++ resolved
@@ -131,15 +131,9 @@
     "socket.io": "^2.3.0",
     "systeminformation": "^4.22.3",
     "tmi.js": "^1.5.0",
-<<<<<<< HEAD
-    "toyunda2ass": "^1.0.9",
-    "ultrastar2ass": "^1.0.8",
-    "uuid": "^7.0.1",
-=======
     "toyunda2ass": "^1.0.10",
     "ultrastar2ass": "^1.0.9",
-    "uuid": "^3.4.0",
->>>>>>> 4b1ca685
+    "uuid": "^7.0.1",
     "validate.js": "^0.13.1",
     "winston": "^3.2.1",
     "winston-console-for-electron": "^0.0.7",
