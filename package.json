{
  "name": "karaokemugen-app",
  "version": "4.0.9-master",
  "description": "Karaoke playlist manager / player",
  "bin": {
    "karaokemugen": "./dist/index.js"
  },
  "main": "dist/index.js",
  "scripts": {
    "startNoElectron": "ts-node src/index.ts",
    "start": "yarn build && electron .",
    "startFrontend": "cd frontend && yarn dev",
    "buildFrontend": "cd frontend && yarn build",
    "debug": "ts-node $NODE_DEBUG_OPTION src/index.ts -- --debug",
    "qstart": "electron .",
    "qstartNoElectron": "node dist/index.js",
    "test": "ts-node src/index.ts --test",
    "build": "npx rimraf \"dist\" && tsc --build",
    "setup": "git submodule sync --recursive && git submodule update --init --recursive && yarn install && yarn build && yarn installFrontend && yarn buildFrontend && yarn installSystemPanel && yarn buildSystemPanel",
    "gitconfig": "git config diff.submodule log && git config fetch.recursesubmodules on-demand && git config status.submodulesummary true && git config push.recursesubmodules on-demand && git config submodule.recurse true",
    "pull": "git pull && yarn sync",
    "sync": "git submodule sync --recursive && git submodule update --init --recursive",
    "installFrontend": "cd frontend && yarn install",
    "installSystemPanel": "cd systempanel && yarn install",
    "buildSystemPanel": "cd systempanel && yarn build",
    "startSystemPanel": "cd systempanel && yarn start",
    "packer": "yarn build && electron-builder --dir",
    "dist": "yarn build && electron-builder",
    "migrate": "postgrator",
    "dropDatabase": "ts-node util/dropDatabase.ts"
  },
  "homepage": "https://karaokes.moe",
  "repository": {
    "type": "git",
    "url": "https://lab.shelter.moe/karaokemugen/karaokemugen-app.git"
  },
  "keywords": [
    "karaoke",
    "playlist",
    "mpv",
    "ffmpeg",
    "webapp"
  ],
  "bugs": {
    "url": "https://lab.shelter.moe/karaokemugen/karaokemugen-app/issues",
    "email": "axel@teri-chan.net"
  },
  "author": "Guillaume Lebigot <axel@teri-chan.net> (http://www.meido-rando.net)",
  "contributors": [
    "Mathieu Delestre <ldbglobe@gmail.com>",
    "spokeek <spokeek@gmail.com>",
    "jaerdoster",
    "Ziassan <m.mary.corentin@gmail.com> (@Ziassan)",
    "coyoyann <yoann.drevet0@laposte.net>",
    "Florent Berthelot <florentius.b@gmail.com> (@Aeden_)",
    "lukino <LukinoProg@gmail.com>",
    "Benoît Courtine <benoit.courtine@gmail.com>",
    "Lua <deformer.lua@gmail.com>",
    "mirukyu <A13x7950@gmail.com>",
    "Kmeuh <clemalbo@cegetel.net> (@Kmeuh)",
    "Bibah <thebibah14@gmail.com> (@TheBibah14)",
    "Rinchama (@Rinchama)",
    "zeograd <zeograd@gmail.com>"
  ],
  "engines": {
    "node": ">=12.0.0"
  },
  "license": "MIT",
  "private": true,
  "dependencies": {
    "@jimp/custom": "^0.14.0",
    "@jimp/jpeg": "^0.14.0",
    "@jimp/plugin-circle": "^0.14.0",
    "@jimp/png": "^0.14.0",
    "@sentry/electron": "^1.3.1",
<<<<<<< HEAD
    "@sentry/node": "^5.19.0",
=======
    "@sentry/node": "^5.19.1",
>>>>>>> 10607f5a
    "@types/lodash.debounce": "^4.0.6",
    "about-window": "^1.13.4",
    "agentkeepalive": "^4.1.3",
    "ass-compiler": "^0.1.0",
    "async-await-parallel": "^1.0.0",
    "bcryptjs": "^2.4.3",
    "better-queue": "^3.8.10",
    "body-parser": "^1.19.0",
    "chalk": "^4.1.0",
    "cli-progress": "^3.8.2",
    "compression": "^1.7.4",
    "cors": "^2.8.5",
    "csv-writer": "^1.6.0",
    "discord-rpc": "^3.1.1",
    "dotenv": "^8.2.0",
    "electron-updater": "^4.3.1",
    "execa": "^4.0.3",
    "express": "^4.17.1",
    "file-type": "^14.6.2",
    "form-data": "^3.0.0",
    "fs-extra": "^9.0.1",
    "got": "^11.5.0",
    "helmet-csp": "^2.10.0",
    "i18next": "^19.5.4",
    "i18next-node-fs-backend": "^2.1.3",
    "internet-available": "^1.0.0",
    "ip": "^1.1.5",
    "ip6addr": "^0.2.3",
    "js-yaml": "^3.14.0",
    "jwt-simple": "^0.5.6",
    "kar-to-ass": "^1.0.4",
    "kfn-to-ass": "^1.0.10",
    "langs": "^2.0.0",
    "lodash.clonedeep": "^4.5.0",
    "lodash.debounce": "^4.0.8",
    "lodash.deburr": "^4.1.0",
    "lodash.isequal": "^4.5.0",
    "lodash.merge": "^4.6.2",
    "lodash.sample": "^4.2.1",
    "lodash.samplesize": "^4.2.0",
    "lodash.shuffle": "^4.2.0",
    "lodash.transform": "^4.6.0",
    "minimist": "^1.2.5",
    "multer": "^1.4.2",
    "node-id3": "^0.1.17",
    "nodejs-traceroute": "^1.2.0",
    "open": "^7.0.4",
    "os-locale": "^5.0.0",
    "p-cancelable": "^2.0.0",
    "p-retry": "^4.2.0",
    "passport": "^0.4.1",
    "passport-jwt": "^4.0.0",
    "passport-local": "^1.0.0",
    "pg": "^8.2.2",
    "pg-copy-streams": "^5.1.0",
    "portfinder": "^1.0.26",
    "postgrator": "^4.0.1",
    "pretty-bytes": "^5.3.0",
    "public-ip": "^4.0.1",
    "randomstring": "^1.1.5",
    "readline-sync": "^1.4.10",
    "sanitize-filename": "^1.6.3",
    "semver": "^7.3.2",
    "slugify": "^1.4.4",
    "socket.io": "^2.3.0",
    "systeminformation": "^4.26.9",
    "tasklist": "^4.0.1",
    "tmi.js": "^1.5.0",
    "toyunda2ass": "^1.0.12",
    "ultrastar2ass": "^1.0.12",
    "uuid": "^8.2.0",
    "validate.js": "^0.13.1",
    "webdav": "^3.3.0",
    "whoiser": "^1.7.4",
    "winston": "^3.3.3",
    "winston-console-for-electron": "^0.0.7",
    "winston-daily-rotate-file": "^4.5.0",
    "xml-js": "^1.6.11",
    "yesql": "^4.1.3"
  },
  "devDependencies": {
    "@sentry/cli": "^1.55.0",
    "@types/bcryptjs": "^2.4.2",
    "@types/better-queue": "^3.8.2",
    "@types/chai": "^4.2.11",
    "@types/cli-progress": "^3.7.0",
    "@types/compression": "^1.7.0",
    "@types/discord-rpc": "^3.0.4",
    "@types/fs-extra": "^9.0.1",
    "@types/ip": "^1.1.0",
    "@types/ip6addr": "^0.2.0",
    "@types/js-yaml": "^3.12.5",
    "@types/lodash.clonedeep": "^4.5.6",
    "@types/lodash.deburr": "^4.1.6",
    "@types/lodash.isequal": "^4.5.5",
    "@types/lodash.merge": "^4.6.6",
    "@types/lodash.sample": "^4.2.6",
    "@types/lodash.samplesize": "^4.2.6",
    "@types/lodash.shuffle": "^4.2.6",
    "@types/lodash.transform": "^4.6.6",
    "@types/minimist": "^1.2.0",
    "@types/mocha": "^7.0.2",
    "@types/multer": "^1.4.3",
    "@types/node": "12.12.21",
    "@types/passport": "^1.0.4",
    "@types/passport-jwt": "^3.0.3",
    "@types/pg": "^7.14.3",
    "@types/pg-copy-streams": "^1.2.1",
    "@types/randomstring": "^1.1.6",
    "@types/readline-sync": "^1.4.3",
    "@types/semver": "^7.3.1",
    "@types/socket.io": "^2.1.8",
    "@types/tmi.js": "^1.4.0",
    "@types/uuid": "^8.0.0",
    "@types/yesql": "^3.2.2",
    "@typescript-eslint/eslint-plugin": "^3.6.0",
    "@typescript-eslint/parser": "^3.6.0",
    "apidoc": "^0.23.0",
    "chai": "^4.2.0",
    "electron": "^9.1.0",
    "eslint": "^7.4.0",
    "eslint-plugin-node": "^11.1.0",
    "eslint-plugin-security": "^1.4.0",
    "eslint-plugin-simple-import-sort": "^5.0.3",
    "eslint-plugin-you-dont-need-lodash-underscore": "^6.10.0",
    "mocha": "^8.0.1",
    "postgrator-cli": "^4.0.0",
    "rimraf": "^3.0.2",
    "supertest": "^4.0.2",
    "ts-node": "^8.10.2",
    "typescript": "^3.9.6"
  },
  "apidoc": {
    "url": "http://localhost:1337/api"
  },
  "build": {
    "appId": "KaraokeMugen",
    "fileAssociations": [
      {
        "ext": "kmplaylist",
        "name": "Karaoke Mugen Playlist",
        "description": "Karaoke Mugen Playlist",
        "role": "Editor"
      },
      {
        "ext": "kmfavorites",
        "name": "Karaoke Mugen Favorites",
        "description": "Karaoke Mugen Favorites",
        "role": "Editor"
      },
      {
        "ext": "karabundle",
        "name": "Karaoke Mugen Karaoke Bundle",
        "description": "Karaoke Mugen Karaoke Bundle",
        "role": "Viewer"
      },
      {
        "ext": "kara.json",
        "name": "Karaoke Mugen Karaoke File",
        "description": "Karaoke Mugen Karaoke File",
        "role": "Viewer"
      },
      {
        "ext": "kmblcset",
        "name": "Karaoke Mugen Playlist",
        "description": "Karaoke Mugen Playlist",
        "role": "Editor"
      }
    ],
    "nsis": {
      "warningsAsErrors": false,
      "oneClick": false,
      "allowToChangeInstallationDirectory": true,
      "license": "LICENSE.md"
    },
    "deb": {
      "depends": [
        "postgresql",
        "mpv",
        "ffmpeg",
        "gconf2",
        "gconf-service",
        "libnotify4",
        "libappindicator1",
        "libxtst6",
        "libnss3"
      ],
      "packageCategory": "video"
    },
    "dmg": {
      "icon": "build/DMG.icns"
    },
    "win": {
      "target": [
        "nsis",
        "zip"
      ],
      "compression": "normal",
      "publisherName": "Karaoke Mugen Team",
      "publish": {
        "provider": "generic",
        "url": "https://mugen.karaokes.moe/downloads/"
      }
    },
    "mac": {
      "target": [
        "dmg"
      ],
      "compression": "normal",
      "category": "public.app-category.entertainment"
    },
    "linux": {
      "target": [
        "deb",
        "tar.gz"
      ],
      "vendor": "Karaoke Mugen Team",
      "executableName": "karaokemugen",
      "category": "AudioVideo",
      "synopsis": "Karaoke manager and player",
      "publish": {
        "provider": "generic",
        "url": "https://mugen.karaokes.moe/downloads/"
      }
    },
    "productName": "Karaoke Mugen",
    "copyright": "(c) 2017-2020 Karaoke Mugen Team",
    "extraResources": [
      "migrations/**",
      "locales/*",
      "assets/**",
      "frontend/build/**",
      "systempanel/build/**",
      "initpage/**",
      "build/icon.png",
      "build/electronAboutWindow.css"
    ],
    "extraFiles": [
      "app/bin/**"
    ],
    "directories": {
      "output": "packages",
      "buildResources": "build"
    },
    "files": [
      "dist/**/*"
    ],
    "protocols": [
      {
        "name": "km",
        "role": "Viewer",
        "schemes": [
          "km"
        ]
      }
    ]
  }
}<|MERGE_RESOLUTION|>--- conflicted
+++ resolved
@@ -73,11 +73,7 @@
     "@jimp/plugin-circle": "^0.14.0",
     "@jimp/png": "^0.14.0",
     "@sentry/electron": "^1.3.1",
-<<<<<<< HEAD
-    "@sentry/node": "^5.19.0",
-=======
     "@sentry/node": "^5.19.1",
->>>>>>> 10607f5a
     "@types/lodash.debounce": "^4.0.6",
     "about-window": "^1.13.4",
     "agentkeepalive": "^4.1.3",
