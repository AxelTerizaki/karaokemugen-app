{
  "name": "karaokemugen-app",
<<<<<<< HEAD
  "version": "4.1.9",
=======
  "version": "4.1.10-master",
>>>>>>> 76949673
  "description": "Karaoke playlist manager / player",
  "bin": {
    "karaokemugen": "./dist/index.js"
  },
  "main": "dist/index.js",
  "scripts": {
    "startNoElectron": "ts-node src/index.ts",
    "start": "yarn build && electron .",
    "startFrontend": "cd frontend && yarn dev",
    "buildFrontend": "cd frontend && yarn build",
    "debug": "ts-node $NODE_DEBUG_OPTION src/index.ts -- --debug",
    "qstart": "electron .",
    "qstartNoElectron": "node dist/index.js",
    "test": "ts-node src/index.ts --test",
    "manualTest": "mocha --require ts-node/register --timeout 20000",
    "build": "npx rimraf \"dist\" && tsc --build",
    "setup": "git submodule sync --recursive && git submodule update --init --recursive && yarn install && yarn build && yarn installFrontend && yarn buildFrontend && yarn installSystemPanel && yarn buildSystemPanel",
    "gitconfig": "git config diff.submodule log && git config fetch.recursesubmodules on-demand && git config status.submodulesummary true && git config push.recursesubmodules on-demand && git config submodule.recurse true",
    "pull": "git pull && yarn sync",
    "sync": "git submodule sync --recursive && git submodule update --init --recursive",
    "installFrontend": "cd frontend && yarn install",
    "installSystemPanel": "cd systempanel && yarn install",
    "buildSystemPanel": "cd systempanel && yarn build",
    "startSystemPanel": "cd systempanel && yarn start",
    "packer": "yarn build && electron-builder --dir",
    "dist": "yarn build && electron-builder",
    "migrate": "postgrator",
    "dropDatabase": "ts-node util/dropDatabase.ts"
  },
  "homepage": "https://karaokes.moe",
  "repository": {
    "type": "git",
    "url": "https://lab.shelter.moe/karaokemugen/karaokemugen-app.git"
  },
  "keywords": [
    "karaoke",
    "playlist",
    "mpv",
    "ffmpeg",
    "webapp"
  ],
  "bugs": {
    "url": "https://lab.shelter.moe/karaokemugen/karaokemugen-app/issues",
    "email": "axel@teri-chan.net"
  },
  "author": "Guillaume Lebigot <axel@teri-chan.net> (http://www.meido-rando.net)",
  "contributors": [
    "Mathieu Delestre <ldbglobe@gmail.com>",
    "spokeek <spokeek@gmail.com>",
    "jaerdoster",
    "Ziassan <m.mary.corentin@gmail.com> (@Ziassan)",
    "coyoyann <yoann.drevet0@laposte.net>",
    "Florent Berthelot <florentius.b@gmail.com> (@Aeden_)",
    "lukino <LukinoProg@gmail.com>",
    "Benoît Courtine <benoit.courtine@gmail.com>",
    "Lua <deformer.lua@gmail.com>",
    "mirukyu <A13x7950@gmail.com>",
    "Kmeuh <clemalbo@cegetel.net> (@Kmeuh)",
    "Bibah <thebibah14@gmail.com> (@TheBibah14)",
    "Rinchama (@Rinchama)",
    "zeograd <zeograd@gmail.com>",
    "leonekmi <git+km@leonekmi.fr>"
  ],
  "engines": {
    "node": ">=12.0.0"
  },
  "license": "MIT",
  "private": true,
  "dependencies": {
    "@jimp/custom": "^0.16.0",
    "@jimp/jpeg": "^0.16.0",
    "@jimp/plugin-circle": "^0.16.0",
    "@jimp/png": "^0.16.0",
    "@sentry/electron": "^2.0.0",
    "@sentry/node": "^5.21.3",
    "about-window": "^1.13.4",
    "agentkeepalive": "^4.1.3",
    "ass-compiler": "^0.1.0",
    "async-await-parallel": "^1.0.0",
    "bcryptjs": "^2.4.3",
    "better-queue": "^3.8.10",
    "body-parser": "^1.19.0",
    "chalk": "^4.1.0",
    "compression": "^1.7.4",
    "cors": "^2.8.5",
    "csv-writer": "^1.6.0",
    "discord-rpc": "^3.1.3",
    "dotenv": "^8.2.0",
    "electron-updater": "^4.3.4",
    "execa": "^4.0.3",
    "express": "^4.17.1",
    "file-type": "^14.7.1",
    "form-data": "^3.0.0",
    "fs-extra": "^9.0.1",
    "got": "^11.5.2",
    "helmet-csp": "^3.1.0",
    "i18next": "^19.7.0",
    "i18next-node-fs-backend": "^2.1.3",
    "internet-available": "^1.0.0",
    "ip": "^1.1.5",
    "ip6addr": "^0.2.3",
    "js-yaml": "^3.14.0",
    "jwt-simple": "^0.5.6",
    "kar-to-ass": "^1.0.5",
    "kfn-to-ass": "^1.0.12",
    "langs": "^2.0.0",
    "lodash.clonedeep": "^4.5.0",
    "lodash.debounce": "^4.0.8",
    "lodash.deburr": "^4.1.0",
    "lodash.isequal": "^4.5.0",
    "lodash.merge": "^4.6.2",
    "lodash.sample": "^4.2.1",
    "lodash.samplesize": "^4.2.0",
    "lodash.shuffle": "^4.2.0",
    "lodash.transform": "^4.6.0",
    "minimist": "^1.2.5",
    "multer": "^1.4.2",
    "node-id3": "^0.1.18",
    "nodejs-traceroute": "^1.2.0",
    "open": "^7.2.0",
    "os-locale": "^5.0.0",
    "p-cancelable": "^2.0.0",
    "p-retry": "^4.2.0",
    "passport": "^0.4.1",
    "passport-jwt": "^4.0.0",
    "passport-local": "^1.0.0",
    "pg": "^8.3.2",
    "pg-copy-streams": "^5.1.1",
    "portfinder": "^1.0.28",
    "postgrator": "^4.0.1",
    "pretty-bytes": "^5.3.0",
    "public-ip": "^4.0.2",
    "randomstring": "^1.1.5",
    "sanitize-filename": "^1.6.3",
    "semver": "^7.3.2",
    "slugify": "^1.4.5",
    "socket.io": "^2.3.0",
    "systeminformation": "^4.26.12",
    "tasklist": "^4.0.1",
    "tmi.js": "^1.5.0",
    "toyunda2ass": "^1.0.12",
    "ultrastar2ass": "^1.0.13",
    "uuid": "^8.3.0",
    "validate.js": "^0.13.1",
    "webdav": "^3.3.0",
    "whoiser": "^1.8.1",
    "winston": "^3.3.3",
    "winston-console-for-electron": "^0.0.7",
    "winston-daily-rotate-file": "^4.5.0",
    "xml-js": "^1.6.11",
    "yesql": "^4.1.3"
  },
  "devDependencies": {
    "@sentry/cli": "^1.55.2",
    "@types/bcryptjs": "^2.4.2",
    "@types/better-queue": "^3.8.2",
    "@types/chai": "^4.2.12",
    "@types/compression": "^1.7.0",
    "@types/cors": "^2.8.7",
    "@types/discord-rpc": "^3.0.4",
    "@types/fs-extra": "^9.0.1",
    "@types/ip": "^1.1.0",
    "@types/ip6addr": "^0.2.1",
    "@types/js-yaml": "^3.12.5",
    "@types/lodash.clonedeep": "^4.5.6",
    "@types/lodash.debounce": "^4.0.6",
    "@types/lodash.deburr": "^4.1.6",
    "@types/lodash.isequal": "^4.5.5",
    "@types/lodash.merge": "^4.6.6",
    "@types/lodash.sample": "^4.2.6",
    "@types/lodash.samplesize": "^4.2.6",
    "@types/lodash.shuffle": "^4.2.6",
    "@types/lodash.transform": "^4.6.6",
    "@types/minimist": "^1.2.0",
    "@types/mocha": "^8.0.3",
    "@types/multer": "^1.4.4",
    "@types/node": "12.12.21",
    "@types/passport": "^1.0.4",
    "@types/passport-jwt": "^3.0.3",
    "@types/pg": "^7.14.4",
    "@types/pg-copy-streams": "^1.2.1",
    "@types/randomstring": "^1.1.6",
    "@types/readline-sync": "^1.4.3",
    "@types/semver": "^7.3.3",
    "@types/socket.io": "^2.1.11",
    "@types/supertest": "^2.0.10",
    "@types/tmi.js": "^1.4.1",
    "@types/uuid": "^8.3.0",
    "@types/yesql": "^3.2.2",
    "@typescript-eslint/eslint-plugin": "^3.9.1",
    "@typescript-eslint/parser": "^3.9.1",
    "apidoc": "^0.25.0",
    "chai": "^4.2.0",
    "electron": "^9.2.1",
    "eslint": "^7.7.0",
    "eslint-plugin-node": "^11.1.0",
    "eslint-plugin-security": "^1.4.0",
    "eslint-plugin-simple-import-sort": "^5.0.3",
    "eslint-plugin-you-dont-need-lodash-underscore": "^6.10.0",
    "mocha": "^8.1.1",
    "postgrator-cli": "^4.0.0",
    "rimraf": "^3.0.2",
    "supertest": "^4.0.2",
    "ts-node": "^9.0.0",
    "typescript": "^4.0.2"
  },
  "apidoc": {
    "url": "http://localhost:1337/api"
  },
  "build": {
    "appId": "KaraokeMugen",
    "fileAssociations": [
      {
        "ext": "kmplaylist",
        "name": "Karaoke Mugen Playlist",
        "description": "Karaoke Mugen Playlist",
        "role": "Editor"
      },
      {
        "ext": "kmfavorites",
        "name": "Karaoke Mugen Favorites",
        "description": "Karaoke Mugen Favorites",
        "role": "Editor"
      },
      {
        "ext": "karabundle",
        "name": "Karaoke Mugen Karaoke Bundle",
        "description": "Karaoke Mugen Karaoke Bundle",
        "role": "Viewer"
      },
      {
        "ext": "kara.json",
        "name": "Karaoke Mugen Karaoke File",
        "description": "Karaoke Mugen Karaoke File",
        "role": "Viewer"
      },
      {
        "ext": "kmblcset",
        "name": "Karaoke Mugen Playlist",
        "description": "Karaoke Mugen Playlist",
        "role": "Editor"
      }
    ],
    "nsis": {
      "warningsAsErrors": false,
      "oneClick": false,
      "allowToChangeInstallationDirectory": true,
      "license": "LICENSE.md",
      "differentialPackage": false
    },
    "deb": {
      "depends": [
        "postgresql",
        "mpv",
        "ffmpeg",
        "gconf2",
        "gconf-service",
        "libnotify4",
        "libappindicator1",
        "libxtst6",
        "libnss3"
      ],
      "packageCategory": "video"
    },
    "dmg": {
      "icon": "build/DMG.icns"
    },
    "win": {
      "target": [
        "nsis",
        "zip"
      ],
      "compression": "normal",
      "publisherName": "Karaoke Mugen Team",
      "verifyUpdateCodeSignature": false,
      "publish": {
        "provider": "generic",
        "url": "https://mugen.karaokes.moe/downloads/"
      }
    },
    "mac": {
      "target": [
        "dmg"
      ],
      "compression": "normal",
      "category": "public.app-category.entertainment"
    },
    "linux": {
      "target": [
        "deb",
        "tar.gz"
      ],
      "vendor": "Karaoke Mugen Team",
      "executableName": "karaokemugen",
      "category": "AudioVideo",
      "synopsis": "Karaoke manager and player",
      "publish": {
        "provider": "generic",
        "url": "https://mugen.karaokes.moe/downloads/"
      }
    },
    "productName": "Karaoke Mugen",
    "copyright": "(c) 2017-2020 Karaoke Mugen Team",
    "extraResources": [
      "migrations/**",
      "locales/*",
      "assets/**",
      "frontend/build/**",
      "systempanel/build/**",
      "initpage/**",
      "build/icon.png",
      "build/electronAboutWindow.css"
    ],
    "extraFiles": [
      "app/bin/**"
    ],
    "directories": {
      "output": "packages",
      "buildResources": "build"
    },
    "files": [
      "dist/**/*"
    ],
    "protocols": [
      {
        "name": "km",
        "role": "Viewer",
        "schemes": [
          "km"
        ]
      }
    ]
  }
}<|MERGE_RESOLUTION|>--- conflicted
+++ resolved
@@ -1,10 +1,6 @@
 {
   "name": "karaokemugen-app",
-<<<<<<< HEAD
-  "version": "4.1.9",
-=======
-  "version": "4.1.10-master",
->>>>>>> 76949673
+  "version": "4.1.10",
   "description": "Karaoke playlist manager / player",
   "bin": {
     "karaokemugen": "./dist/index.js"
