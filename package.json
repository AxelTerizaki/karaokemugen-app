{
  "name": "karaokemugen-app",
<<<<<<< HEAD
  "version": "5.0.31",
=======
  "version": "5.0.32-master",
>>>>>>> bc0d9d48
  "versionName": "Poppy Partagée",
  "description": "Karaoke playlist manager / player",
  "bin": {
    "karaokemugen": "./dist/index.js"
  },
  "main": "dist/src/index.js",
  "scripts": {
    "startNoElectron": "ts-node src/index.ts",
    "start": "yarn build && electron .",
    "debug": "ts-node $NODE_DEBUG_OPTION src/index.ts -- --debug",
    "qstart": "electron .",
    "qstartNoElectron": "node dist/src/index.js",
    "test": "ts-node src/index.ts --test",
    "manualTest": "mocha --require ts-node/register --timeout 20000",
    "build": "npx rimraf \"dist\" && tsc --build",
    "setup": "git submodule sync --recursive && git submodule update --init --recursive && yarn install && yarn build && yarn installkmfrontend && yarn buildkmfrontend",
    "gitconfig": "git config diff.submodule log && git config fetch.recursesubmodules on-demand && git config status.submodulesummary true && git config push.recursesubmodules on-demand && git config submodule.recurse true",
    "pull": "git pull && yarn sync",
    "sync": "git submodule sync --recursive && git submodule update --init --recursive",
    "installkmfrontend": "cd kmfrontend && yarn install",
    "buildkmfrontend": "cd kmfrontend && yarn build",
    "startkmfrontend": "cd kmfrontend && yarn start",
    "packer": "yarn build && electron-builder --dir",
    "dist": "yarn build && electron-builder",
    "migrate": "postgrator",
    "dropDatabase": "ts-node util/dropDatabase.ts"
  },
  "homepage": "https://karaokes.moe",
  "repository": {
    "type": "git",
    "url": "https://lab.shelter.moe/karaokemugen/karaokemugen-app.git"
  },
  "keywords": [
    "karaoke",
    "playlist",
    "mpv",
    "ffmpeg",
    "webapp"
  ],
  "bugs": {
    "url": "https://lab.shelter.moe/karaokemugen/karaokemugen-app/issues",
    "email": "axel@teri-chan.net"
  },
  "author": "Guillaume Lebigot <axel@teri-chan.net> (http://www.meido-rando.net)",
  "contributors": [
    "Mathieu Delestre <ldbglobe@gmail.com>",
    "spokeek <spokeek@gmail.com>",
    "jaerdoster",
    "Ziassan <m.mary.corentin@gmail.com> (@Ziassan)",
    "coyoyann <yoann.drevet0@laposte.net>",
    "Florent Berthelot <florentius.b@gmail.com> (@Aeden_)",
    "lukino <LukinoProg@gmail.com>",
    "Benoît Courtine <benoit.courtine@gmail.com>",
    "Lua <deformer.lua@gmail.com>",
    "mirukyu <A13x7950@gmail.com>",
    "Kmeuh <clemalbo@cegetel.net> (@Kmeuh)",
    "Bibah <thebibah14@gmail.com> (@TheBibah14)",
    "Rinchama (@Rinchama)",
    "zeograd <zeograd@gmail.com>",
    "leonekmi <git+km@leonekmi.fr>",
    "Pierre CAMILLI <camillipierre@gmail.com> @Shueisha64"
  ],
  "engines": {
    "node": ">=12.0.0"
  },
  "license": "MIT",
  "private": true,
  "dependencies": {
    "@sentry/electron": "^2.4.0",
    "@sentry/node": "^6.2.5",
    "@types/i18next-node-fs-backend": "^2.1.0",
    "@types/js-yaml": "^4.0.0",
    "about-window": "^1.14.0",
    "agentkeepalive": "^4.1.4",
    "ass-compiler": "^0.1.3",
    "async-await-parallel": "^1.0.0",
    "bcryptjs": "^2.4.3",
    "better-queue": "^3.8.10",
    "body-parser": "^1.19.0",
    "chalk": "^4.1.0",
    "commander": "^7.2.0",
    "compression": "^1.7.4",
    "cors": "^2.8.5",
    "csv-writer": "^1.6.0",
    "discord-rpc": "^3.2.0",
    "dotenv": "^8.2.0",
    "electron-updater": "^4.3.8",
    "execa": "^5.0.0",
    "express": "^4.17.1",
    "file-type": "^16.3.0",
    "form-data": "^4.0.0",
    "fs-extra": "^9.1.0",
    "got": "^11.8.2",
    "i18next": "^20.2.1",
    "i18next-node-fs-backend": "^2.1.3",
    "internet-available": "^1.0.0",
    "ip": "^1.1.5",
    "ip6addr": "^0.2.3",
    "js-yaml": "^4.0.0",
    "jwt-simple": "^0.5.6",
    "kar-to-ass": "^1.0.5",
    "kfn-to-ass": "^1.0.13",
    "langs": "^2.0.0",
    "lodash.clonedeep": "^4.5.0",
    "lodash.debounce": "^4.0.8",
    "lodash.deburr": "^4.1.0",
    "lodash.isequal": "^4.5.0",
    "lodash.merge": "^4.6.2",
    "lodash.sample": "^4.2.1",
    "lodash.samplesize": "^4.2.0",
    "lodash.shuffle": "^4.2.0",
    "lodash.transform": "^4.6.0",
    "multer": "^1.4.2",
    "node-id3": "^0.2.2",
    "nodejs-traceroute": "^1.2.0",
    "open": "^8.0.5",
    "os-locale": "^5.0.0",
    "p-cancelable": "^2.1.0",
    "p-retry": "^4.5.0",
    "pg": "^8.6.0",
    "pg-copy-streams": "^5.1.1",
    "portfinder": "^1.0.28",
    "postgrator": "^4.1.1",
    "pretty-bytes": "^5.6.0",
    "public-ip": "^4.0.3",
    "randomstring": "^1.1.5",
    "sanitize-filename": "^1.6.3",
    "semver": "^7.3.5",
    "slugify": "^1.5.0",
    "socket.io": "^4.0.1",
    "socket.io-client": "^4.0.1",
    "systeminformation": "^5.6.12",
    "tasklist": "^4.0.1",
    "tmi.js": "^1.8.1",
    "toyunda2ass": "^1.0.12",
    "ultrastar2ass": "^1.0.13",
    "uuid": "^8.3.2",
    "validate.js": "^0.13.1",
    "webdav": "^4.3.0",
    "whoiser": "^1.11.0",
    "winston": "^3.3.3",
    "winston-console-for-electron": "^0.0.7",
    "winston-daily-rotate-file": "^4.5.2",
    "xml-js": "^1.6.11",
    "yesql": "^5.0.0"
  },
  "devDependencies": {
    "@sentry/cli": "^1.64.0",
    "@types/bcryptjs": "^2.4.2",
    "@types/better-queue": "^3.8.2",
    "@types/chai": "^4.2.16",
    "@types/compression": "^1.7.0",
    "@types/cors": "^2.8.10",
    "@types/discord-rpc": "^3.0.5",
    "@types/fs-extra": "^9.0.11",
    "@types/ip": "^1.1.0",
    "@types/ip6addr": "^0.2.2",
    "@types/lodash.clonedeep": "^4.5.6",
    "@types/lodash.debounce": "^4.0.6",
    "@types/lodash.deburr": "^4.1.6",
    "@types/lodash.isequal": "^4.5.5",
    "@types/lodash.merge": "^4.6.6",
    "@types/lodash.sample": "^4.2.6",
    "@types/lodash.samplesize": "^4.2.6",
    "@types/lodash.shuffle": "^4.2.6",
    "@types/lodash.transform": "^4.6.6",
    "@types/mocha": "^8.2.2",
    "@types/multer": "^1.4.5",
    "@types/node": "^14.14.37",
    "@types/pg": "^7.14.11",
    "@types/pg-copy-streams": "^1.2.1",
    "@types/randomstring": "^1.1.6",
    "@types/readline-sync": "^1.4.3",
    "@types/semver": "^7.3.4",
    "@types/tmi.js": "^1.7.1",
    "@types/uuid": "^8.3.0",
    "@types/yesql": "^4.1.0",
    "@typescript-eslint/eslint-plugin": "^4.22.0",
    "@typescript-eslint/parser": "^4.22.0",
    "chai": "^4.3.4",
    "electron": "^11.4.3",
    "eslint": "^7.24.0",
    "eslint-plugin-node": "^11.1.0",
    "eslint-plugin-security": "^1.4.0",
    "eslint-plugin-simple-import-sort": "^7.0.0",
    "eslint-plugin-you-dont-need-lodash-underscore": "^6.11.0",
    "mocha": "^8.3.2",
    "postgrator-cli": "^4.0.0",
    "rimraf": "^3.0.2",
    "ts-node": "^9.1.1",
    "typescript": "^4.2.4"
  },
  "build": {
    "appId": "KaraokeMugen",
    "fileAssociations": [
      {
        "ext": "kmplaylist",
        "name": "Karaoke Mugen Playlist",
        "description": "Karaoke Mugen Playlist",
        "role": "Editor"
      },
      {
        "ext": "kmfavorites",
        "name": "Karaoke Mugen Favorites",
        "description": "Karaoke Mugen Favorites",
        "role": "Editor"
      },
      {
        "ext": "karabundle",
        "name": "Karaoke Mugen Karaoke Bundle",
        "description": "Karaoke Mugen Karaoke Bundle",
        "role": "Viewer"
      },
      {
        "ext": "kara.json",
        "name": "Karaoke Mugen Karaoke File",
        "description": "Karaoke Mugen Karaoke File",
        "role": "Viewer"
      },
      {
        "ext": "kmblcset",
        "name": "Karaoke Mugen Playlist",
        "description": "Karaoke Mugen Playlist",
        "role": "Editor"
      }
    ],
    "nsis": {
      "warningsAsErrors": false,
      "oneClick": false,
      "allowToChangeInstallationDirectory": true,
      "license": "LICENSE.md",
      "differentialPackage": false
    },
    "deb": {
      "depends": [
        "postgresql",
        "postgresql-contrib",
        "mpv",
        "ffmpeg",
        "gconf2",
        "gconf-service",
        "libnotify4",
        "libappindicator1",
        "libxtst6",
        "libnss3"
      ],
      "packageCategory": "video"
    },
    "dmg": {
      "icon": "build/DMG.icns",
      "contents": [
        {
          "x": 800,
          "y": 208,
          "name": "Karaoke Mugen.app"
        },
        {
          "x": 1000,
          "y": 208,
          "type": "link",
          "path": "/Applications"
        }
      ]
    },
    "win": {
      "target": [
        "nsis",
        "zip"
      ],
      "compression": "normal",
      "publisherName": "Karaoke Mugen Team",
      "verifyUpdateCodeSignature": false,
      "publish": {
        "provider": "generic",
        "url": "https://mugen.karaokes.moe/downloads/"
      }
    },
    "mac": {
      "target": {
        "target": "dmg",
		"arch": [
			"x64"
		]
	  },
	  "compression": "normal",
      "category": "public.app-category.entertainment"
    },
    "linux": {
      "target": [
        "deb",
        "tar.gz"
      ],
      "vendor": "Karaoke Mugen Team",
      "executableName": "karaokemugen",
      "category": "AudioVideo",
      "synopsis": "Karaoke manager and player",
      "publish": {
        "provider": "generic",
        "url": "https://mugen.karaokes.moe/downloads/"
      }
    },
    "productName": "Karaoke Mugen",
    "copyright": "(c) 2017-2021 Karaoke Mugen Team",
    "extraResources": [
      "migrations/**",
      "locales/*",
      "assets/**",
      "kmfrontend/build/**",
      "initpage/**",
      "build/icon.png",
      "build/electronAboutWindow.css"
    ],
    "extraFiles": [
      "app/bin/**",
      "CHANGELOG.md"
    ],
    "directories": {
      "output": "packages",
      "buildResources": "build"
    },
    "files": [
      "dist/**/*",
      "package.json"
    ],
    "protocols": [
      {
        "name": "km",
        "role": "Viewer",
        "schemes": [
          "km"
        ]
      }
    ]
  }
}<|MERGE_RESOLUTION|>--- conflicted
+++ resolved
@@ -1,10 +1,6 @@
 {
   "name": "karaokemugen-app",
-<<<<<<< HEAD
-  "version": "5.0.31",
-=======
-  "version": "5.0.32-master",
->>>>>>> bc0d9d48
+  "version": "5.0.32",
   "versionName": "Poppy Partagée",
   "description": "Karaoke playlist manager / player",
   "bin": {
