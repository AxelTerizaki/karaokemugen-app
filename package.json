{
  "name": "karaokemugen-app",
<<<<<<< HEAD
  "version": "4.1.18",
=======
  "version": "5.0.31-master",
  "versionName": "Poppy Partagée",
>>>>>>> 3e507c0f
  "description": "Karaoke playlist manager / player",
  "bin": {
    "karaokemugen": "./dist/index.js"
  },
  "main": "dist/src/index.js",
  "scripts": {
    "startNoElectron": "ts-node src/index.ts",
    "start": "yarn build && electron .",
    "debug": "ts-node $NODE_DEBUG_OPTION src/index.ts -- --debug",
    "qstart": "electron .",
    "qstartNoElectron": "node dist/src/index.js",
    "test": "ts-node src/index.ts --test",
    "manualTest": "mocha --require ts-node/register --timeout 20000",
    "build": "npx rimraf \"dist\" && tsc --build",
    "setup": "git submodule sync --recursive && git submodule update --init --recursive && yarn install && yarn build && yarn installkmfrontend && yarn buildkmfrontend",
    "gitconfig": "git config diff.submodule log && git config fetch.recursesubmodules on-demand && git config status.submodulesummary true && git config push.recursesubmodules on-demand && git config submodule.recurse true",
    "pull": "git pull && yarn sync",
    "sync": "git submodule sync --recursive && git submodule update --init --recursive",
    "installkmfrontend": "cd kmfrontend && yarn install",
    "buildkmfrontend": "cd kmfrontend && yarn build",
    "startkmfrontend": "cd kmfrontend && yarn start",
    "packer": "yarn build && electron-builder --dir",
    "dist": "yarn build && electron-builder",
    "migrate": "postgrator",
    "dropDatabase": "ts-node util/dropDatabase.ts"
  },
  "homepage": "https://karaokes.moe",
  "repository": {
    "type": "git",
    "url": "https://lab.shelter.moe/karaokemugen/karaokemugen-app.git"
  },
  "keywords": [
    "karaoke",
    "playlist",
    "mpv",
    "ffmpeg",
    "webapp"
  ],
  "bugs": {
    "url": "https://lab.shelter.moe/karaokemugen/karaokemugen-app/issues",
    "email": "axel@teri-chan.net"
  },
  "author": "Guillaume Lebigot <axel@teri-chan.net> (http://www.meido-rando.net)",
  "contributors": [
    "Mathieu Delestre <ldbglobe@gmail.com>",
    "spokeek <spokeek@gmail.com>",
    "jaerdoster",
    "Ziassan <m.mary.corentin@gmail.com> (@Ziassan)",
    "coyoyann <yoann.drevet0@laposte.net>",
    "Florent Berthelot <florentius.b@gmail.com> (@Aeden_)",
    "lukino <LukinoProg@gmail.com>",
    "Benoît Courtine <benoit.courtine@gmail.com>",
    "Lua <deformer.lua@gmail.com>",
    "mirukyu <A13x7950@gmail.com>",
    "Kmeuh <clemalbo@cegetel.net> (@Kmeuh)",
    "Bibah <thebibah14@gmail.com> (@TheBibah14)",
    "Rinchama (@Rinchama)",
    "zeograd <zeograd@gmail.com>",
    "leonekmi <git+km@leonekmi.fr>",
    "Pierre CAMILLI <camillipierre@gmail.com> @Shueisha64"
  ],
  "engines": {
    "node": ">=12.0.0"
  },
  "license": "MIT",
  "private": true,
  "dependencies": {
    "@sentry/electron": "^2.4.0",
    "@sentry/node": "^6.2.5",
    "@types/i18next-node-fs-backend": "^2.1.0",
    "@types/js-yaml": "^4.0.0",
    "about-window": "^1.14.0",
    "agentkeepalive": "^4.1.4",
    "ass-compiler": "^0.1.3",
    "async-await-parallel": "^1.0.0",
    "bcryptjs": "^2.4.3",
    "better-queue": "^3.8.10",
    "body-parser": "^1.19.0",
    "chalk": "^4.1.0",
    "commander": "^7.2.0",
    "compression": "^1.7.4",
    "cors": "^2.8.5",
    "csv-writer": "^1.6.0",
    "discord-rpc": "^3.2.0",
    "dotenv": "^8.2.0",
    "electron-updater": "^4.3.8",
    "execa": "^5.0.0",
    "express": "^4.17.1",
    "file-type": "^16.3.0",
    "form-data": "^4.0.0",
    "fs-extra": "^9.1.0",
    "got": "^11.8.2",
    "i18next": "^20.2.1",
    "i18next-node-fs-backend": "^2.1.3",
    "internet-available": "^1.0.0",
    "ip": "^1.1.5",
    "ip6addr": "^0.2.3",
    "js-yaml": "^4.0.0",
    "jwt-simple": "^0.5.6",
    "kar-to-ass": "^1.0.5",
    "kfn-to-ass": "^1.0.13",
    "langs": "^2.0.0",
    "lodash.clonedeep": "^4.5.0",
    "lodash.debounce": "^4.0.8",
    "lodash.deburr": "^4.1.0",
    "lodash.isequal": "^4.5.0",
    "lodash.merge": "^4.6.2",
    "lodash.sample": "^4.2.1",
    "lodash.samplesize": "^4.2.0",
    "lodash.shuffle": "^4.2.0",
    "lodash.transform": "^4.6.0",
    "multer": "^1.4.2",
    "node-id3": "^0.2.2",
    "nodejs-traceroute": "^1.2.0",
    "open": "^8.0.5",
    "os-locale": "^5.0.0",
    "p-cancelable": "^2.1.0",
    "p-retry": "^4.5.0",
    "pg": "^8.6.0",
    "pg-copy-streams": "^5.1.1",
    "portfinder": "^1.0.28",
    "postgrator": "^4.1.1",
    "pretty-bytes": "^5.6.0",
    "public-ip": "^4.0.3",
    "randomstring": "^1.1.5",
    "sanitize-filename": "^1.6.3",
    "semver": "^7.3.5",
    "slugify": "^1.5.0",
    "socket.io": "^4.0.1",
    "socket.io-client": "^4.0.1",
    "systeminformation": "^5.6.12",
    "tasklist": "^4.0.1",
    "tmi.js": "^1.8.1",
    "toyunda2ass": "^1.0.12",
    "ultrastar2ass": "^1.0.13",
    "uuid": "^8.3.2",
    "validate.js": "^0.13.1",
    "webdav": "^4.3.0",
    "whoiser": "^1.11.0",
    "winston": "^3.3.3",
    "winston-console-for-electron": "^0.0.7",
    "winston-daily-rotate-file": "^4.5.2",
    "xml-js": "^1.6.11",
    "yesql": "^5.0.0"
  },
  "devDependencies": {
    "@sentry/cli": "^1.64.0",
    "@types/bcryptjs": "^2.4.2",
    "@types/better-queue": "^3.8.2",
    "@types/chai": "^4.2.16",
    "@types/compression": "^1.7.0",
    "@types/cors": "^2.8.10",
    "@types/discord-rpc": "^3.0.5",
    "@types/fs-extra": "^9.0.11",
    "@types/ip": "^1.1.0",
    "@types/ip6addr": "^0.2.2",
    "@types/lodash.clonedeep": "^4.5.6",
    "@types/lodash.debounce": "^4.0.6",
    "@types/lodash.deburr": "^4.1.6",
    "@types/lodash.isequal": "^4.5.5",
    "@types/lodash.merge": "^4.6.6",
    "@types/lodash.sample": "^4.2.6",
    "@types/lodash.samplesize": "^4.2.6",
    "@types/lodash.shuffle": "^4.2.6",
    "@types/lodash.transform": "^4.6.6",
    "@types/mocha": "^8.2.2",
    "@types/multer": "^1.4.5",
    "@types/node": "^14.14.37",
    "@types/pg": "^7.14.11",
    "@types/pg-copy-streams": "^1.2.1",
    "@types/randomstring": "^1.1.6",
    "@types/readline-sync": "^1.4.3",
    "@types/semver": "^7.3.4",
    "@types/tmi.js": "^1.7.1",
    "@types/uuid": "^8.3.0",
    "@types/yesql": "^4.1.0",
    "@typescript-eslint/eslint-plugin": "^4.22.0",
    "@typescript-eslint/parser": "^4.22.0",
    "chai": "^4.3.4",
    "electron": "^11.4.3",
    "eslint": "^7.24.0",
    "eslint-plugin-node": "^11.1.0",
    "eslint-plugin-security": "^1.4.0",
    "eslint-plugin-simple-import-sort": "^7.0.0",
    "eslint-plugin-you-dont-need-lodash-underscore": "^6.11.0",
    "mocha": "^8.3.2",
    "postgrator-cli": "^4.0.0",
    "rimraf": "^3.0.2",
    "ts-node": "^9.1.1",
    "typescript": "^4.2.4"
  },
  "build": {
    "appId": "KaraokeMugen",
    "fileAssociations": [
      {
        "ext": "kmplaylist",
        "name": "Karaoke Mugen Playlist",
        "description": "Karaoke Mugen Playlist",
        "role": "Editor"
      },
      {
        "ext": "kmfavorites",
        "name": "Karaoke Mugen Favorites",
        "description": "Karaoke Mugen Favorites",
        "role": "Editor"
      },
      {
        "ext": "karabundle",
        "name": "Karaoke Mugen Karaoke Bundle",
        "description": "Karaoke Mugen Karaoke Bundle",
        "role": "Viewer"
      },
      {
        "ext": "kara.json",
        "name": "Karaoke Mugen Karaoke File",
        "description": "Karaoke Mugen Karaoke File",
        "role": "Viewer"
      },
      {
        "ext": "kmblcset",
        "name": "Karaoke Mugen Playlist",
        "description": "Karaoke Mugen Playlist",
        "role": "Editor"
      }
    ],
    "nsis": {
      "warningsAsErrors": false,
      "oneClick": false,
      "allowToChangeInstallationDirectory": true,
      "license": "LICENSE.md",
      "differentialPackage": false
    },
    "deb": {
      "depends": [
        "postgresql",
        "postgresql-contrib",
        "mpv",
        "ffmpeg",
        "gconf2",
        "gconf-service",
        "libnotify4",
        "libappindicator1",
        "libxtst6",
        "libnss3"
      ],
      "packageCategory": "video"
    },
    "dmg": {
      "icon": "build/DMG.icns",
      "contents": [
        {
          "x": 800,
          "y": 208,
          "name": "Karaoke Mugen.app"
        },
        {
          "x": 1000,
          "y": 208,
          "type": "link",
          "path": "/Applications"
        }
      ]
    },
    "win": {
      "target": [
        "nsis",
        "zip"
      ],
      "compression": "normal",
      "publisherName": "Karaoke Mugen Team",
      "verifyUpdateCodeSignature": false,
      "publish": {
        "provider": "generic",
        "url": "https://mugen.karaokes.moe/downloads/"
      }
    },
    "mac": {
      "target": [
        "dmg"
      ],
      "compression": "normal",
      "category": "public.app-category.entertainment"
    },
    "linux": {
      "target": [
        "deb",
        "tar.gz"
      ],
      "vendor": "Karaoke Mugen Team",
      "executableName": "karaokemugen",
      "category": "AudioVideo",
      "synopsis": "Karaoke manager and player",
      "publish": {
        "provider": "generic",
        "url": "https://mugen.karaokes.moe/downloads/"
      }
    },
    "productName": "Karaoke Mugen",
    "copyright": "(c) 2017-2021 Karaoke Mugen Team",
    "extraResources": [
      "migrations/**",
      "locales/*",
      "assets/**",
      "kmfrontend/build/**",
      "initpage/**",
      "build/icon.png",
      "build/electronAboutWindow.css"
    ],
    "extraFiles": [
      "app/bin/**",
      "CHANGELOG.md"
    ],
    "directories": {
      "output": "packages",
      "buildResources": "build"
    },
    "files": [
      "dist/**/*",
      "package.json"
    ],
    "protocols": [
      {
        "name": "km",
        "role": "Viewer",
        "schemes": [
          "km"
        ]
      }
    ]
  }
}<|MERGE_RESOLUTION|>--- conflicted
+++ resolved
@@ -1,11 +1,7 @@
 {
   "name": "karaokemugen-app",
-<<<<<<< HEAD
-  "version": "4.1.18",
-=======
-  "version": "5.0.31-master",
+  "version": "5.0.31",
   "versionName": "Poppy Partagée",
->>>>>>> 3e507c0f
   "description": "Karaoke playlist manager / player",
   "bin": {
     "karaokemugen": "./dist/index.js"
