{
  "name": "karaokemugen-app",
  "version": "2.0.3",
  "description": "Karaoke playlist manager / player",
  "bin": "dist/index.js",
  "main": "src/index.js",
  "scripts": {
    "start": "babel-node src/index.js --",
    "debug": "babel-node $NODE_DEBUG_OPTION src/index.js -- --debug",
    "test": "mocha --require babel-register --timeout 5000",
    "build": "babel --source-maps --copy-files -d dist/ src/"
  },
  "homepage": "https://mugen.karaokes.moe",
  "repository": {
    "type": "git",
    "url": "https://lab.shelter.moe/karaokemugen/karaokemugen-app.git"
  },
  "keywords": [
    "karaoke",
    "playlist",
    "mpv",
    "ffmpeg",
    "webapp"
  ],
  "bugs": {
    "url": "https://lab.shelter.moe/karaokemugen/karaokemugen-app/issues",
    "email": "axel@teri-chan.net"
  },
  "author": "Guillaume Lebigot <axel@teri-chan.net> (http://www.meido-rando.net)",
  "contributors": [
    "Mathieu Delestre <ldbglobe@gmail.com>",
    "spokeek <spokeek@gmail.com>",
    "jaerdoster",
    "Ziassan <m.mary.corentin@gmail.com> (@Ziassan)",
    "coyoyann <yoann.drevet0@laposte.net>",
    "Florent Berthelot <florentius.b@gmail.com> (@Aeden_)",
    "lukino <LukinoProg@gmail.com>",
    "Benoît Courtine <benoit.courtine@gmail.com>",
    "Lua <deformer.lua@gmail.com>"
  ],
  "engines": {
    "node": ">=8.0.0"
  },
  "license": "MIT",
  "private": false,
  "pkg": {
    "scripts": [
      "node_modules/image-size/lib/types/*.js",
      "node_modules/sqlite3/node_modules/node-pre-gyp/lib/*.js",
      "node_modules/sqlite3/node_modules/node-pre-gyp/lib/util/*.js*",
      "dist/**/*.js"
    ],
    "assets": [
      "dist/_admin/httpdocs/*",
      "dist/_common/db/*",
      "dist/_common/locales/*",
      "dist/_player/assets/*",
      "dist/_webapp/ressources/views/**",
      "dist/_webapp/ressources/css/*",
      "dist/_webapp/ressources/img/*",
      "dist/_webapp/vendors/css/*",
      "dist/_webapp/vendors/fonts/**",
      "dist/**/*.js",
      "dist/VERSION",
      "client/build/**",
      "node_modules/**/*"
    ]
  },
  "dependencies": {
    "ass-parser": "^0.1.2",
    "async": "^2.5.0",
    "body-parser": "^1.18.2",
    "cli-color": "^1.2.0",
    "connect-ensure-login": "^0.1.1",
    "console-title": "^1.0.1",
    "cookie-parser": "^1.4.3",
    "csv-string": "^2.3.2",
    "express": "^4.16.2",
    "express-basic-auth": "^1.1.3",
    "express-handlebars": "^3.0.0",
    "express-session": "^1.15.6",
    "express-validator": "^3.2.1",
    "extend": "^3.0.1",
    "fs-extra": "^4.0.2",
    "i18n": "^0.8.3",
    "image-size": "^0.6.1",
    "ini": "^1.3.4",
    "ip": "^1.1.5",
    "iso-countries-languages": "^0.1.1",
    "jwt-simple": "^0.5.1",
    "langs": "^2.0.0",
    "lodash": "^4.17.4",
    "minimist": "^1.2.0",
    "moment": "^2.19.1",
    "moment-duration-format": "^1.3.0",
    "node-mpv": "github:00SteinsGate00/Node-MPV#Node-MPV-2",
    "os-locale": "^2.1.0",
<<<<<<< HEAD
    "passport-local": "^1.0.0",
=======
    "passport": "^0.4.0",
    "passport-local": "^1.0.0",
    "passport-jwt": "^3.0.1",
>>>>>>> c44f8a1a
    "qrcode": "^0.8.2",
    "socket.io": "^2.0.4",
    "sqlite": "^2.8.0",
    "systeminformation": "^3.32.4",
    "unix-timestamp": "^0.2.0",
    "uuid": "^3.1.0",
    "validate.js": "^0.12.0",
    "winston": "^2.4.0",
    "winston-daily-rotate-file": "^1.7.2"
  },
  "devDependencies": {
    "apidoc": "^0.17.6",
    "babel-cli": "^6.26.0",
    "babel-eslint": "^8.0.1",
    "babel-preset-env": "^1.6.0",
    "babel-preset-stage-2": "^6.24.1",
    "chai": "^4.1.2",
    "eslint": "^4.11.0",
    "eslint-plugin-react": "^7.4.0",
    "jsdoc": "^3.5.4",
    "mocha": "^3.5.0",
    "pkg": "^4.2.6",
    "supertest": "^3.0.0"
  },
  "false": {},
  "apidoc": {
    "url": "http://localhost:1339/api/v1/"
  }
}<|MERGE_RESOLUTION|>--- conflicted
+++ resolved
@@ -95,13 +95,9 @@
     "moment-duration-format": "^1.3.0",
     "node-mpv": "github:00SteinsGate00/Node-MPV#Node-MPV-2",
     "os-locale": "^2.1.0",
-<<<<<<< HEAD
-    "passport-local": "^1.0.0",
-=======
     "passport": "^0.4.0",
     "passport-local": "^1.0.0",
     "passport-jwt": "^3.0.1",
->>>>>>> c44f8a1a
     "qrcode": "^0.8.2",
     "socket.io": "^2.0.4",
     "sqlite": "^2.8.0",
