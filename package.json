--- conflicted
+++ resolved
@@ -1,10 +1,6 @@
 {
   "name": "karaokemugen-app",
-<<<<<<< HEAD
-  "version": "4.0.14-master",
-=======
-  "version": "4.1.2-next",
->>>>>>> 6b0715fb
+  "version": "4.0.15-master",
   "description": "Karaoke playlist manager / player",
   "bin": {
     "karaokemugen": "./dist/index.js"
