{
  "name": "karaokemugen-app",
<<<<<<< HEAD
  "version": "4.1.12",
=======
  "version": "4.1.15-master",
>>>>>>> 731dfd7c
  "description": "Karaoke playlist manager / player",
  "bin": {
    "karaokemugen": "./dist/index.js"
  },
  "main": "dist/index.js",
  "scripts": {
    "startNoElectron": "ts-node src/index.ts",
    "start": "yarn build && electron .",
    "startFrontend": "cd frontend && yarn dev",
    "buildFrontend": "cd frontend && yarn build",
    "debug": "ts-node $NODE_DEBUG_OPTION src/index.ts -- --debug",
    "qstart": "electron .",
    "qstartNoElectron": "node dist/index.js",
    "test": "ts-node src/index.ts --test",
    "manualTest": "mocha --require ts-node/register --timeout 20000",
    "build": "npx rimraf \"dist\" && tsc --build",
    "setup": "git submodule sync --recursive && git submodule update --init --recursive && yarn install && yarn build && yarn installFrontend && yarn buildFrontend && yarn installSystemPanel && yarn buildSystemPanel",
    "gitconfig": "git config diff.submodule log && git config fetch.recursesubmodules on-demand && git config status.submodulesummary true && git config push.recursesubmodules on-demand && git config submodule.recurse true",
    "pull": "git pull && yarn sync",
    "sync": "git submodule sync --recursive && git submodule update --init --recursive",
    "installFrontend": "cd frontend && yarn install",
    "installSystemPanel": "cd systempanel && yarn install",
    "buildSystemPanel": "cd systempanel && yarn build",
    "startSystemPanel": "cd systempanel && yarn start",
    "packer": "yarn build && electron-builder --dir",
    "dist": "yarn build && electron-builder",
    "migrate": "postgrator",
    "dropDatabase": "ts-node util/dropDatabase.ts"
  },
  "homepage": "https://karaokes.moe",
  "repository": {
    "type": "git",
    "url": "https://lab.shelter.moe/karaokemugen/karaokemugen-app.git"
  },
  "keywords": [
    "karaoke",
    "playlist",
    "mpv",
    "ffmpeg",
    "webapp"
  ],
  "bugs": {
    "url": "https://lab.shelter.moe/karaokemugen/karaokemugen-app/issues",
    "email": "axel@teri-chan.net"
  },
  "author": "Guillaume Lebigot <axel@teri-chan.net> (http://www.meido-rando.net)",
  "contributors": [
    "Mathieu Delestre <ldbglobe@gmail.com>",
    "spokeek <spokeek@gmail.com>",
    "jaerdoster",
    "Ziassan <m.mary.corentin@gmail.com> (@Ziassan)",
    "coyoyann <yoann.drevet0@laposte.net>",
    "Florent Berthelot <florentius.b@gmail.com> (@Aeden_)",
    "lukino <LukinoProg@gmail.com>",
    "Benoît Courtine <benoit.courtine@gmail.com>",
    "Lua <deformer.lua@gmail.com>",
    "mirukyu <A13x7950@gmail.com>",
    "Kmeuh <clemalbo@cegetel.net> (@Kmeuh)",
    "Bibah <thebibah14@gmail.com> (@TheBibah14)",
    "Rinchama (@Rinchama)",
    "zeograd <zeograd@gmail.com>",
    "leonekmi <git+km@leonekmi.fr>"
  ],
  "engines": {
    "node": ">=12.0.0"
  },
  "license": "MIT",
  "private": true,
  "dependencies": {
    "@jimp/custom": "^0.16.1",
    "@jimp/jpeg": "^0.16.1",
    "@jimp/plugin-circle": "^0.16.1",
    "@jimp/png": "^0.16.1",
    "@sentry/electron": "^2.0.0",
    "@sentry/node": "^5.23.0",
    "about-window": "^1.13.4",
    "agentkeepalive": "^4.1.3",
    "ass-compiler": "^0.1.1",
    "async-await-parallel": "^1.0.0",
    "bcryptjs": "^2.4.3",
    "better-queue": "^3.8.10",
    "body-parser": "^1.19.0",
    "chalk": "^4.1.0",
    "compression": "^1.7.4",
    "cors": "^2.8.5",
    "csv-writer": "^1.6.0",
    "discord-rpc": "^3.1.4",
    "dotenv": "^8.2.0",
    "electron-updater": "^4.3.4",
    "execa": "^4.0.3",
    "express": "^4.17.1",
    "file-type": "^15.0.0",
    "form-data": "^3.0.0",
    "fs-extra": "^9.0.1",
    "got": "^11.6.2",
    "helmet-csp": "^3.1.0",
    "i18next": "^19.7.0",
    "i18next-node-fs-backend": "^2.1.3",
    "internet-available": "^1.0.0",
    "ip": "^1.1.5",
    "ip6addr": "^0.2.3",
    "js-yaml": "^3.14.0",
    "jwt-simple": "^0.5.6",
    "kar-to-ass": "^1.0.5",
    "kfn-to-ass": "^1.0.12",
    "langs": "^2.0.0",
    "lodash.clonedeep": "^4.5.0",
    "lodash.debounce": "^4.0.8",
    "lodash.deburr": "^4.1.0",
    "lodash.isequal": "^4.5.0",
    "lodash.merge": "^4.6.2",
    "lodash.sample": "^4.2.1",
    "lodash.samplesize": "^4.2.0",
    "lodash.shuffle": "^4.2.0",
    "lodash.transform": "^4.6.0",
    "minimist": "^1.2.5",
    "multer": "^1.4.2",
    "node-id3": "^0.1.18",
    "nodejs-traceroute": "^1.2.0",
    "open": "^7.2.1",
    "os-locale": "^5.0.0",
    "p-cancelable": "^2.0.0",
    "p-retry": "^4.2.0",
    "passport": "^0.4.1",
    "passport-jwt": "^4.0.0",
    "passport-local": "^1.0.0",
    "pg": "^8.3.3",
    "pg-copy-streams": "^5.1.1",
    "portfinder": "^1.0.28",
    "postgrator": "^4.0.1",
    "pretty-bytes": "^5.4.1",
    "public-ip": "^4.0.2",
    "randomstring": "^1.1.5",
    "sanitize-filename": "^1.6.3",
    "semver": "^7.3.2",
    "slugify": "^1.4.5",
    "socket.io": "^2.3.0",
    "socket.io-client": "^2.3.0",
    "systeminformation": "^4.27.3",
    "tasklist": "^4.0.1",
    "tmi.js": "^1.5.0",
    "toyunda2ass": "^1.0.12",
    "ultrastar2ass": "^1.0.13",
    "uuid": "^8.3.0",
    "validate.js": "^0.13.1",
    "webdav": "^3.3.0",
    "whoiser": "^1.9.0",
    "winston": "^3.3.3",
    "winston-console-for-electron": "^0.0.7",
    "winston-daily-rotate-file": "^4.5.0",
    "xml-js": "^1.6.11",
    "yesql": "^4.1.3"
  },
  "devDependencies": {
	"@sentry/cli": "^1.57.0",
    "@types/bcryptjs": "^2.4.2",
    "@types/better-queue": "^3.8.2",
    "@types/chai": "^4.2.12",
    "@types/compression": "^1.7.0",
    "@types/cors": "^2.8.7",
    "@types/discord-rpc": "^3.0.4",
    "@types/fs-extra": "^9.0.1",
    "@types/ip": "^1.1.0",
    "@types/ip6addr": "^0.2.1",
    "@types/js-yaml": "^3.12.5",
    "@types/lodash.clonedeep": "^4.5.6",
    "@types/lodash.debounce": "^4.0.6",
    "@types/lodash.deburr": "^4.1.6",
    "@types/lodash.isequal": "^4.5.5",
    "@types/lodash.merge": "^4.6.6",
    "@types/lodash.sample": "^4.2.6",
    "@types/lodash.samplesize": "^4.2.6",
    "@types/lodash.shuffle": "^4.2.6",
    "@types/lodash.transform": "^4.6.6",
    "@types/minimist": "^1.2.0",
    "@types/mocha": "^8.0.3",
    "@types/multer": "^1.4.4",
    "@types/node": "12.12.21",
    "@types/passport": "^1.0.4",
    "@types/passport-jwt": "^3.0.3",
    "@types/pg": "^7.14.4",
    "@types/pg-copy-streams": "^1.2.1",
    "@types/randomstring": "^1.1.6",
    "@types/readline-sync": "^1.4.3",
    "@types/semver": "^7.3.4",
    "@types/socket.io": "^2.1.11",
    "@types/socket.io-client": "^1.4.33",
    "@types/supertest": "^2.0.10",
    "@types/tmi.js": "^1.4.2",
    "@types/uuid": "^8.3.0",
    "@types/yesql": "^3.2.2",
    "@typescript-eslint/eslint-plugin": "^4.1.1",
    "@typescript-eslint/parser": "^4.1.1",
    "apidoc": "^0.25.0",
    "chai": "^4.2.0",
    "electron": "^10.1.2",
    "eslint": "^7.9.0",
    "eslint-plugin-node": "^11.1.0",
    "eslint-plugin-security": "^1.4.0",
    "eslint-plugin-simple-import-sort": "^5.0.3",
    "eslint-plugin-you-dont-need-lodash-underscore": "^6.10.0",
    "mocha": "^8.1.3",
    "postgrator-cli": "^4.0.0",
    "rimraf": "^3.0.2",
    "supertest": "^4.0.2",
    "ts-node": "^9.0.0",
    "typescript": "^4.0.2"
  },
  "apidoc": {
    "url": "http://localhost:1337/api"
  },
  "build": {
    "appId": "KaraokeMugen",
    "fileAssociations": [
      {
        "ext": "kmplaylist",
        "name": "Karaoke Mugen Playlist",
        "description": "Karaoke Mugen Playlist",
        "role": "Editor"
      },
      {
        "ext": "kmfavorites",
        "name": "Karaoke Mugen Favorites",
        "description": "Karaoke Mugen Favorites",
        "role": "Editor"
      },
      {
        "ext": "karabundle",
        "name": "Karaoke Mugen Karaoke Bundle",
        "description": "Karaoke Mugen Karaoke Bundle",
        "role": "Viewer"
      },
      {
        "ext": "kara.json",
        "name": "Karaoke Mugen Karaoke File",
        "description": "Karaoke Mugen Karaoke File",
        "role": "Viewer"
      },
      {
        "ext": "kmblcset",
        "name": "Karaoke Mugen Playlist",
        "description": "Karaoke Mugen Playlist",
        "role": "Editor"
      }
    ],
    "nsis": {
      "warningsAsErrors": false,
      "oneClick": false,
      "allowToChangeInstallationDirectory": true,
      "license": "LICENSE.md",
      "differentialPackage": false
    },
    "deb": {
      "depends": [
        "postgresql",
        "postgresql-contrib",
        "mpv",
        "ffmpeg",
        "gconf2",
        "gconf-service",
        "libnotify4",
        "libappindicator1",
        "libxtst6",
        "libnss3"
      ],
      "packageCategory": "video"
    },
    "dmg": {
      "icon": "build/DMG.icns"
    },
    "win": {
      "target": [
        "nsis",
        "zip"
      ],
      "compression": "normal",
      "publisherName": "Karaoke Mugen Team",
      "verifyUpdateCodeSignature": false,
      "publish": {
        "provider": "generic",
        "url": "https://mugen.karaokes.moe/downloads/"
      }
    },
    "mac": {
      "target": [
        "dmg"
      ],
      "compression": "normal",
      "category": "public.app-category.entertainment"
    },
    "linux": {
      "target": [
        "deb",
        "tar.gz"
      ],
      "vendor": "Karaoke Mugen Team",
      "executableName": "karaokemugen",
      "category": "AudioVideo",
      "synopsis": "Karaoke manager and player",
      "publish": {
        "provider": "generic",
        "url": "https://mugen.karaokes.moe/downloads/"
      }
    },
    "productName": "Karaoke Mugen",
    "copyright": "(c) 2017-2020 Karaoke Mugen Team",
    "extraResources": [
      "migrations/**",
      "locales/*",
      "assets/**",
      "frontend/build/**",
      "systempanel/build/**",
      "initpage/**",
      "build/icon.png",
      "build/electronAboutWindow.css"
    ],
    "extraFiles": [
	  "app/bin/**",
	  "CHANGELOG.md"
    ],
    "directories": {
      "output": "packages",
      "buildResources": "build"
    },
    "files": [
      "dist/**/*"
    ],
    "protocols": [
      {
        "name": "km",
        "role": "Viewer",
        "schemes": [
          "km"
        ]
      }
    ]
  }
}<|MERGE_RESOLUTION|>--- conflicted
+++ resolved
@@ -1,10 +1,6 @@
 {
   "name": "karaokemugen-app",
-<<<<<<< HEAD
-  "version": "4.1.12",
-=======
-  "version": "4.1.15-master",
->>>>>>> 731dfd7c
+  "version": "4.1.15",
   "description": "Karaoke playlist manager / player",
   "bin": {
     "karaokemugen": "./dist/index.js"
