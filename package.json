--- conflicted
+++ resolved
@@ -1,10 +1,6 @@
 {
   "name": "karaokemugen-app",
-<<<<<<< HEAD
-  "version": "4.1.8",
-=======
-  "version": "4.1.9-master",
->>>>>>> 1f36fc43
+  "version": "4.1.9",
   "description": "Karaoke playlist manager / player",
   "bin": {
     "karaokemugen": "./dist/index.js"
