--- conflicted
+++ resolved
@@ -1,10 +1,6 @@
 {
   "name": "karaokemugen-app",
-<<<<<<< HEAD
-  "version": "4.1.17",
-=======
-  "version": "4.1.18-master",
->>>>>>> 38fa2868
+  "version": "4.1.18",
   "description": "Karaoke playlist manager / player",
   "bin": {
     "karaokemugen": "./dist/index.js"
