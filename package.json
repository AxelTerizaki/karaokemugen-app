--- conflicted
+++ resolved
@@ -1,10 +1,6 @@
 {
   "name": "karaokemugen-app",
-<<<<<<< HEAD
   "version": "5.1.7-master",
-=======
-  "version": "5.1.7-next",
->>>>>>> eae4bee0
   "versionName": "Poppy Percutante",
   "description": "Karaoke playlist manager / player",
   "bin": {
