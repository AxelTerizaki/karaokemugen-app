--- conflicted
+++ resolved
@@ -1,10 +1,6 @@
 {
   "name": "karaokemugen-app",
-<<<<<<< HEAD
   "version": "5.1.15-master",
-=======
-  "version": "5.1.15-next",
->>>>>>> 42428166
   "versionName": "Poppy Percutante",
   "description": "Karaoke playlist manager / player",
   "bin": {
