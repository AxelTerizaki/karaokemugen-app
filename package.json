{
  "name": "karaokemugen-app",
<<<<<<< HEAD
  "version": "4.0.16",
=======
  "version": "4.1.6-master",
>>>>>>> 81ac45b9
  "description": "Karaoke playlist manager / player",
  "bin": {
    "karaokemugen": "./dist/index.js"
  },
  "main": "dist/index.js",
  "scripts": {
    "startNoElectron": "ts-node src/index.ts",
    "start": "yarn build && electron .",
    "startFrontend": "cd frontend && yarn dev",
    "buildFrontend": "cd frontend && yarn build",
    "debug": "ts-node $NODE_DEBUG_OPTION src/index.ts -- --debug",
    "qstart": "electron .",
    "qstartNoElectron": "node dist/index.js",
    "test": "ts-node src/index.ts --test",
    "manualTest": "mocha --require ts-node/register --timeout 20000",
    "build": "npx rimraf \"dist\" && tsc --build",
    "setup": "git submodule sync --recursive && git submodule update --init --recursive && yarn install && yarn build && yarn installFrontend && yarn buildFrontend && yarn installSystemPanel && yarn buildSystemPanel",
    "gitconfig": "git config diff.submodule log && git config fetch.recursesubmodules on-demand && git config status.submodulesummary true && git config push.recursesubmodules on-demand && git config submodule.recurse true",
    "pull": "git pull && yarn sync",
    "sync": "git submodule sync --recursive && git submodule update --init --recursive",
    "installFrontend": "cd frontend && yarn install",
    "installSystemPanel": "cd systempanel && yarn install",
    "buildSystemPanel": "cd systempanel && yarn build",
    "startSystemPanel": "cd systempanel && yarn start",
    "packer": "yarn build && electron-builder --dir",
    "dist": "yarn build && electron-builder",
    "migrate": "postgrator",
    "dropDatabase": "ts-node util/dropDatabase.ts"
  },
  "homepage": "https://karaokes.moe",
  "repository": {
    "type": "git",
    "url": "https://lab.shelter.moe/karaokemugen/karaokemugen-app.git"
  },
  "keywords": [
    "karaoke",
    "playlist",
    "mpv",
    "ffmpeg",
    "webapp"
  ],
  "bugs": {
    "url": "https://lab.shelter.moe/karaokemugen/karaokemugen-app/issues",
    "email": "axel@teri-chan.net"
  },
  "author": "Guillaume Lebigot <axel@teri-chan.net> (http://www.meido-rando.net)",
  "contributors": [
    "Mathieu Delestre <ldbglobe@gmail.com>",
    "spokeek <spokeek@gmail.com>",
    "jaerdoster",
    "Ziassan <m.mary.corentin@gmail.com> (@Ziassan)",
    "coyoyann <yoann.drevet0@laposte.net>",
    "Florent Berthelot <florentius.b@gmail.com> (@Aeden_)",
    "lukino <LukinoProg@gmail.com>",
    "Benoît Courtine <benoit.courtine@gmail.com>",
    "Lua <deformer.lua@gmail.com>",
    "mirukyu <A13x7950@gmail.com>",
    "Kmeuh <clemalbo@cegetel.net> (@Kmeuh)",
    "Bibah <thebibah14@gmail.com> (@TheBibah14)",
    "Rinchama (@Rinchama)",
    "zeograd <zeograd@gmail.com>",
    "leonekmi <git+km@leonekmi.fr>"
  ],
  "engines": {
    "node": ">=12.0.0"
  },
  "license": "MIT",
  "private": true,
  "dependencies": {
    "@jimp/custom": "^0.16.0",
    "@jimp/jpeg": "^0.16.0",
    "@jimp/plugin-circle": "^0.16.0",
    "@jimp/png": "^0.16.0",
    "@sentry/electron": "^1.5.2",
    "@sentry/node": "^5.21.1",
    "about-window": "^1.13.4",
    "agentkeepalive": "^4.1.3",
    "ass-compiler": "^0.1.0",
    "async-await-parallel": "^1.0.0",
    "bcryptjs": "^2.4.3",
    "better-queue": "^3.8.10",
    "body-parser": "^1.19.0",
    "chalk": "^4.1.0",
    "compression": "^1.7.4",
    "cors": "^2.8.5",
    "csv-writer": "^1.6.0",
    "discord-rpc": "^3.1.3",
    "dotenv": "^8.2.0",
    "electron-updater": "^4.3.4",
    "execa": "^4.0.3",
    "express": "^4.17.1",
    "file-type": "^14.7.1",
    "form-data": "^3.0.0",
    "fs-extra": "^9.0.1",
    "got": "^11.5.2",
    "helmet-csp": "^3.0.0",
    "i18next": "^19.6.3",
    "i18next-node-fs-backend": "^2.1.3",
    "internet-available": "^1.0.0",
    "ip": "^1.1.5",
    "ip6addr": "^0.2.3",
    "js-yaml": "^3.14.0",
    "jwt-simple": "^0.5.6",
    "kar-to-ass": "^1.0.4",
    "kfn-to-ass": "^1.0.11",
    "langs": "^2.0.0",
    "lodash.clonedeep": "^4.5.0",
    "lodash.debounce": "^4.0.8",
    "lodash.deburr": "^4.1.0",
    "lodash.isequal": "^4.5.0",
    "lodash.merge": "^4.6.2",
    "lodash.sample": "^4.2.1",
    "lodash.samplesize": "^4.2.0",
    "lodash.shuffle": "^4.2.0",
    "lodash.transform": "^4.6.0",
    "minimist": "^1.2.5",
    "multer": "^1.4.2",
    "node-id3": "^0.1.18",
    "nodejs-traceroute": "^1.2.0",
    "open": "^7.1.0",
    "os-locale": "^5.0.0",
    "p-cancelable": "^2.0.0",
    "p-retry": "^4.2.0",
    "passport": "^0.4.1",
    "passport-jwt": "^4.0.0",
    "passport-local": "^1.0.0",
    "pg": "^8.3.0",
    "pg-copy-streams": "^5.1.1",
    "portfinder": "^1.0.28",
    "postgrator": "^4.0.1",
    "pretty-bytes": "^5.3.0",
    "public-ip": "^4.0.2",
    "randomstring": "^1.1.5",
    "sanitize-filename": "^1.6.3",
    "semver": "^7.3.2",
    "slugify": "^1.4.5",
    "socket.io": "^2.3.0",
    "systeminformation": "^4.26.10",
    "tasklist": "^4.0.1",
    "tmi.js": "^1.5.0",
    "toyunda2ass": "^1.0.12",
    "ultrastar2ass": "^1.0.12",
    "uuid": "^8.3.0",
    "validate.js": "^0.13.1",
    "webdav": "^3.3.0",
    "whoiser": "^1.8.1",
    "winston": "^3.3.3",
    "winston-console-for-electron": "^0.0.7",
    "winston-daily-rotate-file": "^4.5.0",
    "xml-js": "^1.6.11",
    "yesql": "^4.1.3"
  },
  "devDependencies": {
    "@sentry/cli": "^1.55.1",
    "@types/bcryptjs": "^2.4.2",
    "@types/better-queue": "^3.8.2",
    "@types/chai": "^4.2.12",
    "@types/cli-progress": "^3.7.0",
    "@types/compression": "^1.7.0",
    "@types/cors": "^2.8.7",
    "@types/discord-rpc": "^3.0.4",
    "@types/fs-extra": "^9.0.1",
    "@types/ip": "^1.1.0",
    "@types/ip6addr": "^0.2.0",
    "@types/js-yaml": "^3.12.5",
    "@types/lodash.clonedeep": "^4.5.6",
    "@types/lodash.debounce": "^4.0.6",
    "@types/lodash.deburr": "^4.1.6",
    "@types/lodash.isequal": "^4.5.5",
    "@types/lodash.merge": "^4.6.6",
    "@types/lodash.sample": "^4.2.6",
    "@types/lodash.samplesize": "^4.2.6",
    "@types/lodash.shuffle": "^4.2.6",
    "@types/lodash.transform": "^4.6.6",
    "@types/minimist": "^1.2.0",
    "@types/mocha": "^8.0.2",
    "@types/multer": "^1.4.3",
    "@types/node": "12.12.21",
    "@types/passport": "^1.0.4",
    "@types/passport-jwt": "^3.0.3",
    "@types/pg": "^7.14.4",
    "@types/pg-copy-streams": "^1.2.1",
    "@types/randomstring": "^1.1.6",
    "@types/readline-sync": "^1.4.3",
    "@types/semver": "^7.3.1",
    "@types/socket.io": "^2.1.11",
    "@types/supertest": "^2.0.10",
    "@types/tmi.js": "^1.4.1",
    "@types/uuid": "^8.3.0",
    "@types/yesql": "^3.2.2",
    "@typescript-eslint/eslint-plugin": "^3.9.0",
    "@typescript-eslint/parser": "^3.9.0",
    "apidoc": "^0.24.0",
    "chai": "^4.2.0",
    "electron": "^9.2.0",
    "eslint": "^7.6.0",
    "eslint-plugin-node": "^11.1.0",
    "eslint-plugin-security": "^1.4.0",
    "eslint-plugin-simple-import-sort": "^5.0.3",
    "eslint-plugin-you-dont-need-lodash-underscore": "^6.10.0",
    "mocha": "^8.1.1",
    "postgrator-cli": "^4.0.0",
    "rimraf": "^3.0.2",
    "supertest": "^4.0.2",
    "ts-node": "^8.10.2",
    "typescript": "^3.9.7"
  },
  "apidoc": {
    "url": "http://localhost:1337/api"
  },
  "build": {
    "appId": "KaraokeMugen",
    "fileAssociations": [
      {
        "ext": "kmplaylist",
        "name": "Karaoke Mugen Playlist",
        "description": "Karaoke Mugen Playlist",
        "role": "Editor"
      },
      {
        "ext": "kmfavorites",
        "name": "Karaoke Mugen Favorites",
        "description": "Karaoke Mugen Favorites",
        "role": "Editor"
      },
      {
        "ext": "karabundle",
        "name": "Karaoke Mugen Karaoke Bundle",
        "description": "Karaoke Mugen Karaoke Bundle",
        "role": "Viewer"
      },
      {
        "ext": "kara.json",
        "name": "Karaoke Mugen Karaoke File",
        "description": "Karaoke Mugen Karaoke File",
        "role": "Viewer"
      },
      {
        "ext": "kmblcset",
        "name": "Karaoke Mugen Playlist",
        "description": "Karaoke Mugen Playlist",
        "role": "Editor"
      }
    ],
    "nsis": {
      "warningsAsErrors": false,
      "oneClick": false,
      "allowToChangeInstallationDirectory": true,
      "license": "LICENSE.md",
      "differentialPackage": false
    },
    "deb": {
      "depends": [
        "postgresql",
        "mpv",
        "ffmpeg",
        "gconf2",
        "gconf-service",
        "libnotify4",
        "libappindicator1",
        "libxtst6",
        "libnss3"
      ],
      "packageCategory": "video"
    },
    "dmg": {
      "icon": "build/DMG.icns"
    },
    "win": {
      "target": [
        "nsis",
        "zip"
      ],
      "compression": "normal",
      "publisherName": "Karaoke Mugen Team",
      "verifyUpdateCodeSignature": false,
      "publish": {
        "provider": "generic",
        "url": "https://mugen.karaokes.moe/downloads/"
      }
    },
    "mac": {
      "target": [
        "dmg"
      ],
      "compression": "normal",
      "category": "public.app-category.entertainment"
    },
    "linux": {
      "target": [
        "deb",
        "tar.gz"
      ],
      "vendor": "Karaoke Mugen Team",
      "executableName": "karaokemugen",
      "category": "AudioVideo",
      "synopsis": "Karaoke manager and player",
      "publish": {
        "provider": "generic",
        "url": "https://mugen.karaokes.moe/downloads/"
      }
    },
    "productName": "Karaoke Mugen",
    "copyright": "(c) 2017-2020 Karaoke Mugen Team",
    "extraResources": [
      "migrations/**",
      "locales/*",
      "assets/**",
      "frontend/build/**",
      "systempanel/build/**",
      "initpage/**",
      "build/icon.png",
      "build/electronAboutWindow.css"
    ],
    "extraFiles": [
      "app/bin/**"
    ],
    "directories": {
      "output": "packages",
      "buildResources": "build"
    },
    "files": [
      "dist/**/*"
    ],
    "protocols": [
      {
        "name": "km",
        "role": "Viewer",
        "schemes": [
          "km"
        ]
      }
    ]
  }
}<|MERGE_RESOLUTION|>--- conflicted
+++ resolved
@@ -1,10 +1,6 @@
 {
   "name": "karaokemugen-app",
-<<<<<<< HEAD
   "version": "4.0.16",
-=======
-  "version": "4.1.6-master",
->>>>>>> 81ac45b9
   "description": "Karaoke playlist manager / player",
   "bin": {
     "karaokemugen": "./dist/index.js"
