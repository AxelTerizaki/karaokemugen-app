{
  "name": "karaokemugen-app",
<<<<<<< HEAD
  "version": "5.1.8-master",
=======
  "version": "5.1.8-next",
>>>>>>> 3056e421
  "versionName": "Poppy Percutante",
  "description": "Karaoke playlist manager / player",
  "bin": {
    "karaokemugen": "./dist/index.js"
  },
  "main": "dist/src/index.js",
  "scripts": {
    "start": "yarn build && electron .",
    "startCI": "yarn build && electron --no-sandbox . --cli",
    "debug": "ts-node $NODE_DEBUG_OPTION src/index.ts -- --debug",
    "qstart": "electron .",
    "test": "yarn build && electron . --test",
    "testCI": "yarn build && electron --no-sandbox . --test --cli",
    "manualTest": "mocha --require ts-node/register --timeout 60000 test/*.ts",
    "build": "npx rimraf \"dist\" && tsc --build",
    "buildWorker": "esbuild zipWorker/zipWorker.ts --bundle --target=node14 --outfile=zipWorker/zipWorker.js --platform=node --external:electron",
    "setup": "git submodule sync --recursive && git submodule update --init --recursive && yarn install && yarn build && yarn installkmfrontend && yarn buildkmfrontend && yarn buildWorker",
    "gitconfig": "git config diff.submodule log && git config fetch.recursesubmodules on-demand && git config status.submodulesummary true && git config push.recursesubmodules on-demand && git config submodule.recurse true",
    "pull": "git pull && yarn sync",
    "sync": "git submodule sync --recursive && git submodule update --init --recursive",
    "installkmfrontend": "cd kmfrontend && yarn install",
    "buildkmfrontend": "cd kmfrontend && yarn build",
    "startkmfrontend": "cd kmfrontend && yarn start",
    "packer": "yarn build && electron-builder --dir",
    "dist": "yarn build && electron-builder",
    "migrate": "postgrator",
    "dropDatabase": "ts-node util/dropDatabase.ts",
    "i18next-scanner": "i18next-scanner --config util/i18next-scanner.config.js"
  },
  "homepage": "https://karaokes.moe",
  "repository": {
    "type": "git",
    "url": "https://lab.shelter.moe/karaokemugen/karaokemugen-app.git"
  },
  "keywords": [
    "karaoke",
    "playlist",
    "mpv",
    "ffmpeg",
    "webapp"
  ],
  "bugs": {
    "url": "https://lab.shelter.moe/karaokemugen/karaokemugen-app/issues",
    "email": "axel@teri-chan.net"
  },
  "author": "Guillaume Lebigot <axel@teri-chan.net> (http://www.meido-rando.net)",
  "contributors": [
    "Mathieu Delestre <ldbglobe@gmail.com>",
    "spokeek <spokeek@gmail.com>",
    "jaerdoster",
    "Ziassan <m.mary.corentin@gmail.com> (@Ziassan)",
    "coyoyann <yoann.drevet0@laposte.net>",
    "Florent Berthelot <florentius.b@gmail.com> (@Aeden_)",
    "lukino <LukinoProg@gmail.com>",
    "Benoît Courtine <benoit.courtine@gmail.com>",
    "Lua <deformer.lua@gmail.com>",
    "mirukyu <A13x7950@gmail.com>",
    "Kmeuh <clemalbo@cegetel.net> (@Kmeuh)",
    "Bibah <thebibah14@gmail.com> (@TheBibah14)",
    "Rinchama (@Rinchama)",
    "zeograd <zeograd@gmail.com>",
    "leonekmi <git+km@leonekmi.fr>",
    "Pierre CAMILLI <camillipierre@gmail.com> @Shueisha64"
  ],
  "engines": {
    "node": ">=14.0.0"
  },
  "license": "MIT",
  "private": true,
  "dependencies": {
    "@sentry/electron": "^2.4.1",
    "@sentry/node": "^6.5.1",
    "@types/i18next-node-fs-backend": "^2.1.0",
    "@types/js-yaml": "^4.0.1",
    "about-window": "^1.14.0",
    "agentkeepalive": "^4.1.4",
    "ass-compiler": "^0.1.3",
    "async-await-parallel": "^1.0.0",
    "bcryptjs": "^2.4.3",
    "better-queue": "^3.8.10",
    "body-parser": "^1.19.0",
    "chalk": "^4.1.1",
    "commander": "^7.2.0",
    "compression": "^1.7.4",
    "cors": "^2.8.5",
    "csv-writer": "^1.6.0",
    "discord-rpc": "^3.2.0",
    "dotenv": "^10.0.0",
    "electron-updater": "^4.3.9",
    "execa": "^5.1.1",
    "express": "^4.17.1",
    "extract-zip": "^2.0.1",
    "file-type": "^16.5.0",
    "form-data": "^4.0.0",
    "fs-extra": "^10.0.0",
    "got": "^11.8.2",
    "i18next": "^20.3.1",
    "i18next-node-fs-backend": "^2.1.3",
    "internet-available": "^1.0.0",
    "ip": "^1.1.5",
    "js-yaml": "^4.1.0",
    "jwt-simple": "^0.5.6",
    "kar-to-ass": "^1.0.8",
    "kfn-to-ass": "^1.0.13",
    "langs": "^2.0.0",
    "lodash.clonedeep": "^4.5.0",
    "lodash.debounce": "^4.0.8",
    "lodash.deburr": "^4.1.0",
    "lodash.isequal": "^4.5.0",
    "lodash.merge": "^4.6.2",
    "lodash.sample": "^4.2.1",
    "lodash.samplesize": "^4.2.0",
    "lodash.shuffle": "^4.2.0",
    "lodash.transform": "^4.6.0",
    "multer": "^1.4.2",
    "node-id3": "^0.2.3",
    "open": "^8.2.0",
    "os-locale": "^5.0.0",
    "p-cancelable": "^2.1.1",
    "p-queue": "^7.1.0",
    "p-retry": "^4.5.0",
    "pg": "^8.6.0",
    "pg-copy-streams": "^5.1.1",
    "portfinder": "^1.0.28",
    "postgrator": "^4.1.1",
    "pretty-bytes": "^5.6.0",
    "public-ip": "^4.0.4",
    "randomstring": "^1.2.1",
    "sanitize-filename": "^1.6.3",
    "semver": "^7.3.5",
    "slugify": "^1.5.3",
    "socket.io": "^4.1.2",
    "socket.io-client": "^4.1.2",
    "systeminformation": "^5.7.6",
    "tasklist": "^4.0.1",
    "tmi.js": "^1.8.3",
    "toyunda2ass": "^1.0.12",
    "ultrastar2ass": "^1.0.20",
    "uuid": "^8.3.2",
    "validate.js": "^0.13.1",
    "webdav": "^4.6.0",
    "winston": "^3.3.3",
    "winston-console-for-electron": "^0.0.7",
    "winston-daily-rotate-file": "^4.5.5",
    "xml-js": "^1.6.11",
    "yesql": "^5.0.0"
  },
  "devDependencies": {
    "@sentry/cli": "^1.66.0",
    "@types/bcryptjs": "^2.4.2",
    "@types/better-queue": "^3.8.2",
    "@types/chai": "^4.2.18",
    "@types/compression": "^1.7.0",
    "@types/cors": "^2.8.10",
    "@types/discord-rpc": "^3.0.5",
    "@types/fs-extra": "^9.0.11",
    "@types/ignore-walk": "^3.0.1",
    "@types/ip": "^1.1.0",
    "@types/langs": "^2.0.0",
    "@types/lodash.clonedeep": "^4.5.6",
    "@types/lodash.debounce": "^4.0.6",
    "@types/lodash.deburr": "^4.1.6",
    "@types/lodash.isequal": "^4.5.5",
    "@types/lodash.merge": "^4.6.6",
    "@types/lodash.sample": "^4.2.6",
    "@types/lodash.samplesize": "^4.2.6",
    "@types/lodash.shuffle": "^4.2.6",
    "@types/lodash.transform": "^4.6.6",
    "@types/mocha": "^8.2.2",
    "@types/multer": "^1.4.5",
    "@types/node": "^14",
    "@types/pg": "^8.6.0",
    "@types/pg-copy-streams": "^1.2.1",
    "@types/randomstring": "^1.1.6",
    "@types/readline-sync": "^1.4.3",
    "@types/semver": "^7.3.6",
    "@types/tmi.js": "^1.7.1",
    "@types/uuid": "^8.3.0",
    "@types/yesql": "^4.1.0",
    "@typescript-eslint/eslint-plugin": "^4.26.1",
    "@typescript-eslint/parser": "^4.26.1",
    "chai": "^4.3.4",
    "electron": "^13.1.2",
    "esbuild": "^0.12.8",
    "eslint": "^7.28.0",
    "eslint-plugin-node": "^11.1.0",
    "eslint-plugin-security": "^1.4.0",
    "eslint-plugin-simple-import-sort": "^7.0.0",
    "eslint-plugin-you-dont-need-lodash-underscore": "^6.12.0",
    "i18next-scanner": "^3.0.0",
    "mocha": "^9.0.0",
    "postgrator-cli": "^4.0.0",
    "rimraf": "^3.0.2",
    "ts-node": "^10.0.0",
    "typescript": "^4.3.2"
  },
  "build": {
    "appId": "KaraokeMugen",
    "fileAssociations": [
      {
        "ext": "kmplaylist",
        "name": "Karaoke Mugen Playlist",
        "description": "Karaoke Mugen Playlist",
        "role": "Editor"
      },
      {
        "ext": "kmfavorites",
        "name": "Karaoke Mugen Favorites",
        "description": "Karaoke Mugen Favorites",
        "role": "Editor"
      },
      {
        "ext": "karabundle",
        "name": "Karaoke Mugen Karaoke Bundle",
        "description": "Karaoke Mugen Karaoke Bundle",
        "role": "Viewer"
      },
      {
        "ext": "kara.json",
        "name": "Karaoke Mugen Karaoke File",
        "description": "Karaoke Mugen Karaoke File",
        "role": "Viewer"
      },
      {
        "ext": "kmblcset",
        "name": "Karaoke Mugen Playlist",
        "description": "Karaoke Mugen Playlist",
        "role": "Editor"
      }
    ],
    "nsis": {
      "warningsAsErrors": false,
      "oneClick": false,
      "allowToChangeInstallationDirectory": true,
      "license": "LICENSE.md",
      "differentialPackage": false
    },
    "deb": {
      "depends": [
        "postgresql",
        "postgresql-contrib",
        "mpv",
        "ffmpeg",
        "gconf2",
        "gconf-service",
        "libnotify4",
        "libappindicator1",
        "libxtst6",
        "libnss3"
      ],
      "packageCategory": "video"
    },
    "dmg": {
      "icon": "build/DMG.icns",
      "contents": [
        {
          "x": 800,
          "y": 208,
          "name": "Karaoke Mugen.app"
        },
        {
          "x": 1000,
          "y": 208,
          "type": "link",
          "path": "/Applications"
        }
      ]
    },
    "win": {
      "target": [
        "nsis",
        "zip"
      ],
      "compression": "normal",
      "publisherName": "Karaoke Mugen Team",
      "verifyUpdateCodeSignature": false,
      "publish": {
        "provider": "generic",
        "url": "https://mugen.karaokes.moe/downloads/"
      }
    },
    "mac": {
      "target": {
        "target": "dmg",
        "arch": [
          "x64"
        ]
      },
      "compression": "normal",
      "category": "public.app-category.entertainment"
    },
    "linux": {
      "target": [
        "deb",
        "tar.gz"
      ],
      "vendor": "Karaoke Mugen Team",
      "executableName": "karaokemugen",
      "category": "AudioVideo",
      "synopsis": "Karaoke manager and player",
      "publish": {
        "provider": "generic",
        "url": "https://mugen.karaokes.moe/downloads/"
      }
    },
    "productName": "Karaoke Mugen",
    "copyright": "(c) 2017-2021 Karaoke Mugen Team",
    "extraResources": [
      "migrations/**",
      "locales/*",
      "assets/**",
      "kmfrontend/build/**",
      "initpage/**",
      "zipWorker/**",
      "build/icon.png",
      "build/electronAboutWindow.css"
    ],
    "extraFiles": [
      "app/bin/**",
      "CHANGELOG.md"
    ],
    "directories": {
      "output": "packages",
      "buildResources": "build"
    },
    "files": [
      "dist/**/*",
      "package.json"
    ],
    "protocols": [
      {
        "name": "km",
        "role": "Viewer",
        "schemes": [
          "km"
        ]
      }
    ]
  }
}<|MERGE_RESOLUTION|>--- conflicted
+++ resolved
@@ -1,10 +1,6 @@
 {
   "name": "karaokemugen-app",
-<<<<<<< HEAD
   "version": "5.1.8-master",
-=======
-  "version": "5.1.8-next",
->>>>>>> 3056e421
   "versionName": "Poppy Percutante",
   "description": "Karaoke playlist manager / player",
   "bin": {
