{
  "name": "toyundamugen-app",
  "version": "2.0.0",
  "description": "Karaoke playlist manager / player",
  "main": "index.js",
  "scripts": {
    "start": "nodemon src/webapp/index.js --exec babel-node --presets es2015"
  },
  "repository": {
    "type": "git",
    "url": "https://lab.shelter.moe/toyundamugen/toyundamugen-app.git"
  },
  "keywords": [
    "karaoke"
  ],
  "author": "Guillaume Lebigot",
  "license": "ISC",
  "private": true,
  "dependencies": {
    "babel-cli": "^6.24.1",
    "babel-preset-es2015": "^6.24.1",
    "cutlass": "^0.2.7",
<<<<<<< HEAD
    "download-file": "^0.1.5",
    "extend": "^3.0.1",
    "fs-extra": "^3.0.1",
    "i18n": "^0.8.3",
=======
    "express": "^4.15.3",
    "express-handlebars": "^3.0.0",
    "handlebars": "^4.0.10",
>>>>>>> b0e6450f
    "ini": "^1.3.4",
    "ip": "^1.1.5",
    "iso-countries-languages": "^0.1.1",
    "mathjs": "^3.13.3",
    "matroska-subtitles": "^2.0.1",
    "moment": "^2.18.1",
    "node-mpv": "^1.0.3",
<<<<<<< HEAD
    "normalize-diacritics": "^0.3.0",
    "open": "0.0.5",
    "os": "^0.1.1",
    "qrcode": "^0.8.2",
    "rsync": "^0.6.1",
    "socket.io": "^2.0.3",
    "sqlite3": "^3.1.8",
    "string": "^3.3.3",
    "unix-timestamp": "^0.2.0",
    "unzip": "^0.1.11",
    "uuid": "^3.1.0"
=======
    "sqlite3": "^3.1.8"
  },
  "devDependencies": {
    "nodemon": "^1.11.0"
>>>>>>> b0e6450f
  }
}<|MERGE_RESOLUTION|>--- conflicted
+++ resolved
@@ -20,16 +20,9 @@
     "babel-cli": "^6.24.1",
     "babel-preset-es2015": "^6.24.1",
     "cutlass": "^0.2.7",
-<<<<<<< HEAD
-    "download-file": "^0.1.5",
-    "extend": "^3.0.1",
-    "fs-extra": "^3.0.1",
-    "i18n": "^0.8.3",
-=======
     "express": "^4.15.3",
     "express-handlebars": "^3.0.0",
     "handlebars": "^4.0.10",
->>>>>>> b0e6450f
     "ini": "^1.3.4",
     "ip": "^1.1.5",
     "iso-countries-languages": "^0.1.1",
@@ -37,23 +30,9 @@
     "matroska-subtitles": "^2.0.1",
     "moment": "^2.18.1",
     "node-mpv": "^1.0.3",
-<<<<<<< HEAD
-    "normalize-diacritics": "^0.3.0",
-    "open": "0.0.5",
-    "os": "^0.1.1",
-    "qrcode": "^0.8.2",
-    "rsync": "^0.6.1",
-    "socket.io": "^2.0.3",
-    "sqlite3": "^3.1.8",
-    "string": "^3.3.3",
-    "unix-timestamp": "^0.2.0",
-    "unzip": "^0.1.11",
-    "uuid": "^3.1.0"
-=======
     "sqlite3": "^3.1.8"
   },
   "devDependencies": {
     "nodemon": "^1.11.0"
->>>>>>> b0e6450f
   }
 }