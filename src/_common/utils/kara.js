--- conflicted
+++ resolved
@@ -14,8 +14,8 @@
 import {resolvedPathSubs, resolvedPathTemp, resolvedPathVideos} from './config';
 import {extractSubtitles, getVideoDuration, getVideoGain} from './ffmpeg';
 import {getKara} from '../domain/kara';
+let error = false;
 
-<<<<<<< HEAD
 export function karaFilenameInfos(karaFile) {
 	const karaFileName = parse(karaFile).name;
 	const infos = karaFileName.split(/\s+-\s+/); // LANGUE - SERIE - NUMERO - TITRE
@@ -38,20 +38,10 @@
 }
 
 export async function getDataFromKaraFile(karafile) {
-=======
-let error = false;
-
-export async function getKara(karafile) {
->>>>>>> 55a6d98d
 
 	const karaData = await parseKara(karafile);
 	karaData.isKaraModified = false;
 
-<<<<<<< HEAD
-=======
-	verifyRequiredInfos(karaData,karafile);
-
->>>>>>> 55a6d98d
 	if (!karaData.KID) {
 		karaData.isKaraModified = true;
 		karaData.KID = uuidV4();
@@ -82,30 +72,9 @@
 
 	if (videoFile) {
 		const subFile = await findSubFile(videoFile, karaData);
-<<<<<<< HEAD
 		await extractAssInfos(subFile, karaData);
 		await extractVideoTechInfos(videoFile, karaData);
-=======
-		if (subFile) {
-			karaData.ass = await asyncReadFile(subFile, {encoding: 'utf8'});
-			karaData.ass_checksum = checksum(karaData.ass);
-			// TODO Delete any temporary file
-		} else {
-			karaData.ass = '';
-		}
-		const videoStats = await asyncStat(videoFile);
-		if (videoStats.size !== +karaData.videosize) {
-			karaData.isKaraModified = true;
-			karaData.videosize = videoStats.size;
-
-			const [videogain, videoduration] = await Promise.all([getVideoGain(videoFile), getVideoDuration(videoFile)]);
-
-			if (videoduration.error || videogain.error) error = true;
-
-			karaData.videogain = videogain.data;
-			karaData.videoduration = videoduration.data;
-		}
->>>>>>> 55a6d98d
+		if (karaData.error) error = true;
 	}
 
 	karaData.rating = 0;
@@ -135,8 +104,10 @@
 
 		const [videogain, videoduration] = await Promise.all([getVideoGain(videoFile), getVideoDuration(videoFile)]);
 
-		karaData.videogain = videogain;
-		karaData.videoduration = videoduration;
+		if (videogain.error || videoduration.error) error = true;
+
+		karaData.videogain = videogain.data;
+		karaData.videoduration = videoduration.data;
 	}
 }
 
@@ -146,36 +117,7 @@
 		return;
 	}
 
-<<<<<<< HEAD
 	const infosToWrite = getKara(karaData);
-=======
-	verifyRequiredInfos(karaData,karafile);
-	timestamp.round = true;
-
-	const infosToWrite = {
-		videofile: karaData.videofile,
-		subfile: karaData.subfile,
-		year: karaData.year || '',
-		singer: karaData.singer || '',
-		tags: karaData.tags || '',
-		songwriter: karaData.songwriter || '',
-		creator: karaData.creator || '',
-		author: karaData.author || '',
-		series: karaData.series || '',
-		title: karaData.title || '',
-		type: karaData.type || '',
-		order: karaData.order || '',
-		version: 1,
-		lang: karaData.lang || '',
-		KID: karaData.KID || uuidV4(),
-		dateadded: karaData.dateadded || timestamp.now(),
-		datemodif: karaData.datemodif || timestamp.now(),
-		videosize: karaData.videosize || 0,
-		videogain: karaData.videogain || 0,
-		videoduration: karaData.videoduration || 0
-	};
-
->>>>>>> 55a6d98d
 	await asyncWriteFile(karafile, stringify(infosToWrite));
 }
 
@@ -184,21 +126,9 @@
 	return parseini(data);
 }
 
-<<<<<<< HEAD
 export async function extractVideoSubtitles(videoFile, kid) {
 	const extractFile = resolve(resolvedPathTemp(), `kara_extract.${kid}.ass`);
 	return await extractSubtitles(videoFile, extractFile);
-=======
-export function verifyRequiredInfos(karaData,karafile) {
-	if (!karaData.videofile || karaData.videofile.trim() === '') {
-		error = true;
-		logger.warn('[Kara] Karaoke video file empty for kara : '+karafile);
-	}
-	if (!karaData.subfile || karaData.subfile.trim() === '') {
-		error = true;
-		logger.warn('[Kara] Karaoke sub file empty for kara : '+karafile);
-	}
->>>>>>> 55a6d98d
 }
 
 async function findSubFile(videoFile, kara) {
