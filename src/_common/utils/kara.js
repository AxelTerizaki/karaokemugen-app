--- conflicted
+++ resolved
@@ -134,12 +134,7 @@
 async function findSubFile(videoFile, kara) {
 	const videoExt = extname(videoFile);
 	if (kara.subfile === 'dummy.ass') {
-<<<<<<< HEAD
-		if (videoExt === '.mkv' || videoExt === '.mp4') {
-=======
 		if (videoExt === '.mkv') {
-			const extractFile = resolve(resolvedPathTemp(), `kara_extract.${kara.KID}.ass`);
->>>>>>> 3400f606
 			try {
 				return await extractVideoSubtitles(videoFile, kara.KID);
 			} catch (err) {
