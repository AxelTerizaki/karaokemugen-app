import {exists, readFile, readdir, rename, unlink, stat, writeFile} from 'fs';
import {remove, mkdirp, copy, move} from 'fs-extra';
import {promisify} from 'util';
import {resolve} from 'path';
import logger from './logger';
import {mediaFileRegexp, imageFileRegexp} from '../../_services/constants';
import fileType from 'file-type';
import readChunk from 'read-chunk';
import {getConfig} from './config';
import {createHash} from 'crypto';

/** Function used to verify a file exists with a Promise.*/
export function asyncExists(file) {
	return promisify(exists)(file);
}

export async function detectFileType(file) {
	const buffer = await readChunk(file, 0, 4100);
	const detected = fileType(buffer);
	return detected.ext;
}

/** Function used to read a file with a Promise */
export function asyncReadFile(...args) {
	return promisify(readFile)(...args);
}

export function asyncReadDir(...args) {
	return promisify(readdir)(...args);
}

export function asyncMkdirp(...args) {
	return promisify(mkdirp)(...args);
}

export function asyncRemove(...args) {
	return promisify(remove)(...args);
}

export function asyncRename(...args) {
	return promisify(rename)(...args);
}

export function asyncUnlink(...args) {
	return promisify(unlink)(...args);
}

export function asyncCopy(...args) {
	return promisify(copy)(...args);
}

export function asyncStat(...args) {
	return promisify(stat)(...args);
}

export function asyncWriteFile(...args) {
	return promisify(writeFile)(...args);
}

export function asyncMove(...args) {
	return promisify(move)(...args);
}

/** Function used to verify if a required file exists. It throws an exception if not. */
export async function asyncRequired(file) {
	if (!await asyncExists(file)) throw `File "${file}" does not exist`;
}

export async function asyncCheckOrMkdir(...dir) {
	const resolvedDir = resolve(...dir);
	if (!await asyncExists(resolvedDir)) {
<<<<<<< HEAD
		if (logger) logger.debug(`[Launcher] Creating folder ${resolvedDir}`);
=======
		if (logger) logger.debug( '[Launcher] Creating folder ' + resolvedDir);
>>>>>>> a450aded
		return await asyncMkdirp(resolvedDir);
	}
}

export async function isGitRepo(dir) {
	const dirContents = await asyncReadDir(dir);
	return dirContents.includes('.git');
}

/**
 * Searching file in a list of folders. If the file is found, we return its complete path with resolve.
 */
export async function resolveFileInDirs(filename, dirs) {
	for (const dir of dirs) {
		const resolved = resolve(getConfig().appPath, dir, filename);
		if (await asyncExists(resolved)) {
			return resolved;
		}
	}
	throw `File "${filename}" not found in any listed directory: ${dirs}`;
}

export function filterMedias(files) {
	return files.filter(file => !file.startsWith('.') && isMediaFile(file));
}

export function isMediaFile(filename) {
	return new RegExp(mediaFileRegexp).test(filename);
}

export function filterImages(files) {
	return files.filter(file => !file.startsWith('.') && isImageFile(file));
}

export function isImageFile(filename) {
	return new RegExp(imageFileRegexp).test(filename);
}

/** Replacing extension in filename */
export function replaceExt(filename, newExt) {
	return filename.replace(/\.[^.]+$/, newExt);
}

export function checksum(str, algorithm, encoding) {
	return createHash(algorithm || 'md5')
		.update(str, 'utf8')
		.digest(encoding || 'hex');
}

export async function compareFiles(file1, file2) {
	if (!await asyncExists(file1) || !await asyncExists(file2)) return false;
	const [file1data, file2data] = await Promise.all([
		asyncReadFile(file1, 'utf-8'),
		asyncReadFile(file2, 'utf-8')
	]);
	return file1data === file2data;
}

async function compareAllFiles(files, dir1, dir2) {
	let updatedFiles = [];
	for (const file of files) {
		if (!await compareFiles(resolve(dir1, file), resolve(dir2, file))) updatedFiles.push(file);
	}
	return updatedFiles;
}

export async function compareDirs(dir1, dir2) {
	let newFiles = [];
	let removedFiles = [];
	let commonFiles = [];
	const [dir1List, dir2List] = await Promise.all([
		asyncReadDir(dir1),
		asyncReadDir(dir2)
	]);
	for (const file of dir2List) {
		if (!dir1List.includes(file)) {
			newFiles.push(file);
		} else {
			commonFiles.push(file);
		}
	}
	for (const file of dir1List) {
		if (!dir2List.includes(file)) {
			removedFiles.push(file);
		}
	}
	const updatedFiles = await compareAllFiles(commonFiles, dir1, dir2);
	return {
		updatedFiles: updatedFiles,
		commonFiles: commonFiles,
		removedFiles: removedFiles,
		newFiles: newFiles
	};
}<|MERGE_RESOLUTION|>--- conflicted
+++ resolved
@@ -69,11 +69,7 @@
 export async function asyncCheckOrMkdir(...dir) {
 	const resolvedDir = resolve(...dir);
 	if (!await asyncExists(resolvedDir)) {
-<<<<<<< HEAD
 		if (logger) logger.debug(`[Launcher] Creating folder ${resolvedDir}`);
-=======
-		if (logger) logger.debug( '[Launcher] Creating folder ' + resolvedDir);
->>>>>>> a450aded
 		return await asyncMkdirp(resolvedDir);
 	}
 }
