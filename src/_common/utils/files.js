--- conflicted
+++ resolved
@@ -47,15 +47,11 @@
 	return promisify(writeFile)(...args);
 }
 
-<<<<<<< HEAD
-/** Function used to verify if a required file exists. It throws an exception if not. */
-=======
 export function asyncMove(...args) {
 	return promisify(move)(...args);
 }
 
-/** Fonction vérifiant la présence d'un fichier requis, levant une exception s'il n'est pas trouvé. */
->>>>>>> 6b8ab2a5
+/** Function used to verify if a required file exists. It throws an exception if not. */
 export async function asyncRequired(file) {
 	const exists = await asyncExists(file);
 	if (!exists) {
