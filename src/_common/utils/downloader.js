--- conflicted
+++ resolved
@@ -33,8 +33,7 @@
 	  } else {
 			const nextUrl = this.list[this.pos].url;
 			const nextFilename = this.list[this.pos].filename;
-<<<<<<< HEAD
-			let nextSize = this.list[this.pos].size;
+			let nextSize = 'size unknown';
 			const tryURL = new Promise((resolve, reject) => {
 				// Try to run a HEAD to get the size
 				let options = {
@@ -52,27 +51,16 @@
 					.catch(err => {
 						reject(err);
 					});
-=======
-			const nextSize = this.list[this.pos].size;
-			let prettySize = 'size unknown';
-			if (nextSize) prettySize = prettyBytes(nextSize);
-			this.pos = this.pos + 1;
-			logger.info(`[Download] (${this.pos}/${this.list.length}) Downloading ${basename(nextFilename)} (${prettySize})`);
-			emitWS('downloadBatchProgress', {
-				text: `Downloading file ${this.pos} of ${this.list.length}`,
-				value: this.pos,
-				total: this.list.length
-			});
-			this.DoDownload(nextUrl, nextFilename, nextSize, this.download , err => {
-				logger.error(`[Download] Error downloading ${basename(nextFilename)} : ${err}`);
-				this.fileErrors.push(basename(nextFilename));
-				this.download();
->>>>>>> 349d2dda
 			});
 			let prettySize = 'size unknown';
 			tryURL.then(() => {
 				if (nextSize) prettySize = prettyBytes(+nextSize);
 				logger.info(`[Download] (${this.pos+1}/${this.list.length}) Downloading ${basename(nextFilename)} (${prettySize})`);
+				emitWS('downloadBatchProgress', {
+					text: `Downloading file ${this.pos} of ${this.list.length}`,
+					value: this.pos,
+					total: this.list.length
+				});
 				this.pos = this.pos + 1;
 				this.DoDownload(nextUrl, nextFilename, nextSize, this.download , err => {
 					logger.error(`[Download] Error during download of ${basename(nextFilename)} : ${err}`);
