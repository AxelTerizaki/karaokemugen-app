--- conflicted
+++ resolved
@@ -44,12 +44,9 @@
 
 	setConfig(newConfig);
 	const conf = getConfig();
-<<<<<<< HEAD
-=======
 	// Toggling and updating settings
 	emit('modeUpdated',conf.EnginePrivateMode);
 	
->>>>>>> 2735555e
 	configureHost();
 
 	// Determine which settings we send back. We get rid of all system and admin settings
