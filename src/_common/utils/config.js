/** Centralized configuration management for Karaoke Mugen. */

import {resolve} from 'path';
import {parse, stringify} from 'ini';
import osLocale from 'os-locale';
import i18n from 'i18n';
import {address} from 'ip';
import logger from 'winston';
require('winston-daily-rotate-file');
import {asyncWriteFile, asyncExists, asyncReadFile, asyncRequired} from './files';
import {checkBinaries} from './binchecker.js';
import uuidV4 from 'uuid/v4';
import {watch} from 'chokidar';
import {emit} from './pubsub';
import {defaults} from './default_settings.js';

/** Object containing all config */
let config = {};
<<<<<<< HEAD
let defaultConfig = {};
let configFile = 'config.ini';
=======

>>>>>>> fe02e322

/**
 * We return a copy of the configuration data so the original one can't be modified
 * without passing by this module's functions.
 */
export function getConfig() {
	return {...config};
}

export function mergeConfig(oldConfig, newConfig) {
	// Determine if mpv needs to be restarted
	for (const setting in newConfig) {
		if (setting.startsWith('Player') &&
			setting != 'PlayerFullscreen' &&
			setting != 'PlayerStayOnTop') {
			if (oldConfig[setting] != newConfig[setting]) {
				emit('playerNeedsRestart');
				logger.debug('[Config] Setting mpv to restart after next song');
			}
		}
	}

	updateConfig(newConfig);	
	const conf = getConfig();
	// Toggling and updating settings
	if (conf.EnginePrivateMode === 1) {
		emit('modeUpdated',0);
	} else {
		emit('modeUpdated',1);
	}

	configureHost();

	// Determine which settings we send back. We get rid of all system and admin settings
	let publicSettings = {};
	for (const key in conf) {
		if (conf.hasOwnProperty(key)) {
			if (!key.startsWith('Path') &&
				!key.startsWith('Admin') &&
				!key.startsWith('Bin') &&
				!key.startsWith('os')
			) {
				publicSettings[key] = conf[key];
			}
		}
	}
	return publicSettings;
}

/** Initializing configuration */
export async function initConfig(appPath, argv) {
	if (argv.config) configFile = argv.config;
	configureLogger(appPath, !!argv.debug);

	config = {...config, appPath: appPath};
	config = {...config, os: process.platform};

	configureLocale();
	await loadConfigFiles(appPath);
	configureHost();
	if (config.JwtSecret == 'Change me') setConfig( {JwtSecret: uuidV4() });

	//Configure watcher
	const configWatcher = watch(resolve(appPath, configFile));
	configWatcher.on('change', () => {
<<<<<<< HEAD
		logger.debug('[Config] config file has been changed from the outside world');
		loadConfig(resolve(appPath, configFile)).then(() => {
			mergeConfig(getConfig());
=======
		logger.debug('[Config] Config file has been changed from the outside world');
		const oldConf = getConfig();
		loadConfig(resolve(appPath, 'config.ini')).then(() => {
			mergeConfig(oldConf, getConfig());
>>>>>>> fe02e322
		});
	});

	return getConfig();
}

function configureLogger(appPath, debug) {
	const tsFormat = () => (new Date()).toLocaleTimeString();
	const consoleLogLevel = debug ? 'debug' : 'info';

	logger.configure({
		transports: [
			new (logger.transports.Console)({
				timestamp: tsFormat,
				level: consoleLogLevel,
				colorize: true
			}),
			new (logger.transports.DailyRotateFile)({
				timestap: tsFormat,
				filename: resolve(appPath, 'karaokemugen'),
				datePattern: '.yyyy-MM-dd.log',
				zippedArchive: true,
				level: 'debug',
				handleExceptions: true
			})
		]
	});
}

async function loadConfigFiles(appPath) {
<<<<<<< HEAD
	const defaultConfigFile = resolve(appPath, 'config.ini.default');
	const overrideConfigFile = resolve(appPath, configFile);
=======
	const overrideConfigFile = resolve(appPath, 'config.ini');
>>>>>>> fe02e322
	const versionFile = resolve(__dirname, '../../VERSION');

	config = {...config, ...defaults};
	config.appPath = appPath;
	if (await asyncExists(overrideConfigFile)) await loadConfig(overrideConfigFile);
	if (await asyncExists(versionFile)) await loadConfig(versionFile);
}

async function loadConfig(configFile) {
	logger.debug(`[Config] Reading configuration file ${configFile}`);
	await asyncRequired(configFile);
	const content = await asyncReadFile(configFile, 'utf-8');
	const parsedContent = parse(content);
	config = {...config, ...parsedContent};
}

function configureLocale() {
	i18n.configure({
		directory: resolve(__dirname, '../locales'),
		defaultLocale: 'en',
		cookie: 'locale',
		register: global
	});
	const detectedLocale = osLocale.sync().substring(0, 2);
	i18n.setLocale(detectedLocale);
	config = {...config, EngineDefaultLocale: detectedLocale };
}

export async function configureBinaries(config) {
	logger.debug('[Launcher] Checking if binaries are available');
	const binaries = await checkBinaries(config);
	setConfig(binaries);
}

export function configureHost() {
	if (config.EngineDisplayConnectionInfoHost === '') {
		config = {...config, osHost: address()};
	} else {
		config = {...config, osHost: config.EngineDisplayConnectionInfoHost};
	}
}

export async function setConfig(configPart) {
	config = {...config, ...configPart};
	await updateConfig(config);
	return getConfig();
}

export async function updateConfig(newConfig) {
	const forbiddenConfigPrefix = ['opt','Admin','BinmpvPath','BinffprobePath','BinffmpegPath','Version','isTest','appPath','os','EngineDefaultLocale'];
	const filteredConfig = {};
	Object.entries(newConfig).forEach(([k, v]) => {
		forbiddenConfigPrefix.every(prefix => !k.startsWith(prefix))
			&& (newConfig[k] != defaults[k])
            && (filteredConfig[k] = v);
	});
	logger.debug('[Config] Settings being saved : '+JSON.stringify(filteredConfig));
<<<<<<< HEAD
	await asyncWriteFile(resolve(config.appPath, configFile), stringify(filteredConfig), 'utf-8');	
=======
	await asyncWriteFile(resolve(config.appPath, 'config.ini'), stringify(filteredConfig), 'utf-8');
>>>>>>> fe02e322
}

/**
 * Functions used to manipulate configuration. We can pass a optional config object.
 * In this case, the method works with the configuration passed as argument rather than the current
 * configuration.
 */

export function resolvedPathKaras(overrideConfig) {
	const conf = overrideConfig ? overrideConfig : config;
	return conf.PathKaras.split('|').map(path => resolve(conf.appPath, path));
}

export function resolvedPathJingles(overrideConfig) {
	const conf = overrideConfig ? overrideConfig : config;
	return conf.PathJingles.split('|').map(path => resolve(conf.appPath, path));
}

export function resolvedPathBackgrounds(overrideConfig) {
	const conf = overrideConfig ? overrideConfig : config;
	return conf.PathBackgrounds.split('|').map(path => resolve(conf.appPath, path));
}

export function resolvedPathSubs(overrideConfig) {
	const conf = overrideConfig ? overrideConfig : config;
	return conf.PathSubs.split('|').map(path => resolve(conf.appPath, path));
}

export function resolvedPathVideos(overrideConfig) {
	const conf = overrideConfig ? overrideConfig : config;
	return conf.PathVideos.split('|').map(path => resolve(conf.appPath, path));
}

export function resolvedPathImport(overrideConfig) {
	const conf = overrideConfig ? overrideConfig : config;
	return resolve(conf.appPath, conf.PathImport);
}

export function resolvedPathTemp(overrideConfig) {
	const conf = overrideConfig ? overrideConfig : config;
	return resolve(conf.appPath, conf.PathTemp);
}

export function resolvedPathPreviews(overrideConfig) {
	const conf = overrideConfig ? overrideConfig : config;
	return resolve(conf.appPath, conf.PathPreviews);
}<|MERGE_RESOLUTION|>--- conflicted
+++ resolved
@@ -16,12 +16,7 @@
 
 /** Object containing all config */
 let config = {};
-<<<<<<< HEAD
-let defaultConfig = {};
 let configFile = 'config.ini';
-=======
-
->>>>>>> fe02e322
 
 /**
  * We return a copy of the configuration data so the original one can't be modified
@@ -87,16 +82,10 @@
 	//Configure watcher
 	const configWatcher = watch(resolve(appPath, configFile));
 	configWatcher.on('change', () => {
-<<<<<<< HEAD
+		const oldConf = getConfig();
 		logger.debug('[Config] config file has been changed from the outside world');
 		loadConfig(resolve(appPath, configFile)).then(() => {
-			mergeConfig(getConfig());
-=======
-		logger.debug('[Config] Config file has been changed from the outside world');
-		const oldConf = getConfig();
-		loadConfig(resolve(appPath, 'config.ini')).then(() => {
 			mergeConfig(oldConf, getConfig());
->>>>>>> fe02e322
 		});
 	});
 
@@ -127,14 +116,8 @@
 }
 
 async function loadConfigFiles(appPath) {
-<<<<<<< HEAD
-	const defaultConfigFile = resolve(appPath, 'config.ini.default');
 	const overrideConfigFile = resolve(appPath, configFile);
-=======
-	const overrideConfigFile = resolve(appPath, 'config.ini');
->>>>>>> fe02e322
 	const versionFile = resolve(__dirname, '../../VERSION');
-
 	config = {...config, ...defaults};
 	config.appPath = appPath;
 	if (await asyncExists(overrideConfigFile)) await loadConfig(overrideConfigFile);
@@ -190,11 +173,7 @@
             && (filteredConfig[k] = v);
 	});
 	logger.debug('[Config] Settings being saved : '+JSON.stringify(filteredConfig));
-<<<<<<< HEAD
-	await asyncWriteFile(resolve(config.appPath, configFile), stringify(filteredConfig), 'utf-8');	
-=======
-	await asyncWriteFile(resolve(config.appPath, 'config.ini'), stringify(filteredConfig), 'utf-8');
->>>>>>> fe02e322
+	await asyncWriteFile(resolve(config.appPath, configFile), stringify(filteredConfig), 'utf-8');
 }
 
 /**
