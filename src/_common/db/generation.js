/** Requêtes SQL utilisées. */

export const insertKaras = `INSERT INTO kara(pk_id_kara, kid, title, NORM_title, year, songorder, mediafile, mediasize, subfile, created_at,
	modified_at, gain, duration, karafile)
	VALUES($id_kara, $kara_KID, $kara_title, $titlenorm, $kara_year, $kara_songorder, $kara_mediafile, $kara_mediasize, $kara_subfile, $kara_dateadded,
	$kara_datemodif, $kara_gain, $kara_duration, $kara_karafile);`;

export const inserti18nSeries = 'INSERT INTO serie_lang(fk_id_serie, lang, name, NORM_name) VALUES((SELECT pk_id_serie FROM serie WHERE name = $name), $lang, $serie, $serienorm);';

export const insertSeries = 'INSERT INTO serie(pk_id_serie, name, NORM_name, sid) VALUES($id_serie, $serie, $NORM_serie, $sid);';

export const insertTags = `INSERT INTO tag(pk_id_tag, tagtype, name, NORM_name)
	VALUES($id_tag, $tagtype, $tagname, $tagnamenorm);`;

export const insertKaraTags = 'INSERT INTO kara_tag(fk_id_tag, fk_id_kara) VALUES($id_tag, $id_kara);';

export const insertKaraSeries = 'INSERT INTO kara_serie(fk_id_serie, fk_id_kara) VALUES($id_serie, $id_kara);';

<<<<<<< HEAD
export const updateSeriesAltNames = `UPDATE serie SET altname = $serie_altnames ,NORM_altname = $serie_altnamesnorm, seriefile = $serie_file
=======
export const updateSeries = `UPDATE serie SET altname = $serie_altnames ,NORM_altname = $serie_altnamesnorm, sid = $sid, seriefile = $serie_file
>>>>>>> d0d5904e
	WHERE name= $serie_name ;`;

export const selectTags = 'SELECT pk_id_tag AS id_tag, tagtype, name FROM tag;';

export const selectRequestKaras = 'SELECT fk_id_kara AS id_kara, kid FROM request;';

export const selectKaras = 'SELECT kara_id AS id_kara, kid FROM all_karas;';

export const selectPlaylistKaras = 'SELECT fk_id_kara AS id_kara, kid FROM playlist_content;';

export const selectWhitelistKaras = 'SELECT fk_id_kara AS id_kara, kid FROM whitelist;';

export const selectBlacklistKaras = 'SELECT fk_id_kara AS id_kara, kid FROM blacklist;';

export const selectBLCKaras = 'SELECT value AS id_kara, uniquevalue AS kid FROM blacklist_criteria WHERE type = 1001;';

export const selectBLCTags = `SELECT type, value AS id_tag, uniquevalue AS tagname FROM blacklist_criteria
    WHERE type > 0 AND type < 1000;`;

export const selectViewcountKaras = 'SELECT fk_id_kara AS id_kara, kid FROM viewcount;';<|MERGE_RESOLUTION|>--- conflicted
+++ resolved
@@ -16,11 +16,7 @@
 
 export const insertKaraSeries = 'INSERT INTO kara_serie(fk_id_serie, fk_id_kara) VALUES($id_serie, $id_kara);';
 
-<<<<<<< HEAD
-export const updateSeriesAltNames = `UPDATE serie SET altname = $serie_altnames ,NORM_altname = $serie_altnamesnorm, seriefile = $serie_file
-=======
 export const updateSeries = `UPDATE serie SET altname = $serie_altnames ,NORM_altname = $serie_altnamesnorm, sid = $sid, seriefile = $serie_file
->>>>>>> d0d5904e
 	WHERE name= $serie_name ;`;
 
 export const selectTags = 'SELECT pk_id_tag AS id_tag, tagtype, name FROM tag;';
