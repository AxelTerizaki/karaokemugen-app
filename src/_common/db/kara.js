--- conflicted
+++ resolved
@@ -92,11 +92,8 @@
 							COUNT(rq.pk_id_request) AS requested,
 							ak.mediafile AS mediafile,
 							ak.karafile AS karafile,
-<<<<<<< HEAD
 							ak.seriefiles AS seriefiles,
-=======
 							ak.subfile AS subfile,
->>>>>>> aee4ed76
 							ak.duration AS duration,
 							ak.gain AS gain,
 							(CASE WHEN $dejavu_time < max(vc.modified_at)
