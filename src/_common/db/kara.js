// SQL for kara management

export const addKaraToPlaylist = `INSERT INTO playlist_content(
									fk_id_playlist,
									fk_id_kara,
									kid,
									created_at,
									fk_id_user,									
									pos,
									flag_playing,
									flag_free,
									pseudo_add,
									NORM_pseudo_add) 
								SELECT $playlist_id,$kara_id,k.kid,$created_at,u.pk_id_user,$pos,0,0,$pseudo_add,$NORM_pseudo_add
								FROM karasdb.kara AS k,
								     user AS u							
								WHERE pk_id_kara = $kara_id
									AND u.login = $username;
								`;

export const addKaraToWhitelist = `INSERT INTO whitelist(fk_id_kara,kid,created_at)
								SELECT $kara_id,kid,$created_at
								FROM karasdb.kara
								WHERE PK_id_kara = $kara_id;
								`;

export const addViewcount = `INSERT INTO viewcount(
								fk_id_kara,
								kid,
								modified_at) 
							VALUES($kara_id,$kid,$modified_at);
							`;

export const getAllKaras = `SELECT ak.kara_id AS kara_id,
      							ak.kid AS kid,
      							ak.title AS title,
								ak.NORM_title AS NORM_title,
      							ak.songorder AS songorder,
      							ak.serie AS serie,
      							ak.NORM_serie AS NORM_serie,
      							ak.serie_altname AS serie_altname,
      							ak.NORM_serie_altname AS NORM_serie_altname,
      							ak.singer AS singer,
      							ak.NORM_singer AS NORM_singer,
      							ak.songtype AS songtype,      
      							ak.creator AS creator,
	  							ak.songwriter AS songwriter,
	  							ak.NORM_songwriter AS NORM_songwriter,
	  							ak.year AS year,
	  							ak.NORM_creator AS NORM_creator,
      							ak.language AS language,
      							ak.author AS author,
      							ak.NORM_author AS NORM_author,
      							ak.misc AS misc,
								(SELECT COUNT(pk_id_viewcount) AS viewcount FROM viewcount WHERE fk_id_kara = ak.kara_id) AS viewcount,
      							ak.videofile AS videofile,
      							ak.videolength AS duration,
								ak.gain AS gain,
								(CASE WHEN $dejavu_time < (SELECT max(modified_at) FROM viewcount WHERE fk_id_kara = ak.kara_id)
	     							THEN 1
        							ELSE 0
      							END) AS flag_dejavu,
								(SELECT max(vc.modified_at) FROM viewcount AS vc WHERE vc.fk_id_kara = ak.kara_id) AS lastplayed_at,
								EXISTS(
									SELECT 1 FROM playlist_content pc
									JOIN playlist p ON pc.fk_id_playlist = p.pk_id_playlist
									JOIN user u ON   u.pk_id_user = p.fk_id_user
									WHERE pc.fk_id_kara = ak.kara_id 
										AND p.flag_favorites = 1 
										AND u.login = $username
								) AS flag_favorites
							FROM karasdb.all_karas AS ak							
 							WHERE ak.kara_id NOT IN (SELECT fk_id_kara FROM blacklist)
							ORDER BY ak.language, ak.serie IS NULL, ak.serie, ak.songtype, ak.songorder, ak.title
							`;

<<<<<<< HEAD
=======
export const getKaraByKID = `SELECT ak.kara_id AS kara_id,
								ak.kid AS kid,
      							ak.title AS title,
      							ak.NORM_title AS NORM_title,
      							ak.songorder AS songorder,
      							ak.serie AS serie,
      							ak.NORM_serie AS NORM_serie,
      							ak.serie_altname AS serie_altname,
      							ak.NORM_serie_altname AS NORM_serie_altname,
      							ak.singer AS singer,
      							ak.NORM_singer AS NORM_singer,
      							ak.songtype AS songtype,      
      							ak.creator AS creator,
      							ak.NORM_creator AS NORM_creator,
      							ak.language AS language,
      							ak.author AS author,
      							ak.NORM_author AS NORM_author,
      							ak.misc AS misc,
	  							(SELECT COUNT(pk_id_viewcount) AS viewcount FROM viewcount WHERE fk_id_kara = ak.kara_id) AS viewcount,
      							ak.videofile AS videofile,
	  							ak.videolength AS duration,
		  						ak.gain AS gain,
								(CASE WHEN $dejavu_time < (SELECT max(modified_at) FROM viewcount WHERE fk_id_kara = ak.kara_id)
	     							THEN 1
        							ELSE 0
      							END) AS flag_dejavu,
								(SELECT max(vc.modified_at) FROM viewcount AS vc WHERE vc.fk_id_kara = ak.kara_id) AS lastplayed_at
							FROM all_karas AS ak
							WHERE ak.kid = $kid;
							`;

>>>>>>> 5ccdb325
export const getKara = `SELECT ak.kara_id AS kara_id,
    						ak.kid AS kid,
      						ak.title AS title,
      						ak.NORM_title AS NORM_title,
      						ak.songorder AS songorder,
      						ak.serie AS serie,
      						ak.NORM_serie AS NORM_serie,
      						ak.serie_altname AS serie_altname,
      						ak.NORM_serie_altname AS NORM_serie_altname,
      						ak.singer AS singer,
      						ak.NORM_singer AS NORM_singer,
      						ak.songtype AS songtype,
	  						ak.songwriter AS songwriter,
	  						ak.NORM_songwriter AS NORM_songwriter,
	  						ak.year AS year,  
      						ak.creator AS creator,
      						ak.NORM_creator AS NORM_creator,
      						ak.language AS language,
      						ak.author AS author,
      						ak.NORM_author AS NORM_author,
      						ak.misc AS misc,
	  						(SELECT COUNT(pk_id_viewcount) AS viewcount FROM viewcount WHERE fk_id_kara = ak.kara_id) AS viewcount,
      						ak.videofile AS videofile,
	  						ak.videolength AS duration,
	  						ak.gain AS gain,
<<<<<<< HEAD
=======
							(CASE WHEN $dejavu_time < (SELECT max(modified_at) FROM viewcount WHERE fk_id_kara = ak.kara_id)
	     						THEN 1
        						ELSE 0
      						END) AS flag_dejavu,
							(SELECT max(vc.modified_at) FROM viewcount AS vc WHERE vc.fk_id_kara = ak.kara_id) AS lastplayed_at,
>>>>>>> 5ccdb325
							EXISTS(
    							SELECT 1 FROM playlist_content pc
    							JOIN playlist p ON pc.fk_id_playlist = p.pk_id_playlist
    							JOIN user u ON   u.pk_id_user = p.fk_id_user
    							WHERE pc.fk_id_kara = ak.kara_id 
									AND p.flag_favorites = 1 
									AND u.login = $username
							) AS flag_favorites 
 						FROM karasdb.all_karas AS ak
						WHERE ak.kara_id = $kara_id  						  
  						`;

export const getASS = `SELECT a.ass AS ass
  					FROM karasdb.ass AS a
 					WHERE a.fk_id_kara = $kara_id;
					 `;

export const isKara = `SELECT pk_id_kara 
					FROM karasdb.kara 
					WHERE pk_id_kara = $kara_id;
					`;

export const isKaraInPlaylist = `SELECT fk_id_kara 
							FROM playlist_content 
							WHERE fk_id_playlist = $playlist_id 
							  AND fk_id_kara = $kara_id;
								`;

export const removeKaraFromPlaylist = `DELETE FROM playlist_content 
									WHERE pk_id_plcontent IN ($playlistcontent_id)
									  AND fk_id_playlist = $playlist_id;
									`;

export const removeKaraFromWhitelist = `DELETE FROM whitelist 
									WHERE pk_id_whitelist = $wlc_id;
									`;

export const getSongCountPerUser = `SELECT COUNT(1) AS count
									FROM playlist_content AS pc, user AS u
									WHERE u.login = $username
									  AND u.pk_id_user = pc.fk_id_user
									  AND pc.fk_id_playlist = $playlist_id
									  AND flag_free = 0
									`;
<|MERGE_RESOLUTION|>--- conflicted
+++ resolved
@@ -74,8 +74,6 @@
 							ORDER BY ak.language, ak.serie IS NULL, ak.serie, ak.songtype, ak.songorder, ak.title
 							`;
 
-<<<<<<< HEAD
-=======
 export const getKaraByKID = `SELECT ak.kara_id AS kara_id,
 								ak.kid AS kid,
       							ak.title AS title,
@@ -107,7 +105,6 @@
 							WHERE ak.kid = $kid;
 							`;
 
->>>>>>> 5ccdb325
 export const getKara = `SELECT ak.kara_id AS kara_id,
     						ak.kid AS kid,
       						ak.title AS title,
@@ -133,14 +130,11 @@
       						ak.videofile AS videofile,
 	  						ak.videolength AS duration,
 	  						ak.gain AS gain,
-<<<<<<< HEAD
-=======
 							(CASE WHEN $dejavu_time < (SELECT max(modified_at) FROM viewcount WHERE fk_id_kara = ak.kara_id)
 	     						THEN 1
         						ELSE 0
       						END) AS flag_dejavu,
 							(SELECT max(vc.modified_at) FROM viewcount AS vc WHERE vc.fk_id_kara = ak.kara_id) AS lastplayed_at,
->>>>>>> 5ccdb325
 							EXISTS(
     							SELECT 1 FROM playlist_content pc
     							JOIN playlist p ON pc.fk_id_playlist = p.pk_id_playlist
