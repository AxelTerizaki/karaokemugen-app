--- conflicted
+++ resolved
@@ -23,11 +23,7 @@
       									ak.mediafile AS mediafile
  									FROM karasdb.all_karas AS ak 
 									INNER JOIN whitelist AS wl ON wl.fk_id_kara = ak.kara_id
-<<<<<<< HEAD
 									WHERE 1 = 1
 									${filterClauses.map(clause => 'AND (' + clause + ')').reduce((a, b) => (a + ' ' + b), '')}
-									ORDER BY ak.language, ak.serie IS NULL, ak.serie, ak.songtype, ak.songorder, ak.title
-=======
-									ORDER BY ak.language, ak.serie IS NULL, ak.serie COLLATE NOCASE, ak.singer COLLATE NOCASE, ak.songtype DESC, ak.songorder, ak.title COLLATE NOCASE;
->>>>>>> 57855958
+									ORDER BY ak.language, ak.serie IS NULL, ak.serie COLLATE NOCASE, ak.singer COLLATE NOCASE, ak.songtype DESC, ak.songorder, ak.title COLLATE NOCASE
 									`;