// SQL for playlist management

export const updatePlaylistLastEditTime = `UPDATE playlist
										SET modified_at = $modified_at
										WHERE pk_id_playlist = $playlist_id;
										`;

export const emptyPlaylist = `DELETE FROM playlist_content
							WHERE fk_id_playlist = $playlist_id;
							`;

export const deletePlaylist = `DELETE FROM playlist
							WHERE pk_id_playlist = $playlist_id;
							`;

export const editPlaylist = `UPDATE playlist
							SET name = $name,
							NORM_name = $NORM_name,
							modified_at = $modified_at,
							flag_visible = $flag_visible
						WHERE pk_id_playlist = $playlist_id;
							`;

export const createPlaylist = `INSERT INTO playlist(
								name,
								NORM_name,
								num_karas,
								length,
								created_at,
								modified_at,
								flag_visible,
								flag_current,
								flag_public,
								flag_favorites,
								fk_id_user,
								time_left)
 							VALUES(
								$name,
								$NORM_name,
								0,
								0,
								$created_at,
								$modified_at,
								$flag_visible,
								$flag_current,
								$flag_public,
								$flag_favorites,
								(SELECT pk_id_user FROM user WHERE login = $username),
								0);
								`;

export const updatePlaylistKaraCount = `UPDATE playlist
										SET num_karas = (SELECT COUNT(playlist_content.fk_id_kara)
										FROM playlist_content
										WHERE fk_id_playlist = $playlist_id)
										WHERE pk_id_playlist = $playlist_id;
										`;

export const getPLCByDate = `SELECT pc.pk_id_plcontent AS playlistcontent_id
							FROM playlist_content AS pc
							WHERE pc.created_at = $date_added
  							  AND pc.fk_id_playlist = $playlist_id
							ORDER BY pc.pos;`;

export const updatePLCSetPos = `UPDATE playlist_content
								SET pos = $pos
								WHERE pk_id_plcontent = $playlistcontent_id;`;


export const updatePlaylistDuration = `UPDATE playlist SET time_left =
    									(SELECT ifnull(SUM(karasdb.kara.duration),0) AS duration
    									FROM karasdb.kara, playlist_content
    									WHERE playlist_content.fk_id_kara = karasdb.kara.pk_id_kara
    									AND playlist_content.fk_id_playlist = $playlist_id
    									AND playlist_content.pos >= (select ifnull(pos,0) from playlist_content where flag_playing = 1 and playlist_content.fk_id_playlist = $playlist_id)),
    									length =
    									(SELECT ifnull(SUM(karasdb.kara.duration),0) AS duration
    									FROM karasdb.kara, playlist_content
    									WHERE playlist_content.fk_id_kara = 	karasdb.kara.pk_id_kara
    								  	AND playlist_content.fk_id_playlist = $playlist_id
    								  	AND playlist_content.pos >= 0)
									WHERE pk_id_playlist = $playlist_id;`;

export const getPlaylistContentsKaraIDs = `SELECT pc.fk_id_kara AS kara_id,
										pc.fk_id_user AS user_id,
										pc.pk_id_plcontent AS playlistcontent_id,
										pc.flag_playing AS flag_playing,
										pc.pos AS pos
										FROM playlist_content AS pc
										WHERE pc.fk_id_playlist = $playlist_id
										ORDER BY pc.pos,pc.created_at DESC;
										`;

export const getPlaylistContents = (filterClauses, lang) => `SELECT ak.kara_id AS kara_id,
      									ak.kid AS kid,
      									ak.title AS title,
      									ak.NORM_title AS NORM_title,
      									ak.songorder AS songorder,
      									COALESCE(
									  (SELECT sl.name FROM serie_lang sl, kara_serie ks WHERE sl.fk_id_serie = ks.fk_id_serie AND ks.fk_id_kara = kara_id AND sl.lang = ${lang.main}),
									  (SELECT sl.name FROM serie_lang sl, kara_serie ks WHERE sl.fk_id_serie = ks.fk_id_serie AND ks.fk_id_kara = kara_id AND sl.lang = ${lang.fallback}),
									  ak.serie) AS serie,
										COALESCE(
									  (SELECT sl.NORM_name FROM serie_lang sl, kara_serie ks WHERE sl.fk_id_serie = ks.fk_id_serie AND ks.fk_id_kara = kara_id AND sl.lang = ${lang.main}),
									  (SELECT sl.NORM_name FROM serie_lang sl, kara_serie ks WHERE sl.fk_id_serie = ks.fk_id_serie AND ks.fk_id_kara = kara_id AND sl.lang = ${lang.fallback}),
									  ak.NORM_serie) AS NORM_serie,
      									ak.serie_altname AS serie_altname,
      									ak.NORM_serie_altname AS NORM_serie_altname,
										ak.serie_i18n AS serie_i18n,
      									ak.singer AS singer,
      									ak.NORM_singer AS NORM_singer,
	  									ak.songwriter AS songwriter,
	  									ak.NORM_songwriter AS NORM_songwriter,
	  									ak.year AS year,
      									ak.songtype AS songtype,
      									ak.creator AS creator,
      									ak.NORM_creator AS NORM_creator,
      									ak.language AS language,
      									ak.author AS author,
      									ak.NORM_author AS NORM_author,
      									ak.misc AS misc,
      									ak.gain AS gain,
										pc.created_at AS created_at,
										ak.created_at AS kara_created_at,
										ak.modified_at AS kara_modified_at,
      									pc.pseudo_add AS pseudo_add,
      									pc.NORM_pseudo_add AS NORM_pseudo_add,
										u.login AS username,
      									pc.pos AS pos,
      									pc.pk_id_plcontent AS playlistcontent_id,
      									pc.flag_playing AS flag_playing,
      									ak.mediafile AS mediafile,
	  									ak.duration AS duration,
	  									(SELECT COUNT(pk_id_viewcount) AS viewcount FROM viewcount WHERE fk_id_kara = ak.kara_id) AS viewcount,
										(SELECT COUNT(pk_id_request) AS request FROM request WHERE fk_id_kara = ak.kara_id) AS requested,
      									(CASE WHEN wl.fk_id_kara = ak.kara_id
	     									THEN 1
        									ELSE 0
      									END) AS flag_whitelisted,
      									(CASE WHEN bl.fk_id_kara = ak.kara_id
	      									THEN 1
        									ELSE 0
      									END) AS flag_blacklisted,
										(CASE WHEN $dejavu_time < (SELECT max(modified_at) FROM viewcount WHERE fk_id_kara = ak.kara_id)
	     									THEN 1
        									ELSE 0
										  END) AS flag_dejavu,
										  (SELECT COUNT(*)
    								FROM upvote AS up
    								WHERE up.fk_id_plcontent = pc.pk_id_plcontent) AS upvotes,
									EXISTS(SELECT fk_id_plcontent FROM upvote, user as u2 WHERE fk_id_plcontent  = pc.pk_id_plcontent AND fk_id_user = u2.pk_id_user AND u2.login = $username) AS flag_upvoted,
										(SELECT max(vc.modified_at) FROM viewcount AS vc WHERE vc.fk_id_kara = ak.kara_id) AS lastplayed_at
									FROM karasdb.all_karas AS ak
									INNER JOIN playlist_content AS pc ON pc.fk_id_kara = ak.kara_id
									LEFT OUTER JOIN user AS u ON u.pk_id_user = pc.fk_id_user
									LEFT OUTER JOIN blacklist AS bl ON ak.kara_id = bl.fk_id_kara
									LEFT OUTER JOIN whitelist AS wl ON ak.kara_id = wl.fk_id_kara
									WHERE pc.fk_id_playlist = $playlist_id
									${filterClauses.map(clause => 'AND (' + clause + ')').reduce((a, b) => (a + ' ' + b), '')}
									ORDER BY pc.pos,pc.created_at DESC
									`;

export const getPlaylistContentsMini = (lang) => `SELECT ak.kara_id AS kara_id,
												    ak.language AS language,
      												ak.title AS title,
      												ak.songorder AS songorder,
      												COALESCE(
									  (SELECT sl.name FROM serie_lang sl, kara_serie ks WHERE sl.fk_id_serie = ks.fk_id_serie AND ks.fk_id_kara = kara_id AND sl.lang = ${lang.main}),
									  (SELECT sl.name FROM serie_lang sl, kara_serie ks WHERE sl.fk_id_serie = ks.fk_id_serie AND ks.fk_id_kara = kara_id AND sl.lang = ${lang.fallback}),
									  ak.serie) AS serie,
													ak.serie_i18n AS serie_i18n,
      												ak.songtype AS songtype,
	  												ak.singer AS singer,
      												ak.gain AS gain,
      												pc.pseudo_add AS pseudo_add,
													pc.created_at AS created_at,
													  ak.mediafile AS mediafile,
													  ak.subfile AS subfile,
	  												pc.pos AS pos,
													pc.flag_playing AS flag_playing,
													pc.pk_id_plcontent AS 			playlistcontent_id,
													ak.kid AS kid,
													pc.fk_id_user AS user_id,
													pc.flag_free AS flag_free,
													u.login AS username
											FROM karasdb.all_karas AS ak
											INNER JOIN playlist_content AS pc ON pc.fk_id_kara = ak.kara_id
											LEFT OUTER JOIN user AS u ON u.pk_id_user = pc.fk_id_user
											WHERE pc.fk_id_playlist = $playlist_id
											ORDER BY pc.pos;
											`;

export const getPlaylistPos = `SELECT pc.pos AS pos,
      								pc.pk_id_plcontent AS playlistcontent_id
							FROM playlist_content AS pc
							WHERE pc.fk_id_playlist = $playlist_id
							ORDER BY pc.pos,pc.created_at DESC;
							`;

export const getPlaylistKaraNames = `SELECT pc.pos AS pos,
      								pc.pk_id_plcontent AS playlistcontent_id,
									(ak.language || (CASE WHEN ak.serie IS NULL
	     									THEN ak.singer
        									ELSE ak.serie
      									END) || ak.songtype || ak.songorder || ak.title) AS karaname
							FROM karasdb.all_karas AS ak
							INNER JOIN playlist_content AS pc ON pc.fk_id_kara = ak.kara_id
							WHERE pc.fk_id_playlist = $playlist_id
							ORDER BY karaname;
							`;


export const getPLCInfo = `SELECT ak.kara_id AS kara_id,
      							ak.kid AS kid,
      							ak.title AS title,
      							ak.NORM_title AS NORM_title,
      							ak.songorder AS songorder,
      							ak.serie AS serie,
      							ak.NORM_serie AS NORM_serie,
      							ak.serie_altname AS serie_altname,
      							ak.NORM_serie_altname AS NORM_serie_altname,
								ak.serie_i18n AS serie_i18n,
      							ak.singer AS singer,
      							ak.NORM_singer AS NORM_singer,
	  							ak.songwriter AS songwriter,
	  							ak.NORM_songwriter AS NORM_songwriter,
	  							ak.year AS year,
      							ak.songtype AS songtype,
      							ak.creator AS creator,
      							ak.NORM_creator AS NORM_creator,
      							ak.language AS language,
      							ak.author AS author,
      							ak.NORM_author AS NORM_author,
      							ak.misc AS misc,
      							ak.gain AS gain,
      							pc.created_at AS created_at,
      							pc.pseudo_add AS pseudo_add,
      							pc.NORM_pseudo_add AS NORM_pseudo_add,
								u.login AS username,
      							pc.pos AS pos,
      							pc.pk_id_plcontent AS playlistcontent_id,
<<<<<<< HEAD
	    						pc.fk_id_playlist as playlist_id,
      							pc.flag_playing AS flag_playing,
=======
	    						pc.fk_id_playlist as playlist_id,      
								pc.flag_playing AS flag_playing,
								pc.flag_free AS flag_free, 	        
>>>>>>> f2d6e72e
      							ak.mediafile AS mediafile,
	  							ak.duration AS duration,
	  							ak.gain AS gain,
	  							(SELECT COUNT(pk_id_viewcount) AS viewcount FROM viewcount WHERE fk_id_kara = ak.kara_id) AS viewcount,
								(SELECT COUNT(pk_id_request) AS request FROM request WHERE fk_id_kara = ak.kara_id) AS requested,
								  EXISTS(
    								SELECT 1 FROM playlist_content pc
    								JOIN playlist p ON pc.fk_id_playlist = p.pk_id_playlist
    								JOIN user u ON   u.pk_id_user = p.fk_id_user
    									WHERE pc.fk_id_kara = ak.kara_id
										AND p.flag_favorites = 1
										AND u.login = $username
  								) AS flag_favorites,
      							(CASE WHEN wl.fk_id_kara = ak.kara_id
	     							THEN 1
        							ELSE 0
      							END) AS flag_whitelisted,
      							(CASE WHEN bl.fk_id_kara = ak.kara_id
	      							THEN 1
        							ELSE 0
      							END) AS flag_blacklisted,
	  							(SELECT ifnull(SUM(all_karas.duration) - ak.duration,0)
								FROM karasdb.all_karas AS all_karas
    							INNER JOIN playlist_content ON all_karas.kara_id = playlist_content.fk_id_kara
    							WHERE playlist_content.fk_id_playlist = pc.fk_id_playlist
    							AND playlist_content.pos BETWEEN (SELECT ifnull(pos,0) FROM playlist_content WHERE flag_playing = 1 AND fk_id_playlist = pc.fk_id_playlist) AND pc.pos) AS time_before_play,

								(CASE WHEN $dejavu_time < (SELECT max(modified_at) FROM viewcount WHERE fk_id_kara = ak.kara_id)
	     							THEN 1
        							ELSE 0
      							END) AS flag_dejavu,
								(SELECT COUNT(*)
    								FROM upvote AS up
    								WHERE up.fk_id_plcontent = pc.pk_id_plcontent) AS upvotes,
								EXISTS(SELECT fk_id_plcontent FROM upvote, user as u2 WHERE fk_id_plcontent  = pc.pk_id_plcontent AND fk_id_user = u2.pk_id_user AND u2.login = $username) AS flag_upvoted,
								(SELECT max(vc.modified_at) FROM viewcount AS vc WHERE vc.fk_id_kara = ak.kara_id) AS lastplayed_at
						FROM karasdb.all_karas AS ak
						INNER JOIN playlist_content AS pc ON pc.fk_id_kara = ak.kara_id
						LEFT OUTER JOIN user AS u ON u.pk_id_user = pc.fk_id_user
						LEFT OUTER JOIN blacklist AS bl ON ak.kara_id = bl.fk_id_kara
						LEFT OUTER JOIN whitelist AS wl ON ak.kara_id = wl.fk_id_kara
						LEFT OUTER JOIN playlist AS p ON pc.fk_id_playlist = p.pk_id_playlist
						WHERE  pc.pk_id_plcontent = $playlistcontent_id
							`;

export const getPLCInfoMini = `SELECT pc.fk_id_kara AS kara_id,
							ak.title AS title,
							ak.serie AS serie,
							ak.serie_i18n AS serie_i18n,
							pc.pseudo_add AS pseudo_add,
							pc.NORM_pseudo_add AS NORM_pseudo_add,
						  u.login AS username,
							pc.pk_id_plcontent AS playlistcontent_id,
						  pc.fk_id_playlist AS playlist_id,
<<<<<<< HEAD
						  (SELECT COUNT(*)
=======
						    pc.fk_id_user AS user_id,
						  (SELECT COUNT(*) 
>>>>>>> f2d6e72e
    								FROM upvote AS up
									WHERE up.fk_id_plcontent = pc.pk_id_plcontent) AS upvotes
				  FROM karasdb.all_karas AS ak
				  INNER JOIN playlist_content AS pc ON pc.fk_id_kara = ak.kara_id
				  LEFT OUTER JOIN user AS u ON u.pk_id_user = pc.fk_id_user
				  WHERE  pc.pk_id_plcontent = $playlistcontent_id
					  `;


export const getPLCByKIDUserID = `SELECT ak.kara_id AS kara_id,
								ak.title AS title,
								ak.songorder AS songorder,
								ak.serie AS serie,
								ak.serie_i18n AS serie_i18n,
								ak.songtype AS songtype,
								ak.singer AS singer,
								ak.gain AS gain,
								pc.pseudo_add AS pseudo_add,
								ak.mediafile AS mediafile,
								pc.pos AS pos,
								pc.flag_playing AS flag_playing,
								pc.pk_id_plcontent AS playlistcontent_id,
								ak.kid AS kid,
								(CASE WHEN $dejavu_time < (SELECT max(modified_at) FROM 	viewcount WHERE fk_id_kara = ak.kara_id)
	     							THEN 1
        							ELSE 0
      							END) AS flag_dejavu,
								(SELECT max(vc.modified_at) FROM viewcount AS vc WHERE vc.fk_id_kara = ak.kara_id) AS lastplayed_at
							FROM karasdb.all_karas AS ak
							INNER JOIN playlist_content AS pc ON pc.fk_id_kara = ak.kara_id
							WHERE pc.fk_id_playlist = $playlist_id
								AND pc.kid = $kid
								AND pc.fk_id_user = $user_id
							ORDER BY pc.pos;
						`;

export const getPlaylistInfo = `SELECT p.pk_id_playlist AS playlist_id,
									p.name AS name,
									p.num_karas AS num_karas,
									p.length AS length,
									p.time_left AS time_left,
									p.created_at AS created_at,
									p.modified_at AS modified_at,
									p.flag_visible AS flag_visible,
									p.flag_current AS flag_current,
									p.flag_public AS flag_public,
									p.flag_favorites AS flag_favorites,
									u.login AS username
									FROM playlist AS p, user AS u
									WHERE pk_id_playlist = $playlist_id
									  AND u.pk_id_user = p.fk_id_user
							`;

export const getPlaylists = `SELECT p.pk_id_playlist AS playlist_id,
									p.name AS name,
									p.num_karas AS num_karas,
									p.length AS length,
									p.time_left AS time_left,
									p.created_at AS created_at,
									p.modified_at AS modified_at,
									p.flag_visible AS flag_visible,
									p.flag_current AS flag_current,
									p.flag_public AS flag_public,
									p.flag_favorites AS flag_favorites,
									u.login AS username
 							FROM playlist AS p, user AS u
							WHERE p.fk_id_user = u.pk_id_user
 							`;

export const testCurrentPlaylist = `SELECT pk_id_playlist AS playlist_id
								FROM playlist
								WHERE flag_current = 1;
								`;

export const setPLCFree = `UPDATE playlist_content
							SET flag_free = 1
							WHERE pk_id_plcontent = $plc_id;
							`;

export const setPLCFreeBeforePos = `UPDATE playlist_content
							SET flag_free = 1
							WHERE fk_id_playlist = $playlist_id
							  AND pos <= $pos;
							`;

export const testPublicPlaylist = `SELECT pk_id_playlist AS playlist_id
								FROM playlist
								WHERE flag_public = 1;
								`;

export const shiftPosInPlaylist = `UPDATE playlist_content
   									SET pos = pos+$shift
 								WHERE fk_id_playlist = $playlist_id
   									AND pos >= $pos
								`;

export const getMaxPosInPlaylist = `SELECT MAX(pos) AS maxpos
								FROM playlist_content
								WHERE fk_id_playlist = $playlist_id;
								`;

export const raisePosInPlaylist = `UPDATE playlist_content
   									SET pos = $newpos
 								WHERE fk_id_playlist = $playlist_id
   									AND pos = $pos
								`;

export const testPlaylist = `SELECT pk_id_playlist
								FROM playlist
								WHERE pk_id_playlist = $playlist_id
							`;

export const setCurrentPlaylist = `UPDATE playlist
									SET flag_current = 1
									WHERE pk_id_playlist = $playlist_id;				`;

export const unsetCurrentPlaylist = `UPDATE playlist
									SET flag_current = 0;
									`;

export const setVisiblePlaylist = `UPDATE playlist
									SET flag_visible = 1
									WHERE pk_id_playlist = $playlist_id;				`;

export const unsetVisiblePlaylist = `UPDATE playlist
									SET flag_visible = 0
									WHERE pk_id_playlist = $playlist_id;				`;

export const unsetPublicPlaylist = `UPDATE playlist
									SET flag_public = 0;									`;


export const setPublicPlaylist = `UPDATE playlist
									SET flag_public = 1
									WHERE pk_id_playlist = $playlist_id;
									`;

export const unsetPlaying = `UPDATE playlist_content
							SET flag_playing = 0
							WHERE fk_id_playlist = $playlist_id
							 AND flag_playing = 1;
							`;

export const setPlaying = `UPDATE playlist_content
						SET flag_playing = 1
						WHERE pk_id_plcontent = $playlistcontent_id;
						`;

export const countPlaylistUsers = `SELECT COUNT(DISTINCT fk_id_user) AS NumberOfUsers
                            FROM playlist_content
                            WHERE fk_id_playlist = $playlist_id;
							`;

export const getMaxPosInPlaylistForUser = `SELECT MAX(pos) AS maxpos
                                        FROM playlist_content
                                        WHERE fk_id_playlist = $playlist_id
                                            AND fk_id_user = $user_id;
										`;

export const trimPlaylist = `DELETE FROM playlist_content
							 WHERE fk_id_playlist = $playlist_id
							 	AND pos > $pos;
							`;<|MERGE_RESOLUTION|>--- conflicted
+++ resolved
@@ -239,14 +239,9 @@
 								u.login AS username,
       							pc.pos AS pos,
       							pc.pk_id_plcontent AS playlistcontent_id,
-<<<<<<< HEAD
 	    						pc.fk_id_playlist as playlist_id,
-      							pc.flag_playing AS flag_playing,
-=======
-	    						pc.fk_id_playlist as playlist_id,      
 								pc.flag_playing AS flag_playing,
-								pc.flag_free AS flag_free, 	        
->>>>>>> f2d6e72e
+								pc.flag_free AS flag_free,
       							ak.mediafile AS mediafile,
 	  							ak.duration AS duration,
 	  							ak.gain AS gain,
@@ -301,12 +296,8 @@
 						  u.login AS username,
 							pc.pk_id_plcontent AS playlistcontent_id,
 						  pc.fk_id_playlist AS playlist_id,
-<<<<<<< HEAD
+						    pc.fk_id_user AS user_id,
 						  (SELECT COUNT(*)
-=======
-						    pc.fk_id_user AS user_id,
-						  (SELECT COUNT(*) 
->>>>>>> f2d6e72e
     								FROM upvote AS up
 									WHERE up.fk_id_plcontent = pc.pk_id_plcontent) AS upvotes
 				  FROM karasdb.all_karas AS ak
