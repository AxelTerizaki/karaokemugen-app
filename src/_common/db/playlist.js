--- conflicted
+++ resolved
@@ -227,11 +227,8 @@
       							ak.videofile AS videofile,
 	  							ak.videolength AS duration,
 	  							ak.gain AS gain,
-<<<<<<< HEAD
 	  							(SELECT COUNT(pk_id_viewcount) AS viewcount FROM viewcount WHERE fk_id_kara = ak.kara_id) AS viewcount,
 								(SELECT COUNT(pk_id_request) AS request FROM request WHERE fk_id_kara = ak.kara_id) AS requested,
-=======
-								  (SELECT COUNT(pk_id_viewcount) AS viewcount FROM viewcount WHERE fk_id_kara = ak.kara_id) AS viewcount,
 								  EXISTS(
     								SELECT 1 FROM playlist_content pc
     								JOIN playlist p ON pc.fk_id_playlist = p.pk_id_playlist
@@ -240,7 +237,6 @@
 										AND p.flag_favorites = 1 
 										AND u.login = $username
   								) AS flag_favorites,
->>>>>>> 007d9b39
       							(CASE WHEN wl.fk_id_kara = ak.kara_id
 	     							THEN 1
         							ELSE 0
