// SQL for playlist management

export const countKarasInPlaylist = `SELECT COUNT(playlist_content.fk_id_kara) AS karaCount 
									FROM playlist_content 
									WHERE fk_id_playlist = $playlist_id;`;

export const updatePlaylistLastEditTime = `UPDATE playlist 
										SET modified_at = $modified_at 
										WHERE pk_id_playlist = $playlist_id;
										`;

export const emptyPlaylist = `DELETE FROM playlist_content 
							WHERE fk_id_playlist = $playlist_id;
							`;

export const deletePlaylist = `DELETE FROM playlist 
							WHERE pk_id_playlist = $playlist_id;
							`;

export const editPlaylist = `UPDATE playlist 
							SET name = $name,
							NORM_name = $NORM_name,
							modified_at = $modified_at,
							flag_visible = $flag_visible 
						WHERE pk_id_playlist = $playlist_id;
							`;

export const createPlaylist = `INSERT INTO playlist(
								name,
								NORM_name,
								num_karas,
								length,
								created_at,
								modified_at,
								flag_visible,
								flag_current,
								flag_public,
								flag_favorites,
								fk_id_user,
								time_left)
 							VALUES(
								$name,
								$NORM_name,
								0,
								0,
								$created_at,
								$modified_at,
								$flag_visible,
								$flag_current,
								$flag_public,
								$flag_favorites,
								(SELECT pk_id_user FROM user WHERE login = $username),
								0);
								`;

export const updatePlaylistKaraCount = `UPDATE playlist 
										SET num_karas = $kara_count 
										WHERE pk_id_playlist = $playlist_id;
										`;

export const getPLCByDate = `SELECT pc.pk_id_plcontent AS playlistcontent_id 
							FROM playlist_content AS pc
							WHERE pc.created_at = $date_added 
  							  AND pc.fk_id_playlist = $playlist_id
							ORDER BY pc.pos;`;

export const updatePLCSetPos = `UPDATE playlist_content 
								SET pos = $pos 
								WHERE pk_id_plcontent = $playlistcontent_id;`;


export const updatePlaylistDuration = `UPDATE playlist SET time_left = 
    									(SELECT ifnull(SUM(karasdb.kara.videolength),0) AS duration
    									FROM karasdb.kara, playlist_content 
    									WHERE playlist_content.fk_id_kara = karasdb.kara.pk_id_kara  
    									AND playlist_content.fk_id_playlist = $playlist_id  
    									AND playlist_content.pos >= (select ifnull(pos,0) from playlist_content where flag_playing = 1 and playlist_content.fk_id_playlist = $playlist_id)),
    									length = 
    									(SELECT ifnull(SUM(karasdb.kara.videolength),0) AS duration
    									FROM karasdb.kara, playlist_content 
    									WHERE playlist_content.fk_id_kara = 	karasdb.kara.pk_id_kara  
    								  	AND playlist_content.fk_id_playlist = $playlist_id
    								  	AND playlist_content.pos >= 0)
									WHERE pk_id_playlist = $playlist_id;`;

export const getPlaylistContentsKaraIDs = `SELECT pc.fk_id_kara AS kara_id,
										pc.pk_id_plcontent AS playlistcontent_id,
										pc.flag_playing AS flag_playing,
										pc.pos AS pos
										FROM playlist_content AS pc
										WHERE pc.fk_id_playlist = $playlist_id
										ORDER BY pc.pos,pc.created_at DESC;
										`;

export const getPlaylistContents = `SELECT ak.kara_id AS kara_id,
      									ak.kid AS kid,
      									ak.title AS title,
      									ak.NORM_title AS NORM_title,
      									ak.songorder AS songorder,
      									ak.serie AS serie,
      									ak.NORM_serie AS NORM_serie,
      									ak.serie_altname AS serie_altname,
      									ak.NORM_serie_altname AS NORM_serie_altname,
      									ak.singer AS singer,
      									ak.NORM_singer AS NORM_singer,
	  									ak.songwriter AS songwriter,
	  									ak.NORM_songwriter AS NORM_songwriter,
	  									ak.year AS year,
      									ak.songtype AS songtype,      
      									ak.creator AS creator,
      									ak.NORM_creator AS NORM_creator,
      									ak.language AS language,
      									ak.author AS author,
      									ak.NORM_author AS NORM_author,
      									ak.misc AS misc,
      									ak.gain AS gain,
      									pc.created_at AS created_at,
      									pc.pseudo_add AS pseudo_add,
      									pc.NORM_pseudo_add AS NORM_pseudo_add,
										u.login AS username,
      									pc.pos AS pos,
      									pc.pk_id_plcontent AS playlistcontent_id,
      									pc.flag_playing AS flag_playing,      
      									ak.videofile AS videofile,
	  									ak.videolength AS duration,	  
	  									(SELECT COUNT(pk_id_viewcount) AS viewcount FROM viewcount WHERE fk_id_kara = ak.kara_id) AS viewcount,
      									(CASE WHEN wl.fk_id_kara = ak.kara_id
	     									THEN 1
        									ELSE 0
      									END) AS flag_whitelisted,
      									(CASE WHEN bl.fk_id_kara = ak.kara_id
	      									THEN 1
        									ELSE 0
<<<<<<< HEAD
										END) AS flag_blacklisted,
										(SELECT COUNT(*) 
    										FROM upvote AS up
    										WHERE up.fk_id_plcontent = pc.pk_id_plcontent) AS upvotes
=======
      									END) AS flag_blacklisted,
										(CASE WHEN $dejavu_time < (SELECT max(modified_at) FROM viewcount WHERE fk_id_kara = ak.kara_id)
	     									THEN 1
        									ELSE 0
      									END) AS flag_dejavu,
										(SELECT max(vc.modified_at) FROM viewcount AS vc WHERE vc.fk_id_kara = ak.kara_id) AS lastplayed_at
>>>>>>> 1c162c14
									FROM karasdb.all_karas AS ak 
									INNER JOIN playlist_content AS pc ON pc.fk_id_kara = ak.kara_id
									LEFT OUTER JOIN user AS u ON u.pk_id_user = pc.fk_id_user
									LEFT OUTER JOIN blacklist AS bl ON ak.kara_id = bl.fk_id_kara
									LEFT OUTER JOIN whitelist AS wl ON ak.kara_id = wl.fk_id_kara
									WHERE pc.fk_id_playlist = $playlist_id
									ORDER BY pc.pos,pc.created_at DESC;
									`;

export const getPlaylistContentsForPlayer = `SELECT ak.kara_id AS kara_id,
      												ak.title AS title,
      												ak.songorder AS songorder,
      												ak.serie AS serie,
      												ak.songtype AS songtype,      
	  												ak.singer AS singer,
      												ak.gain AS gain,
      												pc.pseudo_add AS pseudo_add,
      												ak.videofile AS videofile,
	  												pc.pos AS pos,
<<<<<<< HEAD
													pc.flag_playing AS flag_playing,
													pc.pk_id_plcontent AS 			playlistcontent_id,
													ak.kid AS kid,
													pc.fk_id_user AS user_id
=======
	  												pc.flag_playing AS flag_playing,		  												pc.pk_id_plcontent AS 			playlistcontent_id,
	  												ak.kid AS kid
>>>>>>> 1c162c14
											FROM karasdb.all_karas AS ak 
											INNER JOIN playlist_content AS pc ON pc.fk_id_kara = ak.kara_id
											WHERE pc.fk_id_playlist = $playlist_id
											ORDER BY pc.pos;
											`;

export const getPlaylistPos = `SELECT pc.pos AS pos,
      								pc.pk_id_plcontent AS playlistcontent_id    
							FROM playlist_content AS pc
							WHERE pc.fk_id_playlist = $playlist_id
							ORDER BY pc.pos,pc.created_at DESC;
							`;

export const getPlaylistKaraNames = `SELECT pc.pos AS pos,
      								pc.pk_id_plcontent AS playlistcontent_id,
									(ak.language || (CASE WHEN ak.serie IS NULL
	     									THEN ak.singer
        									ELSE ak.serie
      									END) || ak.songtype || ak.songorder || ak.title) AS karaname
							FROM karasdb.all_karas AS ak 
							INNER JOIN playlist_content AS pc ON pc.fk_id_kara = ak.kara_id
							WHERE pc.fk_id_playlist = $playlist_id
							ORDER BY karaname;
							`;


export const getPLCInfo = `SELECT ak.kara_id AS kara_id,
      							ak.kid AS kid,
      							ak.title AS title,
      							ak.NORM_title AS NORM_title,
      							ak.songorder AS songorder,
      							ak.serie AS serie,
      							ak.NORM_serie AS NORM_serie,
      							ak.serie_altname AS serie_altname,
      							ak.NORM_serie_altname AS NORM_serie_altname,
      							ak.singer AS singer,
      							ak.NORM_singer AS NORM_singer,
	  							ak.songwriter AS songwriter,
	  							ak.NORM_songwriter AS NORM_songwriter,
	  							ak.year AS year,
      							ak.songtype AS songtype,      
      							ak.creator AS creator,
      							ak.NORM_creator AS NORM_creator,
      							ak.language AS language,
      							ak.author AS author,
      							ak.NORM_author AS NORM_author,
      							ak.misc AS misc,
      							ak.gain AS gain,
      							pc.created_at AS created_at,
      							pc.pseudo_add AS pseudo_add,
      							pc.NORM_pseudo_add AS NORM_pseudo_add,
								u.login AS username,
      							pc.pos AS pos,
      							pc.pk_id_plcontent AS playlistcontent_id,
	    						pc.fk_id_playlist as playlist_id,      
      							pc.flag_playing AS flag_playing,	        
      							ak.videofile AS videofile,
	  							ak.videolength AS duration,
	  							ak.gain AS gain,
<<<<<<< HEAD
	  							ak.viewcount AS viewcount,
								EXISTS(
=======
								  (SELECT COUNT(pk_id_viewcount) AS viewcount FROM viewcount WHERE fk_id_kara = ak.kara_id) AS viewcount,
								  EXISTS(
>>>>>>> 1c162c14
    								SELECT 1 FROM playlist_content pc
    								JOIN playlist p ON pc.fk_id_playlist = p.pk_id_playlist
    								JOIN user u ON   u.pk_id_user = p.fk_id_user
    									WHERE pc.fk_id_kara = ak.kara_id 
										AND p.flag_favorites = 1 
										AND u.login = $username
  								) AS flag_favorites,
      							(CASE WHEN wl.fk_id_kara = ak.kara_id
	     							THEN 1
        							ELSE 0
      							END) AS flag_whitelisted,
      							(CASE WHEN bl.fk_id_kara = ak.kara_id
	      							THEN 1
        							ELSE 0
      							END) AS flag_blacklisted,
	  							(SELECT ifnull(SUM(all_karas.videolength) - ak.videolength,0)
<<<<<<< HEAD
    								FROM karasdb.all_karas AS all_karas
    								INNER JOIN playlist_content ON all_karas.kara_id = playlist_content.fk_id_kara
									WHERE playlist_content.fk_id_playlist = pc.fk_id_playlist
									AND playlist_content.pos BETWEEN (SELECT ifnull(pos,0) FROM playlist_content WHERE flag_playing = 1) AND pc.pos) AS time_before_play,
								(SELECT COUNT(*) 
    								FROM upvote AS up
    								WHERE up.fk_id_plcontent = pc.pk_id_plcontent) AS upvotes
=======
<<<<<<< HEAD
								FROM karasdb.all_karas AS all_karas
    							INNER JOIN playlist_content ON all_karas.kara_id = playlist_content.fk_id_kara
    							WHERE playlist_content.fk_id_playlist = pc.fk_id_playlist
    							AND playlist_content.pos BETWEEN (SELECT ifnull(pos,0) FROM playlist_content WHERE flag_playing = 1 AND fk_id_playlist = pc.fk_id_playlist) AND pc.pos) AS time_before_play,
								(CASE WHEN $dejavu_time < (SELECT max(modified_at) FROM viewcount WHERE fk_id_kara = ak.kara_id)
	     							THEN 1
        							ELSE 0
      							END) AS flag_dejavu,
								(SELECT max(vc.modified_at) FROM viewcount AS vc WHERE vc.fk_id_kara = ak.kara_id) AS lastplayed_at
=======
    								FROM karasdb.all_karas AS all_karas
    								INNER JOIN playlist_content ON all_karas.kara_id = playlist_content.fk_id_kara
									WHERE playlist_content.fk_id_playlist = pc.fk_id_playlist
    								AND playlist_content.pos BETWEEN (SELECT ifnull(pos,0) FROM playlist_content WHERE flag_playing = 1) AND pc.pos) AS time_before_play
>>>>>>> 199-systeme-de-favoris
>>>>>>> 1c162c14
						FROM karasdb.all_karas AS ak
						INNER JOIN playlist_content AS pc ON pc.fk_id_kara = ak.kara_id
						LEFT OUTER JOIN user AS u ON u.pk_id_user = pc.fk_id_user    	
						LEFT OUTER JOIN blacklist AS bl ON ak.kara_id = bl.fk_id_kara
						LEFT OUTER JOIN whitelist AS wl ON ak.kara_id = wl.fk_id_kara
						LEFT OUTER JOIN playlist AS p ON pc.fk_id_playlist = p.pk_id_playlist
						WHERE  pc.pk_id_plcontent = $playlistcontent_id
							`;

export const getPLCInfoMini = `SELECT pc.fk_id_kara AS kara_id,
							pc.pseudo_add AS pseudo_add,
							pc.NORM_pseudo_add AS NORM_pseudo_add,
						  u.login AS username,
							pc.pk_id_plcontent AS playlistcontent_id,
						  pc.fk_id_playlist AS playlist_id  
				  FROM playlist_content AS pc				  
				  LEFT OUTER JOIN user AS u ON u.pk_id_user = pc.fk_id_user    	
				  WHERE  pc.pk_id_plcontent = $playlistcontent_id
					  `;


export const getPLCByKID = `SELECT ak.kara_id AS kara_id,
								ak.title AS title,
								ak.songorder AS songorder,
								ak.serie AS serie,
								ak.songtype AS songtype,
								ak.singer AS singer,
								ak.gain AS gain,
								pc.pseudo_add AS pseudo_add,
								ak.videofile AS videofile,
								pc.pos AS pos,
								pc.flag_playing AS flag_playing,
								pc.pk_id_plcontent AS playlistcontent_id,
								ak.kid AS kid,
								(CASE WHEN $dejavu_time < (SELECT max(modified_at) FROM 	viewcount WHERE fk_id_kara = ak.kara_id)
	     							THEN 1
        							ELSE 0
      							END) AS flag_dejavu,
								(SELECT max(vc.modified_at) FROM viewcount AS vc WHERE vc.fk_id_kara = ak.kara_id) AS lastplayed_at
							FROM karasdb.all_karas AS ak
							INNER JOIN playlist_content AS pc ON pc.fk_id_kara = ak.kara_id 
							WHERE pc.fk_id_playlist = $playlist_id  
								AND pc.kid = $kid 
							ORDER BY pc.pos;
						`;

export const getPlaylistInfo = `SELECT p.pk_id_playlist AS playlist_id, 
									p.name AS name, 
									p.num_karas AS num_karas, 
									p.length AS length, 
									p.time_left AS time_left, 
									p.created_at AS created_at, 
									p.modified_at AS modified_at, 
									p.flag_visible AS flag_visible, 
									p.flag_current AS flag_current, 
									p.flag_public AS flag_public,
									p.flag_favorites AS flag_favorites,
									u.login AS username 
									FROM playlist AS p, user AS u
									WHERE pk_id_playlist = $playlist_id
									  AND u.pk_id_user = p.fk_id_user
							`;

export const getPlaylists = `SELECT p.pk_id_playlist AS playlist_id, 
									p.name AS name, 
									p.num_karas AS num_karas, 
									p.length AS length, 
									p.time_left AS time_left, 
									p.created_at AS created_at, 
									p.modified_at AS modified_at, 
									p.flag_visible AS flag_visible, 
									p.flag_current AS flag_current, 
									p.flag_public AS flag_public,
									p.flag_favorites AS flag_favorites,
									u.login AS username
 							FROM playlist AS p, user AS u
							WHERE p.fk_id_user = u.pk_id_user  
 							`;

export const getFavoritePlaylists = `
							SELECT p.pk_id_playlist AS playlist_id, 
									p.name AS name, 
									p.num_karas AS num_karas, 
									p.length AS length, 
									p.time_left AS time_left, 
									p.created_at AS created_at, 
									p.modified_at AS modified_at, 
									p.flag_visible AS flag_visible, 
									p.flag_current AS flag_current, 
									p.flag_public AS flag_public,
									p.flag_favorites AS flag_favorites,
									u.login AS username
 							FROM playlist AS p, user AS u
							WHERE p.fk_id_user = u.pk_id_user
							  AND u.login = $username
							  AND p.flag_favorites = 1
							`;

export const testCurrentPlaylist = `SELECT pk_id_playlist AS playlist_id
								FROM playlist 
								WHERE flag_current = 1;
								`;

export const setPLCFree = `UPDATE playlist_content 
							SET flag_free = 1
							WHERE pk_id_plcontent = $plc_id;
							`;

export const testPublicPlaylist = `SELECT pk_id_playlist AS playlist_id
								FROM playlist 
								WHERE flag_public = 1;
								`;

export const shiftPosInPlaylist = `UPDATE playlist_content
   									SET pos = pos+$shift
 								WHERE fk_id_playlist = $playlist_id
   									AND pos >= $pos
								`;

export const getMaxPosInPlaylist = `SELECT MAX(pos) AS maxpos 
								FROM playlist_content 
								WHERE fk_id_playlist = $playlist_id;
								`;

export const raisePosInPlaylist = `UPDATE playlist_content
   									SET pos = $newpos
 								WHERE fk_id_playlist = $playlist_id
   									AND pos = $pos
								`;

export const testPlaylist = `SELECT pk_id_playlist 
								FROM playlist 
								WHERE pk_id_playlist = $playlist_id
							`;

export const testPlaylistFlagPlaying = `SELECT pk_id_plcontent 
									FROM playlist_content 
									WHERE fk_id_playlist = $playlist_id
										AND flag_playing = 1
									`;

export const setCurrentPlaylist = `UPDATE playlist 
									SET flag_current = 1 
									WHERE pk_id_playlist = $playlist_id;				`;

export const unsetCurrentPlaylist = `UPDATE playlist 
									SET flag_current = 0;
									`;

export const setVisiblePlaylist = `UPDATE playlist 
									SET flag_visible = 1 
									WHERE pk_id_playlist = $playlist_id;				`;

export const unsetVisiblePlaylist = `UPDATE playlist 
									SET flag_visible = 0
									WHERE pk_id_playlist = $playlist_id;				`;

export const unsetPublicPlaylist = `UPDATE playlist 
									SET flag_public = 0;									`;


export const setPublicPlaylist = `UPDATE playlist 
									SET flag_public = 1 
									WHERE pk_id_playlist = $playlist_id;
									`;

export const unsetPlaying = `UPDATE playlist_content 
							SET flag_playing = 0 
							WHERE fk_id_playlist = $playlist_id
							 AND flag_playing = 1;
							`;

export const setPlaying = `UPDATE playlist_content 
						SET flag_playing = 1 
						WHERE pk_id_plcontent = $playlistcontent_id;
						`;

export const countPlaylistUsers = `SELECT COUNT(DISTINCT fk_id_user) AS NumberOfUsers
                            FROM playlist_content
                            WHERE fk_id_playlist = $playlist_id;
							`;

export const getMaxPosInPlaylistForPseudo = `SELECT MAX(pos) AS maxpos
                                        FROM playlist_content
                                        WHERE fk_id_playlist = $playlist_id
                                            AND fk_id_user = $user_id;
										`;

export const trimPlaylist = `DELETE FROM playlist_content
							 WHERE fk_id_playlist = $playlist_id
							 	AND pos > $pos;
							`;<|MERGE_RESOLUTION|>--- conflicted
+++ resolved
@@ -131,19 +131,12 @@
       									(CASE WHEN bl.fk_id_kara = ak.kara_id
 	      									THEN 1
         									ELSE 0
-<<<<<<< HEAD
-										END) AS flag_blacklisted,
-										(SELECT COUNT(*) 
-    										FROM upvote AS up
-    										WHERE up.fk_id_plcontent = pc.pk_id_plcontent) AS upvotes
-=======
       									END) AS flag_blacklisted,
 										(CASE WHEN $dejavu_time < (SELECT max(modified_at) FROM viewcount WHERE fk_id_kara = ak.kara_id)
 	     									THEN 1
         									ELSE 0
       									END) AS flag_dejavu,
 										(SELECT max(vc.modified_at) FROM viewcount AS vc WHERE vc.fk_id_kara = ak.kara_id) AS lastplayed_at
->>>>>>> 1c162c14
 									FROM karasdb.all_karas AS ak 
 									INNER JOIN playlist_content AS pc ON pc.fk_id_kara = ak.kara_id
 									LEFT OUTER JOIN user AS u ON u.pk_id_user = pc.fk_id_user
@@ -163,15 +156,10 @@
       												pc.pseudo_add AS pseudo_add,
       												ak.videofile AS videofile,
 	  												pc.pos AS pos,
-<<<<<<< HEAD
 													pc.flag_playing AS flag_playing,
 													pc.pk_id_plcontent AS 			playlistcontent_id,
 													ak.kid AS kid,
 													pc.fk_id_user AS user_id
-=======
-	  												pc.flag_playing AS flag_playing,		  												pc.pk_id_plcontent AS 			playlistcontent_id,
-	  												ak.kid AS kid
->>>>>>> 1c162c14
 											FROM karasdb.all_karas AS ak 
 											INNER JOIN playlist_content AS pc ON pc.fk_id_kara = ak.kara_id
 											WHERE pc.fk_id_playlist = $playlist_id
@@ -231,13 +219,8 @@
       							ak.videofile AS videofile,
 	  							ak.videolength AS duration,
 	  							ak.gain AS gain,
-<<<<<<< HEAD
-	  							ak.viewcount AS viewcount,
-								EXISTS(
-=======
 								  (SELECT COUNT(pk_id_viewcount) AS viewcount FROM viewcount WHERE fk_id_kara = ak.kara_id) AS viewcount,
 								  EXISTS(
->>>>>>> 1c162c14
     								SELECT 1 FROM playlist_content pc
     								JOIN playlist p ON pc.fk_id_playlist = p.pk_id_playlist
     								JOIN user u ON   u.pk_id_user = p.fk_id_user
@@ -254,32 +237,19 @@
         							ELSE 0
       							END) AS flag_blacklisted,
 	  							(SELECT ifnull(SUM(all_karas.videolength) - ak.videolength,0)
-<<<<<<< HEAD
-    								FROM karasdb.all_karas AS all_karas
-    								INNER JOIN playlist_content ON all_karas.kara_id = playlist_content.fk_id_kara
-									WHERE playlist_content.fk_id_playlist = pc.fk_id_playlist
-									AND playlist_content.pos BETWEEN (SELECT ifnull(pos,0) FROM playlist_content WHERE flag_playing = 1) AND pc.pos) AS time_before_play,
-								(SELECT COUNT(*) 
-    								FROM upvote AS up
-    								WHERE up.fk_id_plcontent = pc.pk_id_plcontent) AS upvotes
-=======
-<<<<<<< HEAD
 								FROM karasdb.all_karas AS all_karas
     							INNER JOIN playlist_content ON all_karas.kara_id = playlist_content.fk_id_kara
     							WHERE playlist_content.fk_id_playlist = pc.fk_id_playlist
     							AND playlist_content.pos BETWEEN (SELECT ifnull(pos,0) FROM playlist_content WHERE flag_playing = 1 AND fk_id_playlist = pc.fk_id_playlist) AND pc.pos) AS time_before_play,
+
 								(CASE WHEN $dejavu_time < (SELECT max(modified_at) FROM viewcount WHERE fk_id_kara = ak.kara_id)
 	     							THEN 1
         							ELSE 0
       							END) AS flag_dejavu,
+								(SELECT COUNT(*) 
+    								FROM upvote AS up
+    								WHERE up.fk_id_plcontent = pc.pk_id_plcontent) AS upvotes,
 								(SELECT max(vc.modified_at) FROM viewcount AS vc WHERE vc.fk_id_kara = ak.kara_id) AS lastplayed_at
-=======
-    								FROM karasdb.all_karas AS all_karas
-    								INNER JOIN playlist_content ON all_karas.kara_id = playlist_content.fk_id_kara
-									WHERE playlist_content.fk_id_playlist = pc.fk_id_playlist
-    								AND playlist_content.pos BETWEEN (SELECT ifnull(pos,0) FROM playlist_content WHERE flag_playing = 1) AND pc.pos) AS time_before_play
->>>>>>> 199-systeme-de-favoris
->>>>>>> 1c162c14
 						FROM karasdb.all_karas AS ak
 						INNER JOIN playlist_content AS pc ON pc.fk_id_kara = ak.kara_id
 						LEFT OUTER JOIN user AS u ON u.pk_id_user = pc.fk_id_user    	
@@ -294,7 +264,10 @@
 							pc.NORM_pseudo_add AS NORM_pseudo_add,
 						  u.login AS username,
 							pc.pk_id_plcontent AS playlistcontent_id,
-						  pc.fk_id_playlist AS playlist_id  
+						  pc.fk_id_playlist AS playlist_id,
+						  (SELECT COUNT(*) 
+    								FROM upvote AS up
+    								WHERE up.fk_id_plcontent = pc.pk_id_plcontent) AS upvotes
 				  FROM playlist_content AS pc				  
 				  LEFT OUTER JOIN user AS u ON u.pk_id_user = pc.fk_id_user    	
 				  WHERE  pc.pk_id_plcontent = $playlistcontent_id
