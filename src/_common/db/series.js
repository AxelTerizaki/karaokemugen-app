--- conflicted
+++ resolved
@@ -33,13 +33,9 @@
 		s.name)
 	AS i18n_name,
 	s.altname AS aliases,
-<<<<<<< HEAD
 	s.seriefile AS seriefile,
-	(select json_group_object(lang,name) from serie_lang where fk_id_serie = s.pk_id_serie) as i18n
-=======
 	(select json_group_object(lang,name) from serie_lang where fk_id_serie = s.pk_id_serie) as i18n,
 	sid AS SID
->>>>>>> d0d5904e
 	FROM serie s
 	WHERE serie_id = $serie_id
 	`;
@@ -50,13 +46,8 @@
 						WHERE name = $name
 						`;
 
-<<<<<<< HEAD
-export const insertSerie = `INSERT INTO karasdb.serie(name, NORM_name, altname, NORM_altname, seriefile)
-						VALUES($name, $NORM_name, $altname, $NORM_altname, $seriefile)
-=======
 export const insertSerie = `INSERT INTO karasdb.serie(name, NORM_name, altname, NORM_altname, sid, seriefile)
 						VALUES($name, $NORM_name, $altname, $NORM_altname, $sid, $seriefile)
->>>>>>> d0d5904e
 						`;
 
 export const updateSerie = `UPDATE karasdb.serie
