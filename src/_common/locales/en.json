--- conflicted
+++ resolved
@@ -183,13 +183,10 @@
 	"GOTO_PLAYING": "Go to the kara currently playing",
 	"GOTO_BOTTOM": "Go to the end of the playlist",
 	"ERROR": "Error",
-<<<<<<< HEAD
 	"LOG_ERROR": "Invalid credentials",
 	"NO_MORE_GUESTS_AVAILABLE": "No more guest accounts available, please create your own account!",
-=======
 	"UNKNOWN_ERROR": "Something wrong happened. Here's the message : ",
 	"UNAUTHORIZED": "Access forbidden. Your role doesn't permit this action",
->>>>>>> e75dd12c
 	"PL_LIST_ERROR": "Unable to display playlists",
 	"PL_CREATE_ERROR": "Unable to create playlist %s",
 	"PL_CREATED": "Playlist %s created",
