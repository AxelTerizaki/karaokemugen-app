{
	"404": "404",
	"404_2": "404_2",
	"DETAILS_ADDED": "Added ",
	"DETAILS_ADDED_2": "the %s",
	"DETAILS_ADDED_3": "by %s",
	"DETAILS_PLAYING_IN": "Playing",
	"DETAILS_PLAYING_IN_2": " in %s (~%s)",
	"DETAILS_LAST_PLAYED": "Last played",
	"DETAILS_LAST_PLAYED_2": "%s ago",
	"DETAILS_VIEWS": "Views",
	"DETAILS_DURATION": "Duration",
	"DETAILS_LANGUAGE": "Language",
	"DETAILS_SERIE": "Serie",
	"DETAILS_SERIE_ALT": "Other names",
	"DETAILS_LASTPLAYED": "Last played",
	"DETAILS_TYPE": "Type",
	"DETAILS_YEAR": "Year",
	"BLCTYPE_1001": "Kara",
	"BLCTYPE_1002": "Longer than (sec)",
	"BLCTYPE_1003": "Shorter than (sec)",
	"BLCTYPE_1000": "Series contains",
	"BLCTYPE_1004": "Title contains",
	"BLCTYPE_0": "Metadatas",
	"BLCTYPE_2": "Singer",
	"BLCTYPE_3": "Type",
	"BLCTYPE_4": "Creator",
	"BLCTYPE_5": "Language",
	"BLCTYPE_6": "Kara author",
	"BLCTYPE_7": "Tags",
	"BLCTYPE_8": "Songwriter",
	"TYPE_AMV": "Anime Music Video",
	"TYPE_AMV_SHORT": "AMV",
	"TYPE_INSERTSONG": "Insert Song",
	"TYPE_INSERTSONG_SHORT": "IN",
	"TYPE_MUSIC": "Music Video",
	"TYPE_MUSIC_SHORT": "MV",
	"TYPE_LIVE": "Concert",
	"TYPE_LIVE_SHORT": "LIVE",
	"TYPE_CM": "Commercial",
	"TYPE_CM_SHORT": "CM",
	"TYPE_ED": "Ending",
	"TYPE_ED_SHORT": "ED",
	"TYPE_OP": "Opening",
	"TYPE_OP_SHORT": "OP",
	"TYPE_TRAILER": "Trailer",
	"TYPE_TRAILER_SHORT": "TRAILER",
	"TYPE_OTHER": "Other",
	"TYPE_OTHER_SHORT": "OT",
	"TYPE_PV": "Promotional Video",
	"TYPE_PV_SHORT": "PV",
	"TAG_SPECIAL": "Special",
	"TAG_SPECIAL_SHORT": "SPE",
	"TAG_REMIX": "Remix",
	"TAG_REMIX_SHORT": "RMX",
	"TAG_VOICELESS": "No vocals",
	"TAG_VOICELESS_SHORT": "NOV",
	"TAG_CONCERT": "Concert",
	"TAG_CONCERT_SHORT": "CON",
	"TAG_PARODY": "Parody",
	"TAG_PARODY_SHORT": "PAR",
	"TAG_HUMOR": "Humor",
	"TAG_HUMOR_SHORT": "HUM",
	"TAG_R18": "R18",
	"TAG_R18_SHORT": "R18",
	"TAG_SPOIL": "Spoilers",
	"TAG_SPOIL_SHORT": "SPL",
	"TAG_LONG": "Long",
	"TAG_LONG_SHORT": "LON",
	"TAG_VOCALOID": "Vocaloid",
	"TAG_VOCALOID_SHORT": "VOC",
	"TAG_TOKU": "Tokusatsu/Sentai",
	"TAG_TOKU_SHORT": "TKU",
	"TAG_REAL": "Non-anime",
	"TAG_REAL_SHORT": "REA",
	"TAG_ANIME": "Anime",
	"TAG_ANIME_SHORT": "ANI",
	"TAG_MOVIE": "Movie",
	"TAG_MOVIE_SHORT": "MOV",
	"TAG_TVSHOW": "TV Show",
	"TAG_TVSHOW_SHORT": "TV",
	"TAG_OVA": "OVA",
	"TAG_OVA_SHORT": "OVA",
	"TAG_ONA": "ONA",
	"TAG_ONA_SHORT": "ONA",
	"TAG_MECHA": "Robot",
	"TAG_MECHA_SHORT": "MCH",
	"TAG_MAGICALGIRL": "Magical girl",
	"TAG_MAGICALGIRL_SHORT": "MAG",
	"TAG_IDOL": "Idol",
	"TAG_IDOL_SHORT": "IDL",
	"TAG_SHOUJO": "Shoujo",
	"TAG_SHOUJO_SHORT": "SHJ",
	"TAG_SHOUNEN": "Shounen",
	"TAG_SHOUNEN_SHORT": "SHN",
	"TAG_SPACE": "Space",
	"TAG_SPACE_SHORT": "SPA",
	"TAG_SPORT": "Sport",
	"TAG_SPORT_SHORT": "SPO",
	"TAG_HORROR": "Horror",
	"TAG_HORROR_SHORT": "HOR",
	"TAG_SOL": "Slice of life",
	"TAG_SOL_SHORT": "SOL",
	"TAG_YURI": "Yuri",
	"TAG_YURI_SHORT": "YUR",
	"TAG_YAOI": "Yaoi",
	"TAG_YAOI_SHORT": "YAO",
	"TAG_SCHOOL": "School",
	"TAG_SCHOOL_SHORT": "SCH",
	"TAG_ROMANCE": "Romance",
	"TAG_ROMANCE_SHORT": "ROM",
	"TAG_VIDEOGAME": "Videogame",
	"TAG_VIDEOGAME_SHORT": "VG",
	"TAG_PSX": "PSX",
	"TAG_PSX_SHORT": "PSX",
	"TAG_PS2": "PS2",
	"TAG_PS2_SHORT": "PS2",
	"TAG_PS3": "PS3",
	"TAG_PS3_SHORT": "PS3",
	"TAG_PS4": "PS4",
	"TAG_PS4_SHORT": "PS4",
	"TAG_PSP": "PSP",
	"TAG_PSP_SHORT": "PSP",
	"TAG_PSV": "PSVita",
	"TAG_PSV_SHORT": "PSV",
	"TAG_XBOX360": "XBOX 360",
	"TAG_XBOX360_SHORT": "360",
	"TAG_GAMECUBE": "Gamecube",
	"TAG_GAMECUBE_SHORT": "NGC",
	"TAG_PC": "PC",
	"TAG_PC_SHORT": "PC",
	"TAG_DS": "DS",
	"TAG_DS_SHORT": "NDS",
	"TAG_SEGACD": "Mega CD",
	"TAG_SEGACD_SHORT": "SCD",
	"TAG_MOBAGE": "Mobile Game",
	"TAG_MOBAGE_SHORT": "MOB",
	"TAG_VN": "Visual Novel",
	"TAG_VN_SHORT": "VN",
	"TAG_SOUNDONLY": "Sound Only",
	"TAG_SOUNDONLY_SHORT": "MP3",
	"TAG_HARDMODE": "Difficult",
	"TAG_HARDMODE_SHORT": "HRD",
	"REQUESTED_BY": "Requested by",
	"DAY": "day(s)",
	"HOUR": "hour(s)",
	"MINUTE": "minute(s)",
	"SECOND": "second(s)",
	"CURRENT_PLAYLIST": "Current playlist",
	"PUBLIC_PLAYLIST": "Public playlist",
	"UNDEFINED_LANGUAGE": "Undefined",
	"UNKNOWN_LANGUAGE": "Unknown",
	"MULTI_LANGUAGE": "Multi-language",
	"GO_TO": "Go to",
	"NICKNAME": "Nickname",
	"SETTINGS": "Settings",
	"4TH_IMPACT": "4th Impact",
	"KARA_PAUSED_WAITING": "Waiting...",
	"LOADING": "Loading...",
	"MODE": "Mode",
	"VERSION": "Version",
	"SHUTDOWN": "Terminate Karaoke Mugen",
	"MUTE_UNMUTE": "Mute/unmute",
	"SHOW_HIDE_SUBS": "Hide/show lyrics on screen",
	"PRIVATE": "Private",
	"PUBLIC": "Public",
	"OPTIONS": "Options",
	"PLAYLISTS": "Playlists",
	"STOP_AFTER": "Stop after current song",
	"STOP_NOW": "Stop NOW (That's dangerous!)",
	"REWIND": "Rewind",
	"PREVIOUS_SONG": "Previous song",
	"PLAY_PAUSE": "Play/pause",
	"NEXT_SONG": "Next song",
	"ALWAYS_ON_TOP": "Always on top",
	"FULLSCREEN": "Fullscreen",
	"ADMIN_PASSWORD_CHANGE": "Change admin password",
	"PASSWORD": "Password",
	"PASSWORDCONF": "Confirm password",
	"MONITOR_NUMBER": "Monitor no.",
	"VIDEO_SIZE": "Video size",
	"VIDEO_POSITION_X": "Video position (X)",
	"LEFT": "Left",
	"CENTER": "Center",
	"RIGHT": "Right",
	"VIDEO_POSITION_Y": "Video position (Y)",
	"BOTTOM": "Bottom",
	"TOP": "Haut",
	"SWITCH_SEARCH_VIEW": "Toggle search/playlists view",
	"SWITCH_BAR_INFOS": "Toggle karaoke title/lyrics in progress bar",
	"VOLUME_LEVEL": "Set volume",
	"SWITCH_PRIVATE": "Public/Private mode",
	"SWITCH_OPTIONS": "Playlists/Options",
	"PLAYLIST_EXPORT": "Export playlist",
	"PLAYLIST_CURRENT": "Current playlist",
	"PLAYLIST_PUBLIC": "Public playlist",
	"PLAYLIST_VISIBLE": "Visible playlist",
	"PLAYERPIP": "Picture-in-Picture (Dev) mode",
	"ENGINEALLOWNICKNAMECHANGE": "Allow nickname change",
	"ENGINEALLOWVIEWBLACKLIST": "Allow users to view blacklist",
	"ENGINEALLOWVIEWBLACKLISTCRITERIAS": "Allow users to view blacklist criterias",
	"ENGINEALLOWVIEWWHITELIST": "Allow users to view whitelist",
	"ENGINECREATEPREVIEWS": "Activate preview creation",
	"ENGINEDISPLAYNICKNAME": "Display nicknames in karaokes",
	"WEBAPPMODE": "Public interface mode",
	"WEBAPPMODE_CLOSED": "Closed",
	"WEBAPPMODE_LIMITED": "Song information and playlists only",
	"WEBAPPMODE_OPEN": "Opened (default)",
	"WEBAPPMODE_CLOSED_API_MESSAGE": "Sorrymasen, API is disabled right now.",
	"WEBAPPMODE_CLOSED_MESSAGE": "Stop! We're closed right now.",
	"ENGINEFREEUPVOTES": "Allow users to upvote songs to free them",
	"ENGINEFREEUPVOTESREQUIREDMIN": "Minimum votes required to free a song",
	"ENGINEFREEUPVOTESREQUIREDPERCENT": "Percentage of upvotes / online users required to to free a song",
	"PLAYERFULLSCREEN": "Fullscreen",
	"PLAYERSTAYONTOP": "Always on top",
	"PLAYERNOBAR": "Hide progress bar",
	"PLAYERNOHUD": "Hide OSD",
	"ENGINEREPEATPLAYLIST": "Repeat playlist",
	"ENGINEENABLESMARTINSERT": "Activates the smart insert of songs to avoid monopolies",
	"ENGINEAUTOPLAY": "Autoplay on next song added",
	"ENGINEJINGLESINTERVAL": "Number of songs between jingles",
	"ENGINEDISPLAYCONNECTIONINFOQRCODE": "Show QR code",
	"ENGINEDISPLAYCONNECTIONINFOHOST": "Force hostname or IP",
	"ENGINEDISPLAYCONNECTIONINFOMESSAGE": "Message",
	"ENGINEDISPLAYCONNECTIONINFO": "Show network information",
<<<<<<< HEAD
	"ENGINEREMOVEPUBLICONPLAY": "Remove songs from public playlist once played",
	"ENGINESONGPOLL": "Public Poll",
	"ENGINESONGPOLLCHOICES": "Number of songs users can choose from during public poll",
	"ENGINESONGPOLLTIMEOUT": "Public poll duration (in seconds)",
    "MESSAGE": "Message",
=======
	"MESSAGE": "Message",
>>>>>>> next
	"PLAYLIST_COMMANDS": "Playlist commands",
	"PLAYLIST_SHUFFLE": "Shuffle playlist",
	"PLAYLIST_EDIT": "Rename playlist",
	"PLAYLIST_ADD": "Add playlist",
	"PLAYLIST_DELETE": "Delete playlist",
	"PLAYLIST_IMPORT": "Import playlist",
	"ADD_ALL_KARAS": "Add all karas",
	"EMPTY_LIST": "Empty playlist",
	"ADD_KARA": "Add kara",
	"DELETE_KARA": "Delete kara",
	"TRANSFER_KARA": "Transfer kara",
	"SELECT_ALL": "Select all",
	"GET_LUCKY": "Get lucky",
	"LYRICS": "Lyrics",
	"NOLYRICS": "No lyrics available for this kara",
	"CL_HELP_DISCORD": "Come to our <a href='https://discord.gg/a8dMYek'>Discord</a> if you have any questions!",
	"CL_HELP_HELP": "Open Help <i class='glyphicon glyphicon-question-sign'></i> in the menu for more details.",
	"CL_HELP_PUBLIC_MOBILE": "Add your songs by <b>swiping them to the right</b>.<br/><b>Swipe the screen to the left</b> to display playlists.<br/><b>Tap on a song</b> to show its details.",
	"CL_HELP_PUBLIC_CONTENT": "Add songs by  <b>sliding them</b> to the right.<br/><b>Swipe left/right</b> to go from search mode to playlist mode.<br/><b>Tap a song</b> to see its details.",
	"CL_HELP": "Help",
	"CL_HELP_INSTRUCTIONS": "Instructions",
	"CL_WRONG_KARA_ORDER": "Kara positions in this playlist are messed up, refreshing it. <br/>Please try again.",
	"CL_CONGRATS": "Congratulations",
	"CL_ABOUT_TO_ADD": "You're about to add %s",
	"CL_INFORMATIVE_MESSAGE": "Informative message",
	"CL_RENAME_PLAYLIST": "Rename %s",
	"CL_CREATE_PLAYLIST": "Create new playlist",
	"CL_DELETE_PLAYLIST": "Delete %s forever?",
	"CL_SCREEN": "Screen",
	"CL_USERS": "Users",
	"CL_ALL": "All",
	"CL_PLAYLISTS": "Playlists",
	"CL_NEW_USER": "New account %s created & logged on",
	"GOTO_TOP": "Go to the start of the playlist",
	"GOTO_PLAYING": "Go to the kara currently playing",
	"GOTO_BOTTOM": "Go to the end of the playlist",
	"ERROR": "Error",
	"LOG_ERROR": "Invalid credentials",
	"LOG_SUCCESS": "Connected as %s",
	"NO_MORE_GUESTS_AVAILABLE": "No more guest accounts available, please create your own account!",
	"UNKNOWN_ERROR": "Something wrong happened. Here's the message : ",
	"UNAUTHORIZED": "Access forbidden. Your role doesn't permit this action",
	"PL_LIST_ERROR": "Unable to display playlists",
	"PL_CREATE_ERROR": "Unable to create playlist %s",
	"PL_CREATED": "Playlist %s created",
	"PL_VIEW_ERROR": "Unable to display playlist %s",
	"PL_UPDATE_ERROR": "Unable to update playlist %s",
	"PL_UPDATED": "Playlist %s updated",
	"PL_DELETE_ERROR": "Unable to delete playlist %s",
	"PL_DELETED": "Playlist %s deleted",
	"PL_VIEW_CURRENT_ERROR": "Unable to display current playlist",
	"PL_VIEW_PUBLIC_ERROR": "Unable to display public playlist",
	"PL_VIEW_SONGS_CURRENT_ERROR": "Unable to list current playlist's songs",
	"PL_VIEW_SONGS_PUBLIC_ERROR": "Unable to list public playlists's songs",
	"PL_EMPTY_ERROR": "Unable to empty playlist %s",
	"PL_EMPTIED": "Playlist %s emptied",
	"PL_SET_CURRENT_ERROR": "Unable to set %s as current playlist",
	"PL_SET_CURRENT": "Playlist %s is now the current playlist",
	"PL_SET_PUBLIC_ERROR": "Unable to set %s as public playlist",
	"PL_SET_PUBLIC": "Playlist %s is now the public playlist",
	"PL_VIEW_SONGS_ERROR": "Unable to list playlist %s 's songs",
	"PL_ADD_SONG_ERROR": "Unable to add one or more karaokes to playlist %s",
	"PL_SONG_ADDED": "Karaoke added to playlist %s",
	"PL_MOVE_SONG_ERROR": "Unable to transfer karaoke to playlist %s",
	"PL_SONG_MOVED": "Karaoke tansferred to playlist %s",
	"PL_DELETE_SONG_ERROR": "Unable to delete karaoke from playlist %s",
	"PL_SONG_DELETED": "Song deleted from playlist %s",
	"PL_VIEW_CONTENT_ERROR": "Unable to read karaoke information",
	"PL_MODIFY_CONTENT_ERROR": "Unable to update karaoke",
	"PL_CONTENT_MODIFIED": "Karaoke updated in playlist",
	"PL_EXPORT_ERROR": "Error exporting playlist %s",
	"PL_IMPORT_ERROR": "Error importing playlist",
	"PL_IMPORTED": "Playlist %s imported",
	"PL_SHUFFLE_ERROR": "Unable to shuffle playlist %s",
	"PL_SHUFFLED": "Playlist shuffled",
	"WL_VIEW_ERROR": "Unable to display whitelist",
	"WL_VIEW_FORBIDDEN": "Displaying whitelist is not allowed",
	"WL_EMPTY_ERROR": "Unable to empty whitelist",
	"WL_EMPTIED": "Whitelist emptied",
	"WL_ADD_SONG_ERROR": "Unable to add karaoke to whitelist",
	"WL_SONG_ADDED": "Karaoke added to whitelist",
	"WL_DELETE_SONG_ERROR": "Unable to delete karaoke from whitelist",
	"WL_SONG_DELETED": "Karaoke deleted from whitelist",
	"BLC_VIEW_FORBIDDEN": "Displaying blacklist criterias is not allowed",
	"BLC_EMPTY_ERROR": "Unable to empty blacklist criterias",
	"BLC_EMPTIED": "Blacklist emptied",
	"BL_VIEW_ERROR": "Unable to display blacklist",
	"BL_VIEW_FORBIDDEN": "Displaying blacklist is not allowed",
	"BLC_VIEW_ERROR": "Unable to display blacklist criterias",
	"BLC_ADD_ERROR": "Unable to add blacklist criteria",
	"BLC_ADDED": "Blacklist criteria added",
	"BLC_DELETE_ERROR": "Unable to delete blacklist criteria",
	"BLC_DELETED": "Blacklist criteria deleted",
	"BLC_UPDATE_ERROR": "Unable to update blacklist criterias",
	"BLC_UPDATED": "Blacklist criteria updated",
	"SETTINGS_UPDATE_ERROR": "Unable to update settings",
	"STATS_ERROR": "Unable to display stats",
	"SETTINGS_UPDATED": "Settings updated",
	"MESSAGE_SEND_ERROR": "Unable to send message",
	"MESSAGE_SENT": "Message sent",
	"COMMAND_SEND_ERROR": "Unable to send command",
	"COMMAND_SENT": "Command %s sent",
	"SONG_LIST_ERROR": "Unable to display karaoke list",
	"GET_LUCKY_ERROR": "Unable to select a random karaoke",
	"GET_UNLUCKY": "No song could be added. Are they already all in the current playlist?",
	"SONG_VIEW_ERROR": "Unable to display karaoke info for %s",
	"PLAYLIST_MODE_ADD_SONG_ERROR": "Unable to add %s to playlist %s",
	"PLAYLIST_MODE_ADD_SONG_ERROR_ALREADY_ADDED": "This song is already present in the playlist",
	"PLAYLIST_MODE_ADD_SONG_ERROR_QUOTA_REACHED": "You can't add any more songs for now. Wait until one of your songs is played!",
	"PLAYLIST_MODE_SONG_ADDED": "%s added to playlist %s",
	"LYRICS_VIEW_ERROR": "Unable to display lyrics for %s",
	"TAGS_LIST_ERROR": "Unable to display tag list",
	"GUEST_LIST_ERROR": "Unable to list guest accounts",
	"POLL_LIST_ERROR": "Unable to fetch current poll",
	"POLL_NOT_ACTIVE": "No poll is currently running",
	"USER_CREATED": "User created",
	"USER_CREATE_ERROR": "Unable to create user",
	"USER_ALREADY_EXISTS": "User name/nickname already exists!",
	"USER_DELETED": "User deleted",
	"USER_DELETE_ERROR": "Unable to delete user",
	"USER_EMPTY_PASSWORD": "Password is empty!",
	"USER_EMPTY_LOGIN": "Login is empty!",
	"USER_NOT_EXISTS": "User %s does not exist!",
	"USER_LIST_ERROR": "Unable to list users",
	"USER_UPDATED": "%s's profile updated",
	"USER_UPDATE_ERROR": "Failed to update %s's profile",
	"USER_VIEW_ERROR": "Unable to view user's profile",
	"USER_REQUESTS_VIEW_ERROR": "Unable to fetch user's most requested songs",
	"FAVORITES_VIEW_ERROR": "Unable to view your favorites",
	"FAVORITES_ADDED": "%s added to your favorites",
	"FAVORITES_ADD_SONG_ERROR": "Unable to add %s to your favorites",
	"FAVORITES_DELETED": "Favorite karaoke deleted",
	"FAVORITES_DELETE_ERROR": "Unable to delete favorited karaoke",
	"FAVORITES_IMPORTED": "Imported favorites",
	"FAVORITES_IMPORT": "Import your favorites",
	"FAVORITES_EXPORT": "Export vos favorites",
	"IMPORT": "Import",
	"EXPORT": "Export",
	"FAVORITES_IMPORT_ERROR": "Failed to import favorites",
	"FAVORITES_EXPORT_ERROR": "Failed to export favorites",
	"AUTOMIX_CREATED": "AutoMix list created successfully",
	"AUTOMIX_ERROR": "Error creating AutoMix list",
	"AVATAR_IMPORT": "Import new avatar",
	"ACCOUNT": "My account",
	"HELP": "Help",
	"USERLIST": "Users",
	"LOGIN": "Login",
	"NOT_LOGGED": "Not logged",
	"NEW_ACCOUNT": "New account",
	"GUEST_CONTINUE": "CONTINUE AS GUEST",
	"OR": "OR",
	"SIGN_UP": "Sign up",
	"PROFILE": "Profile",
	"PROFILE_USERNAME": "Nickname",
	"PROFILE_MAIL": "Email",
	"PROFILE_URL": "Website",
	"PROFILE_BIO": "Biography",
	"PROFILE_PASSWORD": "Password",
	"PROFILE_PASSWORDCONF": "Confirm",
	"UPVOTE_DONE": "Upvoted karaoke %s",
	"UPVOTE_ALREADY_DONE": "You already upvoted this !",
	"UPVOTE_FAILED": "Failed to upvote this karaoke",
	"DOWNVOTE_DONE": "You don't like %s anymore :(",
	"DOWNVOTE_ALREADY_DONE": "You already downvoted this !",
	"DOWNVOTE_FAILED": "Failed to downvote this karaoke",
	"START_FAV_MIX": "Create an automix",
	"WLCM_ABOUTUS": "About us",
	"WLCM_CONTACT": "Contact us",
	"WLCM_WELCOME": "WELCOME",
	"WLCM_MSG": "Karaoke Mugen is a free and open-source playlist manager.",
	"WLCM_MSG2": "Have fun singing with your friends!",
	"WLCM_GETSTARTED": "Start",
	"WLCM_KARAMANAGER": "MANAGE KARAOKE",
	"WLCM_ADMINISTRATION": "ADMINISTRATION",
	"WLCM_HELP": "Online help",
	"WLCM_UPDATE": "UPDATE",
	"WLCM_SITE": "Website",
	"WLCM_PUBLIC": "PUBLIC INTERFACE",
	"INTRO_ADMIN_INTRO1": "Welcome to Karaoke Mugen!<br/><br/>Before we begin, write down the <b>admin</b> account password somewhere: <br/>%s<br/><br/>This account can't be deleted and will allow you to login in case there's a problem with the account we are going to create next.<br/>",
	"INTRO_ADMIN_INTRO2": "Karaoke Mugen uses an account system to manage and participate in your karaoke session.<br/><br/>Enter a user name and a password.<br/><br/>You can modify your nickname later (but not your user name!)<br/><br/>Click on continue.",
	"INTRO_ADMIN_INTRO3": "Welcome %s !<br /><br />Your Karaoke Mugen is configured, we are now going to show you how it works.<br/><br/>To redo this configuration, set the <i>appFirstRun</i> setting to 1 in your config.ini file, in the same folder as the Karaoke Mugen executable.",
	"INTRO_ADMIN_PLAYLISTS": "Here are your playlists. You can manage them from this screen. We will learn more on them later.",
	"INTRO_ADMIN_LECTEUR": "Here is the control panel.<br/>You can manage your karaoke as you wish.<br />We have selected 5 random songs from your collection to have a playlist ready to play. Press <i class='glyphicon glyphicon-play'></i> Play to test it out.",
	"INTRO_ADMIN_MODE": "There are two main modes in Karaoke Mugen, <b>private</b> and <b>public</b>. This button allows you to switch from one to the other.<br/><br/>- <b>Private</b> (default) : When someone adds a song, it goes directly into the current playlist and will be played when the time comes. It's perfect with trusted people.<br/><br/>- <b>Public</b> : Songs added go to the public playlist as a \"suggestion\". This list isn't read by the player, it's up to the admin (you!) to choose which songs you like, and transfer them to the current playlist so the player can play them!<br/>This is the recommended mode to avoid abuse, for example if you have a big crowd participating. Karaoke needs curation!",
	"INTRO_ADMIN_PLAYLISTS_2": "But let's go back to playlists.<br />There are several types : <br /><br />- The <b>Karas</b> list is your song database. This is where your users are going to search for songs they want to add. It is unique.<br /><br />- The list with the <i class='glyphicon glyphicon-facetime-video'></i> <b>Current</b> attribute is the one displayed on the screen. It is also unique.<br /><br />- The list with the <i class='glyphicon glyphicon-globe'></i> <b>Public</b> attribute is the one where your public will enter their suggestions.<br /><br />- Lists with a <i class='glyphicon glyphicon-eye-open'></i> <b>visible</b> attribute are visible to your public. Disable it if you want to hide some lists !<br /><br />- Lists with <b>Faves</b> in their name are your users' favorites lists.<br /><br />- Lists with <b>Automix</b> in their name are automatically created with your users' favorites.<br />",
	"INTRO_ADMIN_PLAYLISTS_MANAGE": "Here, you can choose which playlist to display, change its properties or search inside.",
	"INTRO_ADMIN_PLAYLISTS_MANAGE_BUTTON": "This button allows you to show <b>advanced actions</b>.<br/> Press it to continue.",
	"INTRO_ADMIN_PLAYLISTS_MANAGE_ADVANCED": "In advanced mode, you can act on several songs at once by selecting them first.<br/> Use the action buttons like <i class='glyphicon glyphicon-minus'></i> or <i class='glyphicon glyphicon-plus'></i>.<br/><br/>Possible actions change depending on the type of playlist displayed and the destination playlist.<br/><br/> There are other advanced actions available, hover your mouse over a button to see what it does, or read the documentation for more information.",
	"INTRO_ADMIN_SETTINGS": "Karaoke Mugen is very customizable via its options panel.<br/> You can access it by pressing this button.",
	"INTRO_ADMIN_SETTINGS_SCREEN": "This is where you can configure Karaoke Mugen. Try out different settings to see what suits you best.<br /> Some of them will only be taken into account after the current song ends.",
	"INTRO_ADMIN_INTROFINAL": "We're done! You can now sing!<br /><br />Thanks for reading this far. We are now going to disable the Dummy Plug System so you can pilot your EV... karaoke.<br /><br /><b>Note : to be able to use the public interface, your users will need to be on the same Wifi network as you.</b><br /><br />Read more :<br /><br />-<a href='http://mugen.karaokes.moe/docs/en/' target='_blank'> Documentation</a><br />- <a href='http://mugen.karaokes.moe/docs/en/user-guide/faq/' target='_blank'>FAQ</a><br />- <a href='http://mugen.karaokes.moe/en/contact.html' target='_blank'>Contact the team</a> (twitter / discord)<br /><br />Click on Finish!<br />",
	"INTRO_LABEL_NEXT": "Next >",
	"INTRO_LABEL_PREV": "< Previous",
	"INTRO_LABEL_SKIP": "Quit",
	"INTRO_LABEL_DONE": "Finish",
	"INTRO_PUBLIC_INTRO1": "Welcome to Karaoke Mugen!<br /><br />You will be able to add your favorite songs to the playlist during this karaoke session.<br /><br />If you like, you can create a <b>new account</b>. If not, click on <b>Continue as guest</b>.",
	"INTRO_PUBLIC_INTRO2": "Hello %s!<br /><br /> <b>Karaoke Mugen</b> has two screens :<br />The search screen (in the background right now), and the playlist screen.",
	"INTRO_PUBLIC_INTRO2_WIDE": "Hello %s!<br /><br /> <b>Karaoke Mugen</b> has two panels: <br />The search panel (left), and the playlist panel (right).",
	"INTRO_PUBLIC_PROGRESSBAR": "You can see the current song's title here..",
	"INTRO_PUBLIC_SEARCH": "If you want to add a song, you can search for it in this box.",
	"INTRO_PUBLIC_SEARCH_WIDE": "If you want to add a song, you can search for it in this box.<br /><br />It is also possible to replace the song's title with the currently displayed lyrics with the switch button <i class='glyphicon glyphicon-info-sign'></i> / <i class='glyphicon glyphicon-subtitles'></i><br /><br />Also, if you like taking risks, you can click on the clover button to add a random song!",
	"INTRO_PUBLIC_SEARCHRESULT": "Search results are displayed here.<br />You can scroll the list as you wish.<br /><br />To add a song, simply slide it to the right.",
	"INTRO_PUBLIC_SEARCHRESULT_WIDE": "Search results are displayed here.<br />You can scroll the list as you wish.<br /><br />To add a song, simply click on <i class='glyphicon glyphicon-plus'></i>.",
	"INTRO_PUBLIC_KARA": "Now, tap a karaoke song to display detailed information and advanced actions.",
	"INTRO_PUBLIC_KARA_WIDE": "To display detailed information on a song and other advanced actions, click on the <i class='glyphicon glyphicon-info-sign'></i> button on the left",
	"INTRO_PUBLIC_KARADETAILS": "Depending on how this karaoke session is configured, there are buttons to <i class='glyphicon glyphicon-align-justify'></i> show lyrics, <i class='glyphicon glyphicon-star-empty'></i> add the song to favorites or <i class='glyphicon glyphicon-film'></i> watch a video preview.",
	"INTRO_PUBLIC_FOOTER": "Your position in the list is shown here, these arrows allow you to go to the top or bottom. <br />If <b>left : x</b> is displayed, <b>x</b> is your number of allowed songs to add.",
	"INTRO_PUBLIC_FAVORITES": "Also, you can replace the search list by your favorites list by clicking here.",
	"INTRO_PUBLIC_CHANGE_SCREEN": "Swipe quickly the screen to the left to see the est of the app.",
	"INTRO_PUBLIC_PLAYLISTS": "The playlist screen allows you to browse through different lists. <br /> Depending on the karaoke mode, your songs are added directly to the  <i class='glyphicon glyphicon-facetime-video'></i> current playlist or to the <i class='glyphicon glyphicon-globe'></i> public playlist, different from the current list.<br /><br />You can also « like » a suggestion if you think it's good enough, giving it more weight. Popular suggestions won't count into the quota of the user who requested them.",
	"INTRO_PUBLIC_CHANGE_SCREEN2": "Swipe quickly the scren to the right to get back to the search screen.",
	"INTRO_PUBLIC_MENU": "We're almost there! Here's the menu.<br /><br />You can go through this tutorial again with the <i class='glyphicon glyphicon-question-sign'></i> button.<br /><br />The <i class='glyphicon glyphicon-user'></i> button will allow you to edit your profile and see who's logged in.<br /><br />It is also possible to replace the currently playing song title by its lyrics with the switch <i class='glyphicon glyphicon-info-sign'></i> / <i class='glyphicon glyphicon-subtitles'></i> button.<br /><br />Last, if you like risk, you can click on the clover button to add a random song!<br />",
	"INTRO_PUBLIC_MENU_WIDE": "We're almost there! Here's the menu.<br /><br />You can go through this tutorial again with the <i class='glyphicon glyphicon-question-sign'></i> button.<br /><br />The <i class='glyphicon glyphicon-user'></i> button will allow you to edit your profile and see who's logged in.",
	"INTRO_PUBLIC_LAST": "Okay! Now let's sing!<br /><br />Have fun!<br /><br />Click on Finish.<br />",
	"GUEST": "Guest",
	"USER": "User",
	"ADMIN": "Admin",
	"QUOTA": "Left:",
	"FIRST_PUBLIC_RUN_WELCOME": "Hey, looks like it's your first time here!",
	"FOLLOW_TOUR": "FOLLOW GUIDED TOUR (~2 MIN)",
	"LOGOUT": "Logout",
	"SETTINGS_PLAYER": "Player",
	"SETTINGS_KARAOKE": "Karaoke",
	"SETTINGS_INTERFACE": "Interface",
	"JINGLE_TIME": "Jingle time!",
	"QUOTA_TYPE": "Quota type",
	"TIME_BY_USER": "Time per user (seconds)",
	"QUOTA_TYPE_0": "No quota",
	"QUOTA_TYPE_1": "Per song",
	"QUOTA_TYPE_2": "Duration",
	"SONGS_BY_USER": "Number of songs per user",
	"FREE_AUTO_TIME": "Songs are freed from quota after (min)",
	"SERIE_NAME_MODE": "Series language mode",
	"SERIE_NAME_MODE_ORIGINAL": "Original title",
	"SERIE_NAME_MODE_SONG": "Song's language",
	"SERIE_NAME_MODE_ADMIN": "Karaoke Mugen's language",
	"SERIE_NAME_MODE_USER": "User's language",
	"_": "DO NOT MODIFY"
}<|MERGE_RESOLUTION|>--- conflicted
+++ resolved
@@ -223,15 +223,11 @@
 	"ENGINEDISPLAYCONNECTIONINFOHOST": "Force hostname or IP",
 	"ENGINEDISPLAYCONNECTIONINFOMESSAGE": "Message",
 	"ENGINEDISPLAYCONNECTIONINFO": "Show network information",
-<<<<<<< HEAD
 	"ENGINEREMOVEPUBLICONPLAY": "Remove songs from public playlist once played",
 	"ENGINESONGPOLL": "Public Poll",
 	"ENGINESONGPOLLCHOICES": "Number of songs users can choose from during public poll",
 	"ENGINESONGPOLLTIMEOUT": "Public poll duration (in seconds)",
     "MESSAGE": "Message",
-=======
-	"MESSAGE": "Message",
->>>>>>> next
 	"PLAYLIST_COMMANDS": "Playlist commands",
 	"PLAYLIST_SHUFFLE": "Shuffle playlist",
 	"PLAYLIST_EDIT": "Rename playlist",
