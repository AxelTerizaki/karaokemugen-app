--- conflicted
+++ resolved
@@ -137,13 +137,10 @@
 	"TAG_MOBAGE_SHORT": "MOB",
 	"TAG_VN": "Visual Novel",
 	"TAG_VN_SHORT": "VN",
-<<<<<<< HEAD
 	"TAG_SOUNDONLY": "Audio uniquement",
 	"TAG_SOUNDONLY_SHORT": "MP3",
-=======
 	"TAG_HARDMODE": "Bonne chance ;)",
 	"TAG_HARDMODE_SHORT": "DUR",
->>>>>>> 54de476e
 	"REQUESTED_BY": "Demandé par",
 	"DAY": "jour(s)",
 	"HOUR": "heure(s)",
