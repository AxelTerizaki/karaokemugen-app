--- conflicted
+++ resolved
@@ -102,7 +102,7 @@
  * }
  */
 
-			/**
+/**
  * @api {get} public/playlists/:pl_id/karas Get list of karaokes in a playlist (public)
  * @apiName GetPlaylistKarasPublic
  * @apiVersion 2.0.0
@@ -180,7 +180,7 @@
  */
 
 
-			/**
+/**
  * @api {get} public/playlists/:pl_id/karas/:plc_id Get song info from a playlist (public)
  * @apiName GetPlaylistPLCPublic
  * @apiVersion 2.0.0
@@ -284,7 +284,7 @@
  * }
  */
 
-			/**
+/**
  * @api {get} /public/karas Get complete list of karaokes
  * @apiName GetKaras
  * @apiVersion 2.0.0
@@ -354,7 +354,7 @@
  * HTTP/1.1 500 Internal Server Error
  */
 
-			/**
+/**
  * @api {get} public/karas/:kara_id Get song info from database
  * @apiName GetKaraInfo
  * @apiVersion 2.0.0
@@ -441,7 +441,7 @@
  * }
  */
 
-			/**
+/**
  * @api {get} public/playlists/current/karas Get list of karaokes in the current playlist
  * @apiName GetPlaylistKarasCurrent
  * @apiVersion 2.0.0
@@ -518,7 +518,7 @@
  * HTTP/1.1 500 Internal Server Error
  */
 
-			/**
+/**
  * @api {get} public/playlists/public/karas Get list of karaokes in the public playlist
  * @apiName GetPlaylistKarasPublic
  * @apiVersion 2.0.0
@@ -595,17 +595,7 @@
  * HTTP/1.1 500 Internal Server Error
  */
 
-<<<<<<< HEAD
-/**
- * @api {get} admin/playlists/:pl_id/karas Get list of karaokes in a playlist
- * @apiName GetPlaylistKaras
- * @apiVersion 2.0.0
- * @apiGroup Playlists
- * @apiPermission admin
- * 
- * @apiParam {Number} pl_id Target playlist ID.
-=======
-	/**
+/**
  * @api {get} public/playlists/ Get list of playlists (public)
  * @apiName GetPlaylistsPublic
  * @apiGroup Playlists
@@ -637,7 +627,7 @@
  * @apiErrorExample Error-Response:
  * HTTP/1.1 500 Internal Server Error
  */
-	/**
+/**
  * @api {get} public/playlists/:pl_id Get playlist information (public)
  * @apiName GetPlaylistPublic
  * @apiGroup Playlists
@@ -678,14 +668,14 @@
  * HTTP/1.1 500 Internal Server Error
  */
 
-	/**
- * @api {get} /public/karas Get complete list of karaokes
- * @apiName GetKaras
- * @apiVersion 2.0.0
- * @apiGroup Karaokes
- * @apiPermission public
- * 
->>>>>>> e3c1d982
+/**
+ * @api {get} /admin/playlists/:pl_id/karas Get list of karaokes in a playlist
+ * @apiName GetPlaylistKaras
+ * @apiVersion 2.1.0
+ * @apiGroup Playlists
+ * @apiPermission admin
+ * 
+ * @apiParam {Number} pl_id Target playlist ID.
  * @apiParam {String} [filter] Filter list by this string. 
  * @apiParam {String} [lang] ISO639-2B code of client's language (to return translated text into the user's language) Defaults to engine's locale.
  * @apiParam {Number} [from=0] Return only the results starting from this position. Useful for continuous scrolling. 0 if unspecified
@@ -704,10 +694,7 @@
  *           {
  *               "NORM_author": null,
  *               "NORM_creator": null,
-<<<<<<< HEAD
  *               "NORM_pseudo_add": "Administrateur",
-=======
->>>>>>> e3c1d982
  *               "NORM_serie": "Dynasty Warriors 3",
  *               "NORM_serie_altname": "DW3/DW 3",
  *               "NORM_singer": null,
@@ -717,12 +704,9 @@
  *               "created_at": 1508423806,
  *               "creator": null,
  *               "duration": 0,
-<<<<<<< HEAD
  *               "flag_blacklisted": 0,
  *               "flag_playing": 1,
  *               "flag_whitelisted": 0,
-=======
->>>>>>> e3c1d982
  *               "gain": 0,
  *               "kara_id": 176,
  *               "kid": "b0de301c-5756-49fb-b019-85a99a66586b",
@@ -730,12 +714,87 @@
  *               "language_i18n": "Chinois",
  *               "misc": "TAG_VIDEOGAME",
  *               "misc_i18n": "Jeu vidéo",
-<<<<<<< HEAD
  *               "playlistcontent_id": 4946,
  *               "pos": 1,
  *               "pseudo_add": "Administrateur",
-=======
->>>>>>> e3c1d982
+ *               "serie": "Dynasty Warriors 3",
+ *               "serie_altname": "DW3/DW 3",
+ *               "singer": null,
+ *               "songorder": 0,
+ *               "songtype": "TYPE_ED",
+ *               "songtype_i18n": "Ending",
+ *               "songtype_i18n_short": "ED",
+ *               "songwriter": null,
+ *               "title": "Circuit",
+ * 				 "username": "admin",
+ *               "videofile": "CHI - Dynasty Warriors 3 - GAME ED - Circuit.avi"
+ *               "viewcount": 0,
+ *               "year": ""
+ *           },
+ *           ...
+ *       ],
+ *       "infos": {
+ *           "count": 3,
+ * 			 "from": 0,
+ * 			 "to": 120
+ *       }
+ *   }
+ * }
+ * @apiError PL_VIEW_SONGS_ERROR Unable to fetch list of karaokes in a playlist
+ *
+ * @apiErrorExample Error-Response:
+ * HTTP/1.1 500 Internal Server Error
+ */
+
+
+/**
+ * @api {get} /public/karas Get complete list of karaokes
+ * @apiName GetKaras
+ * @apiVersion 2.0.0
+ * @apiGroup Karaokes
+ * @apiPermission public
+ * 
+ * @apiParam {String} [filter] Filter list by this string. 
+ * @apiParam {String} [lang] ISO639-2B code of client's language (to return translated text into the user's language) Defaults to engine's locale.
+ * @apiParam {Number} [from=0] Return only the results starting from this position. Useful for continuous scrolling. 0 if unspecified
+ * @apiParam {Number} [size=999999] Return only x number of results. Useful for continuous scrolling. 999999 if unspecified.
+ * 
+ * @apiSuccess {Object[]} data/content/karas Array of `kara` objects 
+ * @apiSuccess {Number} data/infos/count Number of karaokes in playlist
+ * @apiSuccess {Number} data/infos/from Starting position of listing
+ * @apiSuccess {Number} data/infos/to End position of listing
+ *
+ * @apiSuccessExample Success-Response:
+ * HTTP/1.1 200 OK
+ * {
+ *   "data": {
+ *       "content": [
+ *           {
+ *               "NORM_author": null,
+ *               "NORM_creator": null,
+ *               "NORM_pseudo_add": "Administrateur",
+ *               "NORM_serie": "Dynasty Warriors 3",
+ *               "NORM_serie_altname": "DW3/DW 3",
+ *               "NORM_singer": null,
+ *               "NORM_songwriter": null,
+ *               "NORM_title": "Circuit",
+ *               "author": null,
+ *               "created_at": 1508423806,
+ *               "creator": null,
+ *               "duration": 0,
+ *               "flag_blacklisted": 0,
+ *               "flag_playing": 1,
+ *               "flag_whitelisted": 0,
+ *               "gain": 0,
+ *               "kara_id": 176,
+ *               "kid": "b0de301c-5756-49fb-b019-85a99a66586b",
+ *               "language": "chi",
+ *               "language_i18n": "Chinois",
+ *               "misc": "TAG_VIDEOGAME",
+ *               "misc_i18n": "Jeu vidéo",
+ *               "playlistcontent_id": 4946,
+ *               "pos": 1,
+ *               "pseudo_add": "Administrateur",
  *               "serie": "Dynasty Warriors 3",
  *               "serie_altname": "DW3/DW 3",
  *               "singer": null,
@@ -758,19 +817,14 @@
  *       }
  *   }
  * }
-<<<<<<< HEAD
  * @apiError PL_VIEW_SONGS_ERROR Unable to fetch list of karaokes in a playlist
-=======
- * @apiError SONG_LIST_ERROR Unable to fetch list of karaokes
->>>>>>> e3c1d982
- *
- * @apiErrorExample Error-Response:
- * HTTP/1.1 500 Internal Server Error
- */
-
-<<<<<<< HEAD
-
-	/**
+ *
+ * @apiErrorExample Error-Response:
+ * HTTP/1.1 500 Internal Server Error
+ */
+
+
+/**
  * @api {get} /public/player Get player status
  * @apiName GetPlayer
  * @apiVersion 2.0.0
@@ -816,8 +870,7 @@
  *   "code": "PLAYER_STATUS_ERROR"
  * }
  */		
-=======
-	/**
+/**
  * @api {get} admin/playlists/ Get list of playlists
  * @apiName GetPlaylists
  * @apiGroup Playlists
@@ -848,5 +901,4 @@
  *
  * @apiErrorExample Error-Response:
  * HTTP/1.1 500 Internal Server Error
- */
->>>>>>> e3c1d982
+ */