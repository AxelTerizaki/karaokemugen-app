--- conflicted
+++ resolved
@@ -423,12 +423,6 @@
 								if (req.body.pos != undefined) req.sanitize('pos').toInt();
 								module.exports.onKaraAddToPlaylist(req.body.kara_id,req.body.requestedby,playlist_id,req.body.pos)
 									.then(function(result){
-<<<<<<< HEAD
-										module.exports.emitEvent('playlistContentsUpdated',result.playlist_id);
-										res.statusCode = 201;
-										if (req.body.pos === undefined) var pos = 'last';
-										res.json('Karaoke '+result.karaAdded+' added by '+req.body.requestedby+' to playlist '+playlist_id+' at position '+pos);
-=======
 										module.exports.emitEvent('playlistInfoUpdated',req.params.pl_id);
 										module.exports.emitEvent('playlistContentsUpdated',req.params.pl_id);
 										res.statusCode = 201;		
@@ -436,7 +430,6 @@
 											playlist: result.playlist
 										};
 										res.json(OKMessage(null,'PL_SONG_ADDED',args));
->>>>>>> a9c29185
 									})
 									.catch(function(err){
 										logger.error(err.message);
@@ -509,14 +502,9 @@
 						.then(function(result) {
 							if (result.isEmpty()) {
 								module.exports.onPlaylistSingleKaraDelete(req.body.plc_id,req.params.pl_id)
-<<<<<<< HEAD
-									.then(function(pl_id){
-										module.exports.emitEvent('playlistContentsUpdated',pl_id);
-=======
 									.then(function(data){
+										module.exports.emitEvent('playlistContentsUpdated',data.pl_id);
 										module.exports.emitEvent('playlistInfoUpdated',data.pl_id);
-										module.exports.emitEvent('playlistContentsUpdated',data.pl_id);
->>>>>>> a9c29185
 										res.statusCode = 200;
 										res.json(OKMessage(null,'PL_SONG_DELETED',data.pl_name));
 									})
@@ -638,16 +626,6 @@
 							notEmpty: true,
 							isBoolean: true,
 						},
-						'EngineDisplayConnectionInfo': {
-							in: 'body',
-							notEmpty: true,
-							isBoolean: true,
-						},
-						'EngineDisplayConnectionInfoQRCode': {
-							in: 'body',
-							notEmpty: true,
-							isBoolean: true,
-						},						
 						'EnginePrivateMode': {
 							in: 'body',
 							notEmpty: true,
@@ -1460,14 +1438,9 @@
 								requester: req.body.requestedby
 							};									
 							module.exports.onKaraAddToModePlaylist(req.params.kara_id,req.body.requestedby)
-<<<<<<< HEAD
 								.then(function(pl_id){
 									module.exports.emitEvent('playlistContentsUpdated',pl_id);
-=======
-								.then(function(data){									
-									module.exports.emitEvent('playlistContentsUpdated',data.playlist_id);
 									module.exports.emitEvent('playlistInfoUpdated',data.playlist_id);
->>>>>>> a9c29185
 									res.statusCode = 201;
 									res.json(OKMessage(data,'PLAYLIST_MODE_SONG_ADDED',data));
 								})
