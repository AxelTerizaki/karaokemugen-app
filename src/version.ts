export const version = {
<<<<<<< HEAD
	number: '4.0.17-master',
	name: 'Ôgi Obscure',
	image: 'OgiObscure.jpg',
=======
	number: '4.1.4-next',
	name: 'Ôgi Observatrice',
	image: 'OgiObservatrice.jpg',
>>>>>>> d2a38613
	sha: null
};<|MERGE_RESOLUTION|>--- conflicted
+++ resolved
@@ -1,12 +1,6 @@
 export const version = {
-<<<<<<< HEAD
-	number: '4.0.17-master',
-	name: 'Ôgi Obscure',
-	image: 'OgiObscure.jpg',
-=======
-	number: '4.1.4-next',
+	number: '4.1.4-master',
 	name: 'Ôgi Observatrice',
 	image: 'OgiObservatrice.jpg',
->>>>>>> d2a38613
 	sha: null
 };