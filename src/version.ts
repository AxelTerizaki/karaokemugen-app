export const version = {
<<<<<<< HEAD
	number: '4.1.16',
=======
	number: '4.1.17-master',
>>>>>>> f3e099c8
	name: 'Ôgi Observatrice',
	image: 'OgiObservatrice.jpg',
	sha: null
};<|MERGE_RESOLUTION|>--- conflicted
+++ resolved
@@ -1,9 +1,5 @@
 export const version = {
-<<<<<<< HEAD
-	number: '4.1.16',
-=======
-	number: '4.1.17-master',
->>>>>>> f3e099c8
+	number: '4.1.17',
 	name: 'Ôgi Observatrice',
 	image: 'OgiObservatrice.jpg',
 	sha: null
