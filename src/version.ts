--- conflicted
+++ resolved
@@ -1,9 +1,5 @@
 export const version = {
-<<<<<<< HEAD
-	number: '4.1.15',
-=======
-	number: '4.1.16-master',
->>>>>>> d463b872
+	number: '4.1.16',
 	name: 'Ôgi Observatrice',
 	image: 'OgiObservatrice.jpg',
 	sha: null
