export const version = {
<<<<<<< HEAD
	number: '4.1.6-master',
=======
	number: '4.1.7-next',
>>>>>>> 2e6c73b0
	name: 'Ôgi Observatrice',
	image: 'OgiObservatrice.jpg',
	sha: null
};<|MERGE_RESOLUTION|>--- conflicted
+++ resolved
@@ -1,9 +1,5 @@
 export const version = {
-<<<<<<< HEAD
-	number: '4.1.6-master',
-=======
-	number: '4.1.7-next',
->>>>>>> 2e6c73b0
+	number: '4.1.7-master',
 	name: 'Ôgi Observatrice',
 	image: 'OgiObservatrice.jpg',
 	sha: null
