--- conflicted
+++ resolved
@@ -1,9 +1,5 @@
 export const version = {
-<<<<<<< HEAD
-	number: '4.1.12',
-=======
-	number: '4.1.15-master',
->>>>>>> 731dfd7c
+	number: '4.1.15',
 	name: 'Ôgi Observatrice',
 	image: 'OgiObservatrice.jpg',
 	sha: null
