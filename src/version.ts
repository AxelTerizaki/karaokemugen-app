export const version = {
<<<<<<< HEAD
	number: '4.1.8',
=======
	number: '4.1.9-master',
>>>>>>> 1f36fc43
	name: 'Ôgi Observatrice',
	image: 'OgiObservatrice.jpg',
	sha: null
};<|MERGE_RESOLUTION|>--- conflicted
+++ resolved
@@ -1,9 +1,5 @@
 export const version = {
-<<<<<<< HEAD
-	number: '4.1.8',
-=======
-	number: '4.1.9-master',
->>>>>>> 1f36fc43
+	number: '4.1.9',
 	name: 'Ôgi Observatrice',
 	image: 'OgiObservatrice.jpg',
 	sha: null
