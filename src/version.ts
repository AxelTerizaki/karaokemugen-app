export const version = {
<<<<<<< HEAD
	number: '4.0.16',
	name: 'Ôgi Obscure',
	image: 'OgiObscure.jpg',
=======
	number: '4.1.6-master',
	name: 'Ôgi Observatrice',
	image: 'OgiObservatrice.jpg',
>>>>>>> 81ac45b9
	sha: null
};<|MERGE_RESOLUTION|>--- conflicted
+++ resolved
@@ -1,12 +1,6 @@
 export const version = {
-<<<<<<< HEAD
 	number: '4.0.16',
-	name: 'Ôgi Obscure',
-	image: 'OgiObscure.jpg',
-=======
-	number: '4.1.6-master',
 	name: 'Ôgi Observatrice',
 	image: 'OgiObservatrice.jpg',
->>>>>>> 81ac45b9
 	sha: null
 };