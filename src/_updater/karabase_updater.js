import {basename, resolve} from 'path';
import {getConfig} from '../_common/utils/config';
import {isGitRepo, asyncUnlink, asyncReadDir, asyncStat, compareDirs, compareFiles, asyncMkdirp, asyncExists, asyncRemove} from '../_common/utils/files';
import decompress from 'decompress';
import logger from 'winston';
import {copy} from 'fs-extra';
import prettyBytes from 'pretty-bytes';
import webdav from 'webdav';
import Downloader from '../_common/utils/downloader';
import {Download} from 'easydownload';

const baseURL = 'https://lab.shelter.moe/karaokemugen/karaokebase/repository/master/archive.zip';
const shelter = {
	url: 'http://mugen.karaokes.moe/downloads/medias',
	user: 'kmvideos',
	password: 'musubi'
};
let updateRunning = false;

async function downloadBase() {
	const conf = getConfig();
	const dest = resolve(conf.appPath, conf.PathTemp, 'archive.zip');
	if (await asyncExists(dest)) await asyncRemove(dest);
<<<<<<< HEAD
	logger.info('[Updater] Downloading current base...');
	await download(baseURL, dest);
	logger.info('[Updater] Current base downloaded');
=======
	logger.info('[Updater] Downloading current base (.kara and .ass files)...');
	const download = new Download(baseURL, dest);
	download.start();
	return new Promise((resolve, reject) => {
		download.on('finish', () => {
			logger.info('[Updater] Current base downloaded');
			resolve();
		});
		download.on('error', err => {
			reject(err);
		});
	});
>>>>>>> 673adfaa
}

async function decompressBase() {
	const conf = getConfig();
	const workPath = resolve(conf.appPath, conf.PathTemp, 'newbase');
<<<<<<< HEAD
	const archivePath = resolve(conf.appPath, conf.PathTemp, 'archive');
	const archivePathList = await asyncReadDir(archivePath);
	const archive = archivePathList[0];
=======
	const archivePath = resolve(conf.appPath, conf.PathTemp, 'archive.zip');
>>>>>>> 673adfaa
	if (await asyncExists(workPath)) await asyncRemove(workPath);
	await asyncMkdirp(workPath);
	logger.debug('[Updater] Decompressing base');
	await decompress(archivePath,workPath);
	logger.debug('[Updater] Base decompressed');
	const workPathList = await asyncReadDir(workPath);
	return workPathList[0];
}

async function listRemoteMedias() {
	logger.info('[Updater] Fetching current media list');
<<<<<<< HEAD
	await ftpConnect(ftp);
	const list = await ftp.list();
	await ftpClose(ftp);
	// Filter . and ..
	return list.filter(file => file.name.length > 2);
=======
	let webdavClient = webdav(
    	shelter.url,
    	shelter.user,
    	shelter.password
	);
	const contents = await webdavClient.getDirectoryContents('/');
	webdavClient = null;
	return contents;
>>>>>>> 673adfaa
}

async function compareBases() {
	const conf = getConfig();
	const pathSubs = conf.PathSubs.split('|');
	const pathKaras = conf.PathKaras.split('|');
	const altnamesMinePath = resolve(conf.appPath, conf.PathAltname);
	const lyricsMinePath = resolve(conf.appPath, pathSubs[0]);
	const karasMinePath = resolve(conf.appPath, pathKaras[0]);
	const archive = await decompressBase();
	const archiveWOExt = basename(archive, '.zip');
	const karasBasePath = resolve(conf.appPath, conf.PathTemp, 'newbase', archiveWOExt,'karas');
	const lyricsBasePath = resolve(conf.appPath, conf.PathTemp, 'newbase', archiveWOExt, 'lyrics');
	const altnamesBasePath = resolve(conf.appPath, conf.PathTemp, 'newbase', archiveWOExt, 'series.json');
	if (!await compareFiles(altnamesBasePath,altnamesMinePath)) {
		copy(
			altnamesBasePath,
			altnamesMinePath,
			{overwrite: true}
		);
		logger.info('[Updater] Updated series file');
	}
	logger.debug('[Updater] Comparing your base with the current one');
	const [karasToUpdate, lyricsToUpdate] = await Promise.all([
		compareDirs(karasMinePath, karasBasePath),
		compareDirs(lyricsMinePath, lyricsBasePath)
	]);
	if (lyricsToUpdate.newFiles.length === 0 &&
		lyricsToUpdate.updatedFiles.length === 0 &&
		lyricsToUpdate.removedFiles.length === 0 &&
		karasToUpdate.newFiles.length === 0 &&
		karasToUpdate.removedFiles.length === 0 &&
		karasToUpdate.updatedFiles.length === 0) {
		logger.info('[Updater] No update for your base');
		return false;
	} else {
		logger.debug('[Updater] Updating base files');
		await Promise.all([
			updateFiles(lyricsToUpdate.newFiles, lyricsBasePath, lyricsMinePath,true),
			updateFiles(karasToUpdate.newFiles, karasBasePath, karasMinePath,true),
			updateFiles(lyricsToUpdate.updatedFiles, lyricsBasePath, lyricsMinePath),
			updateFiles(karasToUpdate.updatedFiles, karasBasePath, karasMinePath),
			removeFiles(karasToUpdate.removedFiles, karasMinePath),
			removeFiles(lyricsToUpdate.removedFiles, lyricsMinePath)
		]);
		logger.info('[Updater] Done updating base files');
		asyncRemove(resolve(conf.appPath, conf.PathTemp, 'newbase'));
		return true;
	}
}

async function compareMedias(localFiles, remoteFiles) {
	const conf = getConfig();
	const pathMedias = conf.PathMedias.split('|');
	let removedFiles = [];
	let addedFiles = [];
	let updatedFiles = [];
	const mediasPath = resolve(conf.appPath, pathMedias[0]);
	logger.info('[Updater] Comparing your medias with the current ones');
	for (const remoteFile of remoteFiles) {
		const filePresent = localFiles.some(localFile => {
			if (localFile.name === remoteFile.basename) {
				if (localFile.size !== remoteFile.size) updatedFiles.push({
					name: remoteFile.basename,
					size: remoteFile.size
				});
				return true;
			}
			return false;
		});
		if (!filePresent) addedFiles.push({
			name: remoteFile.basename,
			size: remoteFile.size
		});
	}
	for (const localFile of localFiles) {
		const filePresent = remoteFiles.some(remoteFile => {
			return localFile.name === remoteFile.basename;

		});
		if (!filePresent) removedFiles.push(localFile.name);
	}
	// Remove files to update to start over their download
	for (const file of updatedFiles) {
		await asyncUnlink(resolve(mediasPath, file.name));
	}
	const filesToDownload = addedFiles.concat(updatedFiles);
<<<<<<< HEAD
	const ftp = new FTP.Client();
	await ftpConnect(ftp);
=======
>>>>>>> 673adfaa
	if (removedFiles.length > 0) await removeFiles(removedFiles, mediasPath);
	if (filesToDownload.length > 0) {
		filesToDownload.sort((a,b) => {
			return (a.name > b.name) ? 1 : ((b.name > a.name) ? -1 : 0);
		});
		let bytesToDownload = 0;
		for (const file of filesToDownload) {
			bytesToDownload = bytesToDownload + file.size;
		}
		logger.info(`[Updater] Downloading ${filesToDownload.length} new/updated medias (size : ${prettyBytes(bytesToDownload)})`);
<<<<<<< HEAD
		await downloadMedias(ftp, filesToDownload, mediasPath, bytesToDownload);
=======
		await downloadMedias(filesToDownload, mediasPath, bytesToDownload);
>>>>>>> 673adfaa
		logger.info('[Updater] Done updating medias');
		return true;
	} else {
		logger.info('[Updater] No new medias to download');
		return false;
	}
}

<<<<<<< HEAD
async function ftpClose(ftp) {
	return await ftp.close();
}

async function ftpConnect(ftp) {
	await ftp.connect(shelter.host, 21);
	await ftp.login(shelter.user, shelter.password);
	await ftp.useDefaultSettings();
}

async function downloadMedias(ftp, files, mediasPath) {
	let ftpErrors = [];
=======
function downloadMedias(files, mediasPath) {
>>>>>>> 673adfaa
	const conf = getConfig();
	let list = [];
	for (const file of files) {
<<<<<<< HEAD
		i++;
		logger.info(`[Updater] (${i}/${files.length}) Downloading ${file.name} (${prettyBytes(file.size)})`);
		bar1.start(Math.floor(file.size / 1000) / 1000, 0);
		const outputFile = resolve(conf.appPath, mediasPath, file.name);
		ftp.trackProgress(info => {
			bar1.update(Math.floor(info.bytes / 1000) / 1000);
		});
		try {
			await fileTransfer(ftp, outputFile, file.name);
		} catch(err) {
			logger.error(`[Updater] Error downloading ${file.name} : ${err}`);
			ftpErrors.push(file.name);
		}
		ftp.trackProgress();
		bar1.stop();
=======
		list.push({
			filename: resolve(conf.appPath, mediasPath, file.name),
			url: `${shelter.url}/${encodeURIComponent(file.name)}`
		});
>>>>>>> 673adfaa
	}
	const mediaDownloads = new Downloader(list, {
		auth: {
			user: 'kmvideos',
			password: 'musubi'
		},
		bar: true
	});
	return new Promise((resolve, reject) => {
		mediaDownloads.download(fileErrors => {
			if (fileErrors.length > 0) {
				reject(`Error downloading these medias : ${fileErrors.toString()}`);
			} else {
				resolve();
			}
		});
	});
}

async function doFTPDownload(bar, ftp, output, input) {
	let start = 0;
	await promiseRetry((retry) => {
<<<<<<< HEAD
		return ftp.download(createWriteStream(output), input).catch(retry);
	}, {
		retries: 10,
		minTimeout: 5000,
		maxTimeout: 10000
	}).then(() => {
		return true;
	}).catch((err) => {
		throw err;
	});
=======
		return FTPdownload(bar, ftp, output, input, start).catch((err) => {
			start = err.pos;
			retry();
		});
	}, {
		retries: 10,
		minTimeout: 1000,
		maxTimeout: 2000
	}).then(() => {
		return true;
	}).catch((err) => {
		throw err.error;
	});
}

async function FTPdownload(bar, ftp, output, input, start) {
	let pos = start;
	ftp.trackProgress(info => {
		pos = info.bytes - 1000000;
		if (pos < 0) pos = 0;
		bar.update(Math.floor(info.bytes / 1000) / 1000);
	});
	try {
		await ftp.download(output, input, start);
		return true;
	} catch(err) {
		await ftpClose(ftp);
		await ftpConnect(ftp);
		throw { error: err, pos: pos || 0};
	}
>>>>>>> 673adfaa
}

async function listLocalMedias() {
	const conf = getConfig();
	const mediaPaths = conf.PathMedias.split('|');
	const mediaPath = mediaPaths[0];
	const mediaFiles = await asyncReadDir(resolve(conf.appPath, mediaPath));
	let localMedias = [];
	for (const file of mediaFiles) {
		const mediaStats = await asyncStat(resolve(conf.appPath, mediaPath, file));
		localMedias.push({
			name: file,
			size: mediaStats.size
		});
	}
	logger.debug('[Updater] Listed local media files');
	return localMedias;
}

async function removeFiles(files, dir) {
	for (const file of files) {
		await asyncUnlink(resolve(dir, file));
		logger.info('[Updater] Removed : '+file);
	}
}

async function updateFiles(files, dirSource, dirDest, isNew) {
	if (files.length === 0) return true;
	for (const file of files) {
		let action = 'Updated';
		if (isNew) action = 'Added';
		await copy(resolve(dirSource, file), resolve(dirDest, file), {overwrite: true});
		logger.info(`[Updater] ${action} : ${file}`);
	}
}

async function checkDirs() {
	const conf = getConfig();
	const karaPaths = conf.PathKaras.split('|');
	const karaPath = karaPaths[0];
<<<<<<< HEAD
	if (await isGitRepo(resolve(conf.appPath, karaPath, '../'))) throw 'Your base folder is a git repository. We cannot update it, please run "git pull" to get updates or use your git client to do it.';
=======
	if (await isGitRepo(resolve(conf.appPath, karaPath, '../'))) {
		logger.error('Your base folder is a git repository. We cannot update it, please run "git pull" to get updates or use your git client to do it.');
		return false;
	}
	return true;
>>>>>>> 673adfaa
}

export async function runBaseUpdate() {
	if (updateRunning) throw 'An update is already running, please wait for it to finish.';
	updateRunning = true;
	try {
		const [remoteMedias, localMedias] = await Promise.all([
			listRemoteMedias(),
			listLocalMedias()
<<<<<<< HEAD
		]);
		await downloadBase();
		const [updateBase, updateVideos] = await Promise.all([
			compareBases(),
			compareMedias(localMedias, remoteMedias)
=======
>>>>>>> 673adfaa
		]);
		const updateVideos = await compareMedias(localMedias, remoteMedias);
		let updateBase;
		if (await checkDirs()) {
			await downloadBase();
			updateBase = await compareBases();
		}
		updateRunning = false;
		return !!(updateBase || updateVideos);
	} catch (err) {
		updateRunning = false;
		throw err;
	}
}<|MERGE_RESOLUTION|>--- conflicted
+++ resolved
@@ -21,11 +21,6 @@
 	const conf = getConfig();
 	const dest = resolve(conf.appPath, conf.PathTemp, 'archive.zip');
 	if (await asyncExists(dest)) await asyncRemove(dest);
-<<<<<<< HEAD
-	logger.info('[Updater] Downloading current base...');
-	await download(baseURL, dest);
-	logger.info('[Updater] Current base downloaded');
-=======
 	logger.info('[Updater] Downloading current base (.kara and .ass files)...');
 	const download = new Download(baseURL, dest);
 	download.start();
@@ -38,19 +33,12 @@
 			reject(err);
 		});
 	});
->>>>>>> 673adfaa
 }
 
 async function decompressBase() {
 	const conf = getConfig();
 	const workPath = resolve(conf.appPath, conf.PathTemp, 'newbase');
-<<<<<<< HEAD
-	const archivePath = resolve(conf.appPath, conf.PathTemp, 'archive');
-	const archivePathList = await asyncReadDir(archivePath);
-	const archive = archivePathList[0];
-=======
 	const archivePath = resolve(conf.appPath, conf.PathTemp, 'archive.zip');
->>>>>>> 673adfaa
 	if (await asyncExists(workPath)) await asyncRemove(workPath);
 	await asyncMkdirp(workPath);
 	logger.debug('[Updater] Decompressing base');
@@ -62,13 +50,6 @@
 
 async function listRemoteMedias() {
 	logger.info('[Updater] Fetching current media list');
-<<<<<<< HEAD
-	await ftpConnect(ftp);
-	const list = await ftp.list();
-	await ftpClose(ftp);
-	// Filter . and ..
-	return list.filter(file => file.name.length > 2);
-=======
 	let webdavClient = webdav(
     	shelter.url,
     	shelter.user,
@@ -77,7 +58,6 @@
 	const contents = await webdavClient.getDirectoryContents('/');
 	webdavClient = null;
 	return contents;
->>>>>>> 673adfaa
 }
 
 async function compareBases() {
@@ -165,11 +145,6 @@
 		await asyncUnlink(resolve(mediasPath, file.name));
 	}
 	const filesToDownload = addedFiles.concat(updatedFiles);
-<<<<<<< HEAD
-	const ftp = new FTP.Client();
-	await ftpConnect(ftp);
-=======
->>>>>>> 673adfaa
 	if (removedFiles.length > 0) await removeFiles(removedFiles, mediasPath);
 	if (filesToDownload.length > 0) {
 		filesToDownload.sort((a,b) => {
@@ -180,11 +155,7 @@
 			bytesToDownload = bytesToDownload + file.size;
 		}
 		logger.info(`[Updater] Downloading ${filesToDownload.length} new/updated medias (size : ${prettyBytes(bytesToDownload)})`);
-<<<<<<< HEAD
-		await downloadMedias(ftp, filesToDownload, mediasPath, bytesToDownload);
-=======
 		await downloadMedias(filesToDownload, mediasPath, bytesToDownload);
->>>>>>> 673adfaa
 		logger.info('[Updater] Done updating medias');
 		return true;
 	} else {
@@ -193,47 +164,14 @@
 	}
 }
 
-<<<<<<< HEAD
-async function ftpClose(ftp) {
-	return await ftp.close();
-}
-
-async function ftpConnect(ftp) {
-	await ftp.connect(shelter.host, 21);
-	await ftp.login(shelter.user, shelter.password);
-	await ftp.useDefaultSettings();
-}
-
-async function downloadMedias(ftp, files, mediasPath) {
-	let ftpErrors = [];
-=======
 function downloadMedias(files, mediasPath) {
->>>>>>> 673adfaa
 	const conf = getConfig();
 	let list = [];
 	for (const file of files) {
-<<<<<<< HEAD
-		i++;
-		logger.info(`[Updater] (${i}/${files.length}) Downloading ${file.name} (${prettyBytes(file.size)})`);
-		bar1.start(Math.floor(file.size / 1000) / 1000, 0);
-		const outputFile = resolve(conf.appPath, mediasPath, file.name);
-		ftp.trackProgress(info => {
-			bar1.update(Math.floor(info.bytes / 1000) / 1000);
-		});
-		try {
-			await fileTransfer(ftp, outputFile, file.name);
-		} catch(err) {
-			logger.error(`[Updater] Error downloading ${file.name} : ${err}`);
-			ftpErrors.push(file.name);
-		}
-		ftp.trackProgress();
-		bar1.stop();
-=======
 		list.push({
 			filename: resolve(conf.appPath, mediasPath, file.name),
 			url: `${shelter.url}/${encodeURIComponent(file.name)}`
 		});
->>>>>>> 673adfaa
 	}
 	const mediaDownloads = new Downloader(list, {
 		auth: {
@@ -256,18 +194,6 @@
 async function doFTPDownload(bar, ftp, output, input) {
 	let start = 0;
 	await promiseRetry((retry) => {
-<<<<<<< HEAD
-		return ftp.download(createWriteStream(output), input).catch(retry);
-	}, {
-		retries: 10,
-		minTimeout: 5000,
-		maxTimeout: 10000
-	}).then(() => {
-		return true;
-	}).catch((err) => {
-		throw err;
-	});
-=======
 		return FTPdownload(bar, ftp, output, input, start).catch((err) => {
 			start = err.pos;
 			retry();
@@ -298,7 +224,6 @@
 		await ftpConnect(ftp);
 		throw { error: err, pos: pos || 0};
 	}
->>>>>>> 673adfaa
 }
 
 async function listLocalMedias() {
@@ -339,15 +264,11 @@
 	const conf = getConfig();
 	const karaPaths = conf.PathKaras.split('|');
 	const karaPath = karaPaths[0];
-<<<<<<< HEAD
-	if (await isGitRepo(resolve(conf.appPath, karaPath, '../'))) throw 'Your base folder is a git repository. We cannot update it, please run "git pull" to get updates or use your git client to do it.';
-=======
 	if (await isGitRepo(resolve(conf.appPath, karaPath, '../'))) {
 		logger.error('Your base folder is a git repository. We cannot update it, please run "git pull" to get updates or use your git client to do it.');
 		return false;
 	}
 	return true;
->>>>>>> 673adfaa
 }
 
 export async function runBaseUpdate() {
@@ -357,14 +278,6 @@
 		const [remoteMedias, localMedias] = await Promise.all([
 			listRemoteMedias(),
 			listLocalMedias()
-<<<<<<< HEAD
-		]);
-		await downloadBase();
-		const [updateBase, updateVideos] = await Promise.all([
-			compareBases(),
-			compareMedias(localMedias, remoteMedias)
-=======
->>>>>>> 673adfaa
 		]);
 		const updateVideos = await compareMedias(localMedias, remoteMedias);
 		let updateBase;
