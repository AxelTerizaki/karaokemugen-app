--- conflicted
+++ resolved
@@ -121,11 +121,7 @@
 		const filePresent = localFiles.some(localFile => {
 			if (localFile.name === remoteFile.basename) {
 				if (localFile.size !== remoteFile.size) updatedFiles.push({
-<<<<<<< HEAD
-					name: remoteFile.name,
-=======
 					name: remoteFile.basename,
->>>>>>> a84f3c37
 					size: remoteFile.size
 				});
 				return true;
@@ -170,38 +166,12 @@
 
 function downloadMedias(files, mediasPath) {
 	const conf = getConfig();
-<<<<<<< HEAD
-	const barFormat = 'Downloading {bar} {percentage}% {value}/{total} Mb - ETA {eta_formatted}';
-	const bar = new _cliProgress.Bar({
-		format: barFormat,
-		stopOnComplete: true
-	}, _cliProgress.Presets.shades_classic);
-	let i = 0;
-	for (const file of files) {
-		let start = 0;
-		i++;
-		logger.info(`[Updater] (${i}/${files.length}) Downloading ${file.name} (${prettyBytes(file.size)})`);
-		bar.start(Math.floor(file.size / 1000) / 1000, 0);
-		const outputFile = resolve(conf.appPath, mediasPath, file.name);
-		try {
-			await doFTPDownload(bar, ftp, createWriteStream(outputFile), file.name, start);
-		} catch(err) {
-			console.log('Full FTP error trace : ');
-			console.log(err);
-			logger.error(err);
-			logger.error(`[Updater] Error downloading ${file.name} : ${err}`);
-			ftpErrors.push(file.name);
-		}
-		ftp.trackProgress();
-		bar.stop();
-=======
 	let list = [];
 	for (const file of files) {
 		list.push({
 			filename: resolve(conf.appPath, mediasPath, file.name),
 			url: `${shelter.url}/${encodeURIComponent(file.name)}`
 		});
->>>>>>> a84f3c37
 	}
 	const mediaDownloads = new Downloader(list, {
 		auth: {
