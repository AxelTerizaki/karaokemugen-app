import download from 'download';
import {basename, resolve} from 'path';
import {getConfig} from '../_common/utils/config';
import {isGitRepo, asyncUnlink, asyncReadDir, asyncStat, compareDirs, compareFiles, asyncMkdirp, asyncExists, asyncRemove} from '../_common/utils/files';
import decompress from 'decompress';
import FTP from 'basic-ftp';
import logger from 'winston';
import {copy} from 'fs-extra';
import {createWriteStream} from 'fs';
import prettyBytes from 'pretty-bytes';
import _cliProgress from 'cli-progress';
const baseURL = 'https://lab.shelter.moe/karaokemugen/karaokebase/repository/master/archive.zip';
const shelter = {
	host: 'mugen.karaokes.moe',
	user: 'kmvideos',
	password: 'musubi'
};
let updateRunning = false;

async function downloadBase() {
	const conf = getConfig();
	const dest = resolve(conf.appPath, conf.PathTemp, 'archive');
	if (await asyncExists(dest)) await asyncRemove(dest);
	logger.info('[Updater] Downloading current base...');
	await download(baseURL, dest);	
	logger.info('[Updater] Current base downloaded');
}

async function decompressBase() {
	const conf = getConfig();
	const workPath = resolve(conf.appPath, conf.PathTemp, 'newbase');
	const archivePath = resolve(conf.appPath, conf.PathTemp, 'archive');
	const archivePathList = await asyncReadDir(archivePath);
	const archive = archivePathList[0];	
	if (await asyncExists(workPath)) await asyncRemove(workPath);
	await asyncMkdirp(workPath);
	logger.debug('[Updater] Decompressing base');
	await decompress(resolve(archivePath, archive),workPath);
	logger.debug('[Updater] Base decompressed');
	return archive;
}

async function listRemoteMedias() {
	const ftp = new FTP.Client();
	logger.info('[Updater] Fetching current media list');
	await ftpConnect(ftp);
	const list = await ftp.list();	
	await ftpClose(ftp);
	// Filter . and ..
	return list.filter(file => file.name.length > 2);
}

async function compareBases() {
	const conf = getConfig();
	const pathSubs = conf.PathSubs.split('|');
	const pathKaras = conf.PathKaras.split('|');		
	const altnamesMinePath = resolve(conf.appPath, conf.PathAltname);
	const lyricsMinePath = resolve(conf.appPath, pathSubs[0]);
	const karasMinePath = resolve(conf.appPath, pathKaras[0]);		
	const archive = await decompressBase();
	const archiveWOExt = basename(archive, '.zip');
	const karasBasePath = resolve(conf.appPath, conf.PathTemp, 'newbase', archiveWOExt,'karas');
	const lyricsBasePath = resolve(conf.appPath, conf.PathTemp, 'newbase', archiveWOExt, 'lyrics');
	const altnamesBasePath = resolve(conf.appPath, conf.PathTemp, 'newbase', archiveWOExt, 'series_altnames.csv');
	if (!await compareFiles(altnamesBasePath,altnamesMinePath)) {
		copy(
			altnamesBasePath,
			altnamesMinePath,
			{overwrite: true}
		);
		logger.info('[Updater] Updated alternate series name data');
	}
	logger.debug('[Updater] Comparing your base with the current one');
	const [karasToUpdate, lyricsToUpdate] = await Promise.all([
		compareDirs(karasMinePath, karasBasePath),
		compareDirs(lyricsMinePath, lyricsBasePath)
	]);
	if (lyricsToUpdate.newFiles.length === 0 &&
		lyricsToUpdate.updatedFiles.length === 0 &&
		lyricsToUpdate.removedFiles.length === 0 &&
		karasToUpdate.newFiles.length === 0 &&
		karasToUpdate.removedFiles.length === 0 &&
		karasToUpdate.updatedFiles.length === 0) {
		logger.info('[Updater] No update for your base');
		return false;
	} else {
		logger.debug('[Updater] Updating base files');
		await Promise.all([
			updateFiles(lyricsToUpdate.newFiles, lyricsBasePath, lyricsMinePath,true),
			updateFiles(karasToUpdate.newFiles, karasBasePath, karasMinePath,true),
			updateFiles(lyricsToUpdate.updatedFiles, lyricsBasePath, lyricsMinePath),
			updateFiles(karasToUpdate.updatedFiles, karasBasePath, karasMinePath),
			removeFiles(karasToUpdate.removedFiles, karasMinePath),
			removeFiles(lyricsToUpdate.removedFiles, lyricsMinePath)
		]);	
		logger.info('[Updater] Done updating base files');
		return true;
	}	
}

async function compareMedias(localFiles, remoteFiles) {
	const conf = getConfig();
	const pathMedias = conf.PathMedias.split('|');
	let removedFiles = [];
	let addedFiles = [];
	let updatedFiles = [];
	const mediasPath = resolve(conf.appPath, pathMedias[0]);
	logger.info('[Updater] Comparing your medias with the current ones');
	for (const remoteFile of remoteFiles) {
		const filePresent = localFiles.some(localFile => {
			if (localFile.name === remoteFile.name) {
				if (localFile.size !== remoteFile.size) updatedFiles.push({
					name: localFile.name,
					size: localFile.size
				});
				return true;
			}
			return false;			
		});
		if (!filePresent) addedFiles.push({
			name: remoteFile.name,
			size: remoteFile.size
		});
	}
	for (const localFile of localFiles) {
		const filePresent = remoteFiles.some(remoteFile => {
			if (localFile.name === remoteFile.name) return true;
			return false;
		});
		if (!filePresent) removedFiles.push(localFile.name);
	}
	const filesToDownload = addedFiles.concat(updatedFiles);
	const ftp = new FTP.Client();
	await ftpConnect(ftp);
	if (removedFiles.length > 0) await removeFiles(removedFiles, mediasPath);	
	if (filesToDownload.length > 0) {
		filesToDownload.sort((a,b) => {
			return (a.name > b.name) ? 1 : ((b.name > a.name) ? -1 : 0);
		});
		let bytesToDownload = 0;
		for (const file of filesToDownload) {
			bytesToDownload = bytesToDownload + file.size;
		}
		logger.info(`[Updater] Downloading ${filesToDownload.length} new/updated medias (size : ${prettyBytes(bytesToDownload)})`);		
		await downloadMedias(ftp, filesToDownload, mediasPath, bytesToDownload);
		logger.info('[Updater] Done updating medias');
		return true;
	} else {
		logger.info('[Updater] No new medias to download');
		return false;
	}
}

async function ftpClose(ftp) {
	return await ftp.close();
}

async function ftpConnect(ftp) {		
	await ftp.connect(shelter.host, 21);
	await ftp.login(shelter.user, shelter.password);
	await ftp.useDefaultSettings();	
}

async function downloadMedias(ftp, files, mediasPath) {
	const conf = getConfig();
	const barFormat = 'Downloading {bar} {percentage}% {value}/{total} Mb - ETA {eta_formatted}';
	const bar1 = new _cliProgress.Bar({
		format: barFormat,
		stopOnComplete: true
	}, _cliProgress.Presets.shades_classic);
	let i = 0;
	for (const file of files) {
		i++;
		logger.info(`[Updater] (${i}/${files.length}) Downloading ${file.name} (${prettyBytes(file.size)})`);
		bar1.start(Math.floor(file.size / 1000) / 1000, 0);	
		const outputFile = resolve(conf.appPath, mediasPath, file.name);
		ftp.trackProgress(info => {
			bar1.update(Math.floor(info.bytes / 1000) / 1000);
		});
		await ftp.download(createWriteStream(outputFile), file.name);		
		ftp.trackProgress();
		bar1.stop();
	}
}


async function listLocalMedias() {
	const conf = getConfig();
	const mediaPaths = conf.PathMedias.split('|');
	const mediaPath = mediaPaths[0];
	const mediaFiles = await asyncReadDir(resolve(conf.appPath, mediaPath));	
	let localMedias = [];
	for (const file of mediaFiles) {
		const mediaStats = await asyncStat(resolve(conf.appPath, mediaPath, file));	
		localMedias.push({
			name: file,
			size: mediaStats.size
		});
	}
	logger.debug('[Updater] Listed local media files');
	return localMedias;
}

async function removeFiles(files, dir) {
	for (const file of files) {
		await asyncUnlink(resolve(dir, file));
		logger.info('[Updater] Removed : '+file);
	}
}

async function updateFiles(files, dirSource, dirDest, isNew) {
	if (files.length === 0) return true;
	for (const file of files) {
		let action = 'Updated';
		if (isNew) action = 'Added';
		await copy(resolve(dirSource, file), resolve(dirDest, file), {overwrite: true});
		logger.info(`[Updater] ${action} : ${file}`);
	}
}

async function checkDirs() {
	const conf = getConfig();
	const karaPaths = conf.PathKaras.split('|');
	const karaPath = karaPaths[0];	
	if (await isGitRepo(resolve(conf.appPath, karaPath, '../'))) throw 'Your base folder is a git repository. We cannot update it, please run "git pull" to get updates or use your git client to do it.';		
}

export async function runBaseUpdate() {
	if (updateRunning) throw 'An update is already running, please wait for it to finish.';
	updateRunning = true;	
	try {
		await checkDirs();
		const [remoteMedias, localMedias] = await Promise.all([
			listRemoteMedias(),
			listLocalMedias()
		]);		
<<<<<<< HEAD
		if (!gitRepo) await downloadBase();
		const [updateBase, updateMedias] = await Promise.all([
=======
		await downloadBase();
		const [updateBase, updateVideos] = await Promise.all([
>>>>>>> 57855958
			compareBases(),
			compareMedias(localMedias, remoteMedias)
		]);
		updateRunning = false;
<<<<<<< HEAD
		if (updateBase || updateMedias) return true;		
		return false;
=======
		return !!(updateBase || updateVideos);
>>>>>>> 57855958
	} catch (err) {
		throw err;
	}
}<|MERGE_RESOLUTION|>--- conflicted
+++ resolved
@@ -234,23 +234,13 @@
 			listRemoteMedias(),
 			listLocalMedias()
 		]);		
-<<<<<<< HEAD
-		if (!gitRepo) await downloadBase();
-		const [updateBase, updateMedias] = await Promise.all([
-=======
 		await downloadBase();
 		const [updateBase, updateVideos] = await Promise.all([
->>>>>>> 57855958
 			compareBases(),
 			compareMedias(localMedias, remoteMedias)
 		]);
 		updateRunning = false;
-<<<<<<< HEAD
-		if (updateBase || updateMedias) return true;		
-		return false;
-=======
 		return !!(updateBase || updateVideos);
->>>>>>> 57855958
 	} catch (err) {
 		throw err;
 	}
