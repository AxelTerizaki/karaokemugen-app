--- conflicted
+++ resolved
@@ -145,11 +145,7 @@
 		const res = await HTTP.put(`https://${instance}/api/users/${login}`, {
 			body: form,
 			headers: {
-<<<<<<< HEAD
 				authorization: token
-=======
-				authorization: remoteToken.token || undefined
->>>>>>> 953ea958
 			}
 		});
 		return JSON.parse(res.body);
