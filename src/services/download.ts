import {selectDownloadBLC, truncateDownloadBLC, insertDownloadBLC,  deleteDownloadBLC, emptyDownload, selectDownload, selectDownloads, updateDownload, deleteDownload, insertDownloads, selectPendingDownloads, initDownloads} from '../dao/download';
import Downloader from '../utils/downloader';
import Queue from 'better-queue';
import uuidV4 from 'uuid/v4';
<<<<<<< HEAD
import {resolvedPathTemp, resolvedPathRepos, getConfig} from '../lib/utils/config';
=======
import {resolvedPathMedias, resolvedPathSubs, resolvedPathKaras, resolvedPathSeries, resolvedPathTemp, resolvedPathTags, getConfig} from '../lib/utils/config';
>>>>>>> 5007e22f
import {resolve} from 'path';
import internet from 'internet-available';
import logger from '../lib/utils/logger';
import {asyncMove, resolveFileInDirs, asyncStat, asyncUnlink, asyncReadDir, asyncWriteFile} from '../lib/utils/files';
import {uuidRegexp, getTagTypeName} from '../lib/utils/constants';
import {integrateKaraFile, getAllKaras, getKaras} from './kara';
import {integrateSeriesFile} from './series';
import { compareKarasChecksum } from '../dao/database';
import { vacuum } from '../lib/dao/database';
import { emitWS } from '../lib/utils/ws';
import got from 'got';
import { QueueStatus, KaraDownload, KaraDownloadRequest, KaraDownloadBLC, File } from '../types/download';
import { DownloadItem } from '../types/downloader';
import { KaraList, KaraParams, CompareParam } from '../lib/types/kara';
import { TagParams, Tag } from '../lib/types/tag';
import { deleteKara } from '../services/kara';
import { refreshAll } from '../lib/dao/database';
import { DBKara } from '../lib/types/database/kara';
import { getTags, integrateTagFile } from './tag';
import prettyBytes from 'pretty-bytes';
import { refreshKaras } from '../lib/dao/kara';
<<<<<<< HEAD
import merge from 'lodash.merge';
=======
import { DownloadBundle } from '../lib/types/downloads';
>>>>>>> 5007e22f

const queueOptions = {
	id: 'uuid',
	precondition: (cb: any) => {
		internet()
			.then(cb(null, true))
			.catch(cb(null, false));
	},
	preconditionRetryTimeout: 10 * 1000,
	cancelIfRunning: true
};

let q: any;

function emitQueueStatus(status: QueueStatus) {
	emitWS('downloadQueueStatus', status);
}

function queueDownload(input: KaraDownload, done: any) {
	logger.info(`[Download] Processing song : ${input.name}`);
	processDownload(input)
		.then(() => done())
		.catch(err => done(err));
}

export async function initDownloader() {
	initQueue();
	await initDownloads();
	await startDownloads();
	return;
}


function initQueue(drainEvent = true) {
	// We'll compare data dir checksum and execute refresh every 5 downloads and everytime the queue is drained
	let taskCounter = 0;
	q = new Queue(queueDownload, queueOptions);
	q.on('task_finish', () => {
		if (q.length > 0) logger.info(`[Download] ${q.length - 1} items left in queue`);
		taskCounter++;
		if (taskCounter >= 100) {
			logger.debug('[Download] Triggering database refresh');
			compareKarasChecksum(true);
			refreshAll();
			taskCounter = 0;
		}
		emitQueueStatus('updated');
	});
	q.on('task_failed', (taskId: string, err: any) => {
		logger.error(`[Download] Task ${taskId} failed : ${err}`);
		emitQueueStatus('updated');
	});
	q.on('empty', () => emitQueueStatus('updated'));
	if (drainEvent) q.on('drain', () => {
		logger.info('[Download] No tasks left, stopping queue');
		refreshAll().then(() => vacuum());
		compareKarasChecksum();
		taskCounter = 0;
		emitQueueStatus('updated');
		emitQueueStatus('stopped');
	});
}

export async function startDownloads() {
	if (q.length && q.length > 0) {
		resumeQueue();
	} else {
		const downloads = await selectPendingDownloads();
		try {
			await internet();
			downloads.forEach(dl => q.push(dl));
			logger.info('[Downloader] Download queue starting up');
			emitQueueStatus('started');
		} catch(err) {
			if (downloads.length > 0) logger.warn('[Download] There are planned downloads, but your computer seems offline');
			emitQueueStatus('stopped');
		}
	}
}

async function processDownload(download: KaraDownload) {
	try {
		await setDownloadStatus(download.uuid, 'DL_RUNNING');
		let list = [];
<<<<<<< HEAD
		const localMedia = resolve(resolvedPathRepos('Medias', download.repository)[0],download.urls.media.local);
		const localKara = resolve(resolvedPathRepos('Karas', download.repository)[0],download.urls.kara.local);
		const localSeriesPath = resolve(resolvedPathRepos('Series', download.repository)[0]);
		const localTagsPath = resolve(resolvedPathRepos('Tags', download.repository)[0]);
=======
		const localMedia = resolve(resolvedPathMedias()[0],download.urls.media.local);
		const localKaraPath = resolve(resolvedPathKaras()[0]);
		const localSeriesPath = resolve(resolvedPathSeries()[0]);
		const localTagsPath = resolve(resolvedPathTags()[0]);
		const localLyricsPath = resolve(resolvedPathSubs()[0]);

		const conf = getConfig();
		const res = await got.get(`https://${conf.Online.Host}/api/karas/${download.kid}/raw`);
		const bundle: DownloadBundle = JSON.parse(res.body);
>>>>>>> 5007e22f

		const tempDir = resolvedPathTemp();
		const tempMedia = resolve(tempDir, download.urls.media.local);

		// Check if media already exists in any media dir. If it does, do not try to redownload it.
		let mediaAlreadyExists = false;
		try {
			const existingMediaFiles = await resolveFileInDirs(download.urls.media.local, resolvedPathRepos('Medias', download.repository));
			// Check if file size are different
			const localMediaStat = await asyncStat(existingMediaFiles[0]);
			if (localMediaStat.size !== download.size) throw null;
			mediaAlreadyExists = true;
		} catch(err) {
			// File does not exist or sizes are different, we download it.
			list.push({
				filename: tempMedia,
				url: download.urls.media.remote,
				id: download.name
			});
		}
		await downloadFiles(download, list);

		const writes = [];
		let tempLyrics: string;
<<<<<<< HEAD
		if (download.urls.lyrics.local !== null) {
			localLyrics = resolve(resolvedPathRepos('Lyrics', download.repository)[0],download.urls.lyrics.local);
			tempLyrics = resolve(tempDir, download.urls.lyrics.local);
			list.push({
				filename: tempLyrics,
				url: download.urls.lyrics.remote,
				id: download.name
			});
=======
		if (bundle.lyrics.file !== null) {
			tempLyrics = resolve(tempDir, bundle.lyrics.file);
			writes.push(await asyncWriteFile(tempLyrics, bundle.lyrics.data, 'utf-8'));
>>>>>>> 5007e22f
		};
		const tempKara = resolve(tempDir, bundle.kara.file);
		writes.push(await asyncWriteFile(tempKara, bundle.kara.data, 'utf-8'));

		for (const serie of bundle.series) {
			const tempSeries = resolve(tempDir, serie.file);
			writes.push(await asyncWriteFile(tempSeries, serie.data, 'utf-8'));
		}
		for (const tag of bundle.tags) {
			const tempTag = resolve(tempDir, tag.file);
			writes.push(await asyncWriteFile(tempTag, tag.data, 'utf-8'));
		}

		// Delete files if they're already present
		try {
			if (!mediaAlreadyExists) await asyncMove(tempMedia, localMedia, {overwrite: true});
		} catch(err) {
			logger.error(`[Debug] Unable to move ${tempMedia} to ${localMedia}`);
		}
		try {
			if (bundle.lyrics.file !== null) await asyncMove(tempLyrics, resolve(localLyricsPath, bundle.lyrics.file), {overwrite: true});
		} catch(err) {
			logger.error(`[Debug] Unable to move ${tempLyrics} to ${localLyricsPath}`);
		}
		try {
			await asyncMove(tempKara, resolve(localKaraPath, bundle.kara.file), {overwrite: true});
		} catch(err) {
			logger.error(`[Debug] Unable to move ${tempKara} to ${localKaraPath}`);
		}
		for (const serie of bundle.series) {
			try {
				await asyncMove(resolve(tempDir, serie.file), resolve(localSeriesPath, serie.file), {overwrite: true});
			} catch(err) {
				logger.error(`[Debug] Unable to move ${resolve(tempDir, serie.file)} to ${resolve(localSeriesPath, serie.file)}`);
			}
		}
		for (const tag of bundle.tags) {
			try {
				await asyncMove(resolve(tempDir, tag.file), resolve(localTagsPath, tag.file), {overwrite: true});
			} catch(err) {
				logger.error(`[Debug] Unable to move ${resolve(tempDir, tag.file)} to ${resolve(localTagsPath, tag.file)}`);
			}
		}
		logger.info(`[Download] Finished downloading "${download.name}"`);
		// Now adding our newly downloaded kara
		try {
			for (const serie of bundle.series) {
				try {
					const serieName = await integrateSeriesFile(resolve(localSeriesPath, serie.file));
					logger.debug(`[Download] Series "${serieName}" in database`);
				} catch(err) {
					logger.error(`[Download] Series "${serie.file}" not properly added to database`);
					throw err;
				}
			}
			for (const tag of bundle.tags) {
				try {
					const tagName = await integrateTagFile(resolve(localTagsPath, tag.file));
					logger.debug(`[Download] Tag "${tagName}" in database`);
				} catch(err) {
					logger.error(`[Download] Tag "${tag.file}" not properly added to database`);
					throw err;
				}
			}
			try {
				await integrateKaraFile(resolve(localKaraPath, bundle.kara.file));
				logger.info(`[Download] Song "${download.name}" added to database`);
				await setDownloadStatus(download.uuid, 'DL_DONE');
			} catch(err) {
				logger.error(`[Download] Song "${download.name}" not properly added to database`);
				throw err;
			}
		} catch(err) {
			logger.error(`[Download] Song "${download.name}" downloaded but not properly added to database. Regenerate your database manually after fixing errors`);
			throw err;
		}
	} catch(err) {
		setDownloadStatus(download.uuid, 'DL_FAILED');
		throw err;
	}
}

async function downloadFiles(download: KaraDownload, list: DownloadItem[]) {
	const downloader = new Downloader({ bar: true });
	// Launch downloads
	return new Promise((resolve, reject) => {
		downloader.download(list)
			.then(fileErrors => {
				if (fileErrors.length > 0) {
					setDownloadStatus(download.uuid, 'DL_FAILED')
						.then(() => {
							reject(`Error downloading file : ${fileErrors.toString()}`);
						}).catch(err => {
							reject(`Error downloading file : ${fileErrors.toString()} - setting failed status failed too! (${err})`);
						});
				} else {
					resolve();
				}
			});
	});
}

export function pauseQueue() {
	// Queue is paused but the current running task is not paused.
	emitQueueStatus('paused');
	return q.pause();
}

export function resumeQueue() {
	emitQueueStatus('started');
	return q.resume();
}

export async function addDownloads(downloads: KaraDownloadRequest[]): Promise<string> {
	const currentDls = await getDownloads();
	downloads = downloads.filter(dl => {
		if (currentDls.find(cdl => dl.name === cdl.name &&
			(cdl.status === 'DL_RUNNING' ||
			cdl.status === 'DL_PLANNED')
		)
		) return false;
		return true;
	});
	if (downloads.length === 0) throw 'No downloads added, all are already in queue or running';
	const dls: KaraDownload[] = downloads.map(dl => {
<<<<<<< HEAD
		const seriefiles = dl.seriefiles.map(s => {
			return {
				remote: `https://${dl.repository}/downloads/series/${s}`,
				local: s
			};
		});
		const tagfiles = dl.tagfiles.map(t => {
			return {
				remote: `https://${dl.repository}/downloads/tags/${t}`,
				local: t
			};
		});
=======
>>>>>>> 5007e22f
		return {
			uuid: uuidV4(),
			urls: {
				media: {
					remote: `https://${dl.repository}/downloads/medias/${dl.mediafile}`,
					local: dl.mediafile
				},
<<<<<<< HEAD
				lyrics: {
					remote: `https://${dl.repository}/downloads/lyrics/${dl.subfile}`,
					local: dl.subfile
				},
				kara: {
					remote: `https://${dl.repository}/downloads/karaokes/${dl.karafile}`,
					local: dl.karafile
				},
				serie: seriefiles,
				tag: tagfiles
			},
			name: dl.name,
			size: dl.size,
			status: 'DL_PLANNED',
			repository: dl.repository
=======
			},
			name: dl.name,
			size: dl.size,
			kid: dl.kid,
			status: 'DL_PLANNED'
>>>>>>> 5007e22f
		};
	});
	await insertDownloads(dls);
	dls.forEach(dl => q.push(dl));
	return `${dls.length} download(s) queued`;
}

export async function getDownloads() {
	return await selectDownloads();
}

export async function getDownload(uuid: string) {
	return await selectDownload(uuid);
}

export async function setDownloadStatus(uuid: string, status: string) {
	return await updateDownload(uuid, status);
}

export async function retryDownload(uuid: string) {
	const dl = await selectDownload(uuid);
	if (!dl) throw 'Download ID unknown';
	if (dl.status === 'DL_RUNNING') throw 'Download is already running!';
	if (dl.status === 'DL_PLANNED') throw 'Download is already planned!';
	await setDownloadStatus(uuid, 'DL_PLANNED');
	q.push(dl);
	emitQueueStatus('started');
}

export async function removeDownload(uuid: string) {
	const dl = await selectDownload(uuid);
	if (!dl) throw 'Download ID unknown';
	if (dl.status === 'DL_RUNNING' ) throw 'Running downloads cannot be cancelled';
	await deleteDownload(uuid);
	q.cancel(uuid);
	emitQueueStatus('updated');
}

export async function wipeDownloads() {
	q.destroy();
	initQueue();
	emitQueueStatus('stopped');
	return await emptyDownload();
}

export async function getDownloadBLC() {
	return await selectDownloadBLC();
}

export async function addDownloadBLC(blc: KaraDownloadBLC) {
	if (blc.type < 0 && blc.type > 1006) throw `Incorrect BLC type (${blc.type})`;
	if ((blc.type <= 1001) && !new RegExp(uuidRegexp).test(blc.value)) throw `Blacklist criteria value mismatch : type ${blc.type} must have UUID value`;
	if ((blc.type >= 1002) && isNaN(blc.value)) throw `Blacklist criteria type mismatch : type ${blc.type} must have a numeric value!`;
	return await insertDownloadBLC(blc);
}

export async function removeDownloadBLC(id: number) {
	const dlBLC = await selectDownloadBLC();
	if (!dlBLC.some(e => e.dlblc_id === id )) throw 'DL BLC ID does not exist';
	return await deleteDownloadBLC(id);
}

export async function emptyDownloadBLC() {
	return await truncateDownloadBLC();
}

export async function getAllRemoteKaras(repository: string, params: KaraParams, compare?: CompareParam): Promise<KaraList> {
	if (repository) {
		return getRemoteKaras(repository, params, compare);
	} else {
		const repos = getConfig().System.Repositories.filter(r => r.Online);
		const tasks = [];
		for (const repo of repos) {
			tasks.push(getRemoteKaras(repo.Name, params, compare));
		}
		const allKaras: KaraList[] = await Promise.all(tasks);
		// Let's concatenate our stuff here
		const everything: KaraList = {
			content: [],
			infos: {
				count: 0,
				from: 0,
				to: 0
			}
		};
		allKaras.forEach(l => merge(everything, l));
		// To get total count we're going to remove all duplicated by repo to keep only one song from each repo.
		// Each song has a count property which gives us th enumber of songs for that query, so by adding them we get our total maximum count.
		// Remove the :any for k and k2 once KM Server has merged the lib
		everything.infos.count = 0;
		const everythingUnique = everything.content.filter((k: any, i, self) => self.findIndex((k2:any) => k2.repo === k.repo) === i);
		everythingUnique.forEach(k => everything.infos.count = +everything.infos.count + +k.count);
		everything.infos.to = +params.from + +params.size;
		return everything;
	}
}

export async function getRemoteKaras(repo: string, params: KaraParams, compare?: CompareParam): Promise<KaraList> {
	//First get all karas we currently own
	let localKIDs = {};
	const query = params.q
		? `r=${repo}!${params.q}`
		: `r=${repo}`;
	if (compare === 'missing' || compare === 'updated') {
		const karas = await getKaras({
			filter: params.filter,
			token: {username: 'admin', role: 'admin'},
			mode: 'search',
			modeValue: query
		});
		karas.content.forEach(k => localKIDs[k.kid] = k.modified_at);
	}
	const res = await got.post(`https://${repo}/api/karas/search`, {
		json: {
			filter: params.filter,
			size: params.size,
			from: params.from,
			q: params.q || '',
			localKaras: compare ? localKIDs : null,
			compare: compare
		}
	});
	return JSON.parse(res.body);
}

export async function getAllRemoteTags(repository: string, params: TagParams): Promise<Tag[]> {
	if (repository) {
		return getRemoteTags(repository, params);
	} else {
		const repos = getConfig().System.Repositories.filter(r => r.Online);
		const tasks = [];
		repos.forEach(repo => tasks.push(getRemoteTags(repo.Name, params)));
		const allTags: Tag[][] = await Promise.all(tasks);
		// Let's concatenate our stuff here
		const everything = [].concat.apply([], allTags);
		everything.sort((a: Tag, b: Tag) => (a.name > b.name) ? 1 : -1);
		return everything;
	}

}
export async function getRemoteTags(repo: string, params: TagParams): Promise<Tag[]> {
	const queryParams = new URLSearchParams([
		['type', params.type + '']
	]);
	const res = await got(`https://${repo}/api/karas/tags?${queryParams.toString()}`);
	return JSON.parse(res.body);
}

export async function updateAllBases() {
	for (const repo of getConfig().System.Repositories) {
		try {
			if (repo.Online) {
				logger.info(`[Update] Updating base from repository ${repo.Name}`);
				await updateBase(repo.Name);
			}
		} catch(err) {
			logger.warn(`[Update] Repository ${repo.Name} failed to update properly`);
		}
	}
}

export async function updateBase(repo: string) {
	// First, make sure we wipe the download queue before updating.
	if (!q) initQueue(false);
	await emptyDownload();
	logger.info('[Update] Computing songs to add/remove/update...');
	try {
		logger.info('[Update] Getting local and remote song inventory');
		const karas = await getKaraInventory(repo);
		logger.info('[Update] Removing songs...');
		await cleanKaras(repo, karas.local, karas.remote);
		logger.info('[Update] Adding updated/new songs...');
		const [updatedSongs, newSongs] = await Promise.all([
			updateKaras(repo, karas.local, karas.remote),
			downloadKaras(repo, karas.local, karas.remote)
		]);
		if (updatedSongs === 0 && newSongs === 0) return true;
		await waitForUpdateQueueToFinish();
		return true;
	} catch(err) {
		logger.error(`[Update] Base update failed : ${err}`);
		throw err;
	}
}

async function waitForUpdateQueueToFinish() {
	return new Promise((resolve, reject) => {
		// We'll redefine the drain event of the queue to resolve once the queue is drained.
		q.on('drain', () => {
			compareKarasChecksum();
			refreshAll()
				.then(() => {
					vacuum();
					resolve();
				}).catch(err => {
					logger.error(`[Download] Error while draining queue : ${err}`);
					reject();
				});
		});
	});
}
async function getKaraInventory(repo: string) {
	const [local, remote] = await Promise.all([
		getAllKaras(),
		getRemoteKaras(repo, {})
	]);
	local.content = local.content.filter(k => k.repository === repo);
	return {
		local,
		remote
	};
}

export async function downloadAllKaras() {
	for (const repo of getConfig().System.Repositories) {
		try {
			if (repo.Online) {
				logger.info(`[Update] Downloading all songs from repository ${repo.Name}`);
				await downloadKaras(repo.Name);
			}
		} catch(err) {
			logger.warn(`[Update] Repository ${repo.Name} failed to download all songs properly`);
		}
	}
};

export async function downloadKaras(repo: string, local?: KaraList, remote?: KaraList): Promise<number> {
	if (!local || !remote) {
		const karas = await getKaraInventory(repo);
		local = karas.local;
		remote = karas.remote;
	}
	const localKIDs = local.content.map(k => k.kid);
	let karasToAdd = remote.content.filter(k => !localKIDs.includes(k.kid));
	const initialKarasToAddCount = karasToAdd.length;
	// Among those karaokes, we need to establish which ones we'll filter out via the download blacklist criteria
	logger.info('[Update] Applying blacklist (if present)');

	const [blcs, tags] = await Promise.all([
		getDownloadBLC(),
		getTags({})
	]);
	for (const blc of blcs) {
		let filterFunction: Function;
		if (blc.type === 0) filterFunction = filterTagName;
		if (blc.type >= 2 && blc.type < 1000) filterFunction = filterTagID;
		if (blc.type === 1000) filterFunction = filterSeriesName;
		if (blc.type === 1001) filterFunction = filterKID;
		if (blc.type === 1002) filterFunction = filterDurationLonger;
		if (blc.type === 1003) filterFunction = filterDurationShorter;
		if (blc.type === 1004) filterFunction = filterTitle;
		if (blc.type === 1005) filterFunction = filterYearOlder;
		if (blc.type === 1006) filterFunction = filterYearYounger;
		karasToAdd = karasToAdd.filter(k => filterFunction(k, blc.value, blc.type, tags.content));
	}
	const downloads = karasToAdd.map(k => {
		return {
			size: k.mediasize,
			mediafile: k.mediafile,
<<<<<<< HEAD
			subfile: k.subfile,
			karafile: k.karafile,
			seriefiles: k.seriefiles,
			tagfiles: k.tagfiles,
			name: k.karafile.replace('.kara.json',''),
			repository: repo
=======
			kid: k.kid,
			name: k.karafile.replace('.kara.json','')
>>>>>>> 5007e22f
		};
	});
	logger.info(`[Update] Adding ${karasToAdd.length} new songs.`);
	if (initialKarasToAddCount !== karasToAdd.length) logger.info(`[Update] ${initialKarasToAddCount - karasToAdd.length} songs have been blacklisted`);
	if (karasToAdd.length > 0) await addDownloads(downloads);
	return karasToAdd.length;
}

function filterTitle(k: DBKara, value: string): boolean {
	return !k.title.includes(value);
}

function filterTagName(k: DBKara, value: string): boolean {
	return !k.tag_names.includes(value);
}

function filterKID(k: DBKara, value: string): boolean {
	return k.kid !== value;
}

function filterSeriesName(k: DBKara, value: string): boolean {
	return !k.serie.includes(value);
}

function filterTagID(k: DBKara, value: string, type: number, tags: Tag[]): boolean {
	// Find tag
	const tag = tags.find(e => e.tid === value);
	if (tag) {
		let typeName = getTagTypeName(type);
		return k[typeName].every((e: Tag) => !e.tid.includes(tag.tid));
	} else {
		// Tag isn't found in database, weird but could happen for some obscure reasons. We'll return true.
		logger.warn(`[Update] Tag ${value} not found in database when trying to blacklist songs to download, will ignore it.`);
		return true;
	}
}

function filterDurationLonger(k: DBKara, value: string) {
	// Remember we want to return only songs that are no longer than value
	return k.duration <= +value;
}

function filterDurationShorter(k: DBKara, value: string) {
	// Remember we want to return only songs that are no shorter than value
	return k.duration >= +value;
}

function filterYearOlder(k: DBKara, value: string) {
	return k.year <= +value;
}

function filterYearYounger(k: DBKara, value: string) {
	return k.year >= +value;
}

export async function cleanAllKaras() {
	for (const repo of getConfig().System.Repositories) {
		try {
			if (repo.Online) {
				logger.info(`[Update] Cleaning songs not in repository ${repo.Name} anymore`);
				await cleanKaras(repo.Name);
			}
		} catch(err) {
			logger.warn(`[Update] Repository ${repo.Name} failed to clean songs properly`);
		}
	}
}

export async function cleanKaras(repo: string, local?: KaraList, remote?: KaraList) {
	if (!local || !remote) {
		const karas = await getKaraInventory(repo);
		local = karas.local;
		remote = karas.remote;
	}
	const localKIDs = local.content.map(k => k.kid);
	const remoteKIDs = remote.content.map(k => k.kid);
	const karasToRemove = localKIDs.filter(kid => !remoteKIDs.includes(kid));
	// Now we have a list of KIDs to remove
	logger.info(`[Update] Removing ${karasToRemove.length} songs`);
	const promises = [];
	karasToRemove.forEach(kid => promises.push(deleteKara(kid, false)));
	await Promise.all(promises);
	if (karasToRemove.length > 0) {
		compareKarasChecksum(true);
		refreshKaras();
	}
}

export async function updateAllKaras() {
	for (const repo of getConfig().System.Repositories) {
		try {
			if (repo.Online) {
				logger.info(`[Update] Updating all songs from repository ${repo.Name}`);
				await updateKaras(repo.Name);
			}
		} catch(err) {
			logger.warn(`[Update] Repository ${repo.Name} failed to update songs properly`);
		}
	}
}

export async function updateKaras(repo: string, local?: KaraList, remote?: KaraList): Promise<number> {
	logger.info('[Update] Starting update process...');
	if (!local || !remote) {
		const karas = await getKaraInventory(repo);
		local = karas.local;
		remote = karas.remote;
	}
	const karasToUpdate = local.content.filter(k => {
		const rk = remote.content.find(rk => rk.kid === k.kid);
		// When grabbed from the remote API we get a string, while the local API returns a date object. So, well... sorrymasen.
		if (rk && rk.modified_at as unknown > k.modified_at.toISOString()) return true;
	}).map(k => k.kid);
	const downloads = remote.content.filter(k => karasToUpdate.includes(k.kid)).map(k => {
		return {
			size: k.mediasize,
			mediafile: k.mediafile,
<<<<<<< HEAD
			subfile: k.subfile,
			karafile: k.karafile,
			seriefiles: k.seriefiles,
			tagfiles: k.tagfiles,
			name: k.karafile.replace('.kara.json',''),
			repository: repo
=======
			kid: k.kid,
			name: k.karafile.replace('.kara.json','')
>>>>>>> 5007e22f
		};
	});
	logger.info(`[Update] Updating ${karasToUpdate.length} songs`);
	if (karasToUpdate.length > 0) await addDownloads(downloads);
	return karasToUpdate.length;
}

let updateRunning = false;

async function listRemoteMedias(repo: string): Promise<File[]> {
	logger.info('[Update] Fetching current media list');
	emitWS('downloadProgress', {
		text: 'Listing media files to download',
		value: 0,
		total: 100
	});
	emitWS('downloadBatchProgress', {
		text: 'Updating...',
		value: 3,
		total: 5
	});
	const remote = await getRemoteKaras(repo, {});
	return remote.content.map(k => {
		return {
			basename: k.mediafile,
			size: k.mediasize
		};
	});
}

async function compareMedias(localFiles: File[], remoteFiles: File[], repo: string): Promise<boolean> {
	let removedFiles:string[] = [];
	let addedFiles:File[] = [];
	let updatedFiles:File[] = [];
	const mediasPath = resolvedPathRepos('Medias', repo)[0];
	logger.info('[Update] Comparing your medias with the current ones');
	emitWS('downloadProgress', {
		text: 'Comparing your media files with Karaoke Mugen\'s latest files',
		value: 0,
		total: 100
	});
	emitWS('downloadBatchProgress', {
		text: 'Updating...',
		value: 4,
		total: 5
	});
	for (const remoteFile of remoteFiles) {
		const filePresent = localFiles.some(localFile => {
			if (localFile.basename === remoteFile.basename) {
				if (localFile.size !== remoteFile.size) updatedFiles.push(remoteFile);
				return true;
			}
			return false;
		});
		if (!filePresent) addedFiles.push(remoteFile);
	}
	for (const localFile of localFiles) {
		const filePresent = remoteFiles.some(remoteFile => {
			return localFile.basename === remoteFile.basename;
		});
		if (!filePresent) removedFiles.push(localFile.basename);
	}
	// Remove files to update to start over their download
	for (const file of updatedFiles) {
		await asyncUnlink(resolve(mediasPath, file.basename));
	}
	const filesToDownload = addedFiles.concat(updatedFiles);
	if (removedFiles.length > 0) await removeFiles(removedFiles, mediasPath);
	emitWS('downloadProgress', {
		text: 'Comparing your base with Karaoke Mugen\'s latest files',
		value: 100,
		total: 100
	});
	if (filesToDownload.length > 0) {
		filesToDownload.sort((a,b) => {
			return (a.basename > b.basename) ? 1 : ((b.basename > a.basename) ? -1 : 0);
		});
		let bytesToDownload = 0;
		for (const file of filesToDownload) {
			bytesToDownload = bytesToDownload + file.size;
		}
		logger.info(`[Update] Downloading ${filesToDownload.length} new/updated medias (size : ${prettyBytes(bytesToDownload)})`);
		await downloadMedias(filesToDownload, mediasPath, repo);
		logger.info('[Update] Done updating medias');
		return true;
	} else {
		logger.info('[Update] No new medias to download');
		return false;
	}
}

function downloadMedias(files: File[], mediasPath: string, repo: string): Promise<void> {
	let list = [];
	for (const file of files) {
		list.push({
			filename: resolve(mediasPath, file.basename),
			url: `https://${repo}/downloads/medias/${encodeURIComponent(file.basename)}`,
			size: file.size
		});
	}
	const mediaDownloads = new Downloader({
		bar: true
	});
	return new Promise((resolve: any, reject: any) => {
		mediaDownloads.download(list)
			.then((fileErrors) => {
				fileErrors.length > 0
					? reject(`Error downloading these medias : ${fileErrors.toString()}`)
					: resolve();
			});
	});
}

async function listLocalMedias(repo: string): Promise<File[]> {
	const mediaFiles = await asyncReadDir(resolvedPathRepos('Medias', repo)[0]);
	let localMedias = [];
	for (const file of mediaFiles) {
		const mediaPath = resolveFileInDirs(file, resolvedPathRepos('Medias', repo));
		const mediaStats = await asyncStat(mediaPath[0]);
		localMedias.push({
			basename: file,
			size: mediaStats.size
		});
	}
	logger.debug('[Update] Listed local media files');
	return localMedias;
}

async function removeFiles(files: string[], dir: string): Promise<void> {
	for (const file of files) {
		await asyncUnlink(resolve(dir, file));
		logger.info(`[Update] Removed : ${file}`);
	}
}

export async function updateAllMedias() {
	for (const repo of getConfig().System.Repositories) {
		try {
			if (repo.Online) {
				logger.info(`[Update] Updating medias from repository ${repo.Name}`);
				await updateMedias(repo.Name);
			}
		} catch(err) {
			logger.warn(`[Update] Repository ${repo.Name} failed to update medias properly`);
		}
	}
}

export async function updateMedias(repo: string): Promise<boolean> {
	if (updateRunning) throw 'An update is already running, please wait for it to finish.';
	updateRunning = true;
	try {
		const [remoteMedias, localMedias] = await Promise.all([
			listRemoteMedias(repo),
			listLocalMedias(repo)
		]);
		const updateVideos = await compareMedias(localMedias, remoteMedias, repo);

		updateRunning = false;
		emitWS('downloadProgress', {
			text: 'Done',
			value: 100,
			total: 100
		});
		emitWS('downloadBatchProgress', {
			text: 'Update done!',
			value: 100,
			total: 100
		});
		return !!updateVideos;
	} catch (err) {
		emitWS('downloadProgress', {
			text: 'Done',
			value: 100,
			total: 100
		});
		emitWS('downloadBatchProgress', {
			text: 'Update failed!',
			value: 100,
			total: 100
		});
		updateRunning = false;
		throw err;
	}
}<|MERGE_RESOLUTION|>--- conflicted
+++ resolved
@@ -2,11 +2,7 @@
 import Downloader from '../utils/downloader';
 import Queue from 'better-queue';
 import uuidV4 from 'uuid/v4';
-<<<<<<< HEAD
 import {resolvedPathTemp, resolvedPathRepos, getConfig} from '../lib/utils/config';
-=======
-import {resolvedPathMedias, resolvedPathSubs, resolvedPathKaras, resolvedPathSeries, resolvedPathTemp, resolvedPathTags, getConfig} from '../lib/utils/config';
->>>>>>> 5007e22f
 import {resolve} from 'path';
 import internet from 'internet-available';
 import logger from '../lib/utils/logger';
@@ -28,11 +24,8 @@
 import { getTags, integrateTagFile } from './tag';
 import prettyBytes from 'pretty-bytes';
 import { refreshKaras } from '../lib/dao/kara';
-<<<<<<< HEAD
 import merge from 'lodash.merge';
-=======
 import { DownloadBundle } from '../lib/types/downloads';
->>>>>>> 5007e22f
 
 const queueOptions = {
 	id: 'uuid',
@@ -117,22 +110,15 @@
 	try {
 		await setDownloadStatus(download.uuid, 'DL_RUNNING');
 		let list = [];
-<<<<<<< HEAD
-		const localMedia = resolve(resolvedPathRepos('Medias', download.repository)[0],download.urls.media.local);
-		const localKara = resolve(resolvedPathRepos('Karas', download.repository)[0],download.urls.kara.local);
+		const localMedia = resolve(resolvedPathRepos('Medias', download.repository)[0], download.urls.media.local);
+		const localKaraPath = resolve(resolvedPathRepos('Karas', download.repository)[0]);
 		const localSeriesPath = resolve(resolvedPathRepos('Series', download.repository)[0]);
 		const localTagsPath = resolve(resolvedPathRepos('Tags', download.repository)[0]);
-=======
-		const localMedia = resolve(resolvedPathMedias()[0],download.urls.media.local);
-		const localKaraPath = resolve(resolvedPathKaras()[0]);
-		const localSeriesPath = resolve(resolvedPathSeries()[0]);
-		const localTagsPath = resolve(resolvedPathTags()[0]);
-		const localLyricsPath = resolve(resolvedPathSubs()[0]);
+		const localLyricsPath = resolve(resolvedPathRepos('Lyrics', download.repository)[0]);
 
 		const conf = getConfig();
 		const res = await got.get(`https://${conf.Online.Host}/api/karas/${download.kid}/raw`);
 		const bundle: DownloadBundle = JSON.parse(res.body);
->>>>>>> 5007e22f
 
 		const tempDir = resolvedPathTemp();
 		const tempMedia = resolve(tempDir, download.urls.media.local);
@@ -157,20 +143,9 @@
 
 		const writes = [];
 		let tempLyrics: string;
-<<<<<<< HEAD
-		if (download.urls.lyrics.local !== null) {
-			localLyrics = resolve(resolvedPathRepos('Lyrics', download.repository)[0],download.urls.lyrics.local);
-			tempLyrics = resolve(tempDir, download.urls.lyrics.local);
-			list.push({
-				filename: tempLyrics,
-				url: download.urls.lyrics.remote,
-				id: download.name
-			});
-=======
 		if (bundle.lyrics.file !== null) {
 			tempLyrics = resolve(tempDir, bundle.lyrics.file);
 			writes.push(await asyncWriteFile(tempLyrics, bundle.lyrics.data, 'utf-8'));
->>>>>>> 5007e22f
 		};
 		const tempKara = resolve(tempDir, bundle.kara.file);
 		writes.push(await asyncWriteFile(tempKara, bundle.kara.data, 'utf-8'));
@@ -296,21 +271,6 @@
 	});
 	if (downloads.length === 0) throw 'No downloads added, all are already in queue or running';
 	const dls: KaraDownload[] = downloads.map(dl => {
-<<<<<<< HEAD
-		const seriefiles = dl.seriefiles.map(s => {
-			return {
-				remote: `https://${dl.repository}/downloads/series/${s}`,
-				local: s
-			};
-		});
-		const tagfiles = dl.tagfiles.map(t => {
-			return {
-				remote: `https://${dl.repository}/downloads/tags/${t}`,
-				local: t
-			};
-		});
-=======
->>>>>>> 5007e22f
 		return {
 			uuid: uuidV4(),
 			urls: {
@@ -318,29 +278,12 @@
 					remote: `https://${dl.repository}/downloads/medias/${dl.mediafile}`,
 					local: dl.mediafile
 				},
-<<<<<<< HEAD
-				lyrics: {
-					remote: `https://${dl.repository}/downloads/lyrics/${dl.subfile}`,
-					local: dl.subfile
-				},
-				kara: {
-					remote: `https://${dl.repository}/downloads/karaokes/${dl.karafile}`,
-					local: dl.karafile
-				},
-				serie: seriefiles,
-				tag: tagfiles
-			},
-			name: dl.name,
-			size: dl.size,
-			status: 'DL_PLANNED',
-			repository: dl.repository
-=======
 			},
 			name: dl.name,
 			size: dl.size,
 			kid: dl.kid,
-			status: 'DL_PLANNED'
->>>>>>> 5007e22f
+			status: 'DL_PLANNED',
+			repository: dl.repository
 		};
 	});
 	await insertDownloads(dls);
@@ -600,17 +543,9 @@
 		return {
 			size: k.mediasize,
 			mediafile: k.mediafile,
-<<<<<<< HEAD
-			subfile: k.subfile,
-			karafile: k.karafile,
-			seriefiles: k.seriefiles,
-			tagfiles: k.tagfiles,
+			kid: k.kid,
 			name: k.karafile.replace('.kara.json',''),
 			repository: repo
-=======
-			kid: k.kid,
-			name: k.karafile.replace('.kara.json','')
->>>>>>> 5007e22f
 		};
 	});
 	logger.info(`[Update] Adding ${karasToAdd.length} new songs.`);
@@ -728,17 +663,9 @@
 		return {
 			size: k.mediasize,
 			mediafile: k.mediafile,
-<<<<<<< HEAD
-			subfile: k.subfile,
-			karafile: k.karafile,
-			seriefiles: k.seriefiles,
-			tagfiles: k.tagfiles,
+			kid: k.kid,
 			name: k.karafile.replace('.kara.json',''),
 			repository: repo
-=======
-			kid: k.kid,
-			name: k.karafile.replace('.kara.json','')
->>>>>>> 5007e22f
 		};
 	});
 	logger.info(`[Update] Updating ${karasToUpdate.length} songs`);
