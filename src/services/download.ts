import {selectDownloadBLC, truncateDownloadBLC, insertDownloadBLC,  deleteDownloadBLC, emptyDownload, selectDownload, selectDownloads, updateDownload, deleteDownload, insertDownloads, selectPendingDownloads, initDownloads} from '../dao/download';
import Downloader from '../utils/downloader';
import Queue from 'better-queue';
import { v4 as uuidV4 } from 'uuid';
import {resolvedPathTemp, resolvedPathRepos, getConfig} from '../lib/utils/config';
import {resolve, dirname} from 'path';
import internet from 'internet-available';
import logger, { profile } from '../lib/utils/logger';
import {asyncMove, resolveFileInDirs, asyncStat, asyncUnlink, asyncReadDir, asyncWriteFile} from '../lib/utils/files';
import {uuidRegexp, getTagTypeName} from '../lib/utils/constants';
import {integrateKaraFile, getAllKaras, getKaras} from './kara';
import { compareKarasChecksum } from '../dao/database';
import { vacuum } from '../lib/dao/database';
import { emitWS } from '../lib/utils/ws';
import got from 'got';
import { QueueStatus, KaraDownload, KaraDownloadRequest, KaraDownloadBLC, File } from '../types/download';
import { DownloadItem } from '../types/downloader';
import { KaraList, KaraParams, CompareParam } from '../lib/types/kara';
import { TagParams, Tag, TagList } from '../lib/types/tag';
import { deleteKara } from '../services/kara';
import { refreshAll } from '../lib/dao/database';
import { DBKara } from '../lib/types/database/kara';
import { getTags, integrateTagFile } from './tag';
import prettyBytes from 'pretty-bytes';
import { refreshKaras } from '../lib/dao/kara';
import merge from 'lodash.merge';
import { DownloadBundle } from '../lib/types/downloads';
import sampleSize from 'lodash.samplesize';
import Task from '../lib/utils/taskManager';
import { extractAssInfos } from '../lib/dao/karafile';
import { SeriesList } from '../lib/types/series';
import { headers } from '../utils/constants';
import { emit } from '../lib/utils/pubsub';

let downloaderReady = false;

const queueOptions = {
	id: 'uuid',
	// not compatible with await
	precondition: async (cb: any) => {
		internet()
            .then(cb(null, true))
            .catch(cb(null, false));
	},
	preconditionRetryTimeout: 10 * 1000,
	cancelIfRunning: true
};

let q: any;
let downloadTask: Task;

function initTask() {
	downloadTask = new Task({
		text: 'DOWNLOADING'
	});
}

function emitQueueStatus(status: QueueStatus) {
	emit('downloadQueueStatus', status);
	emitWS('downloadQueueStatus', status);
}

function queueDownload(input: KaraDownload, done: any) {
	logger.info(`[Download] Processing song : ${input.name}`);
	processDownload(input)
		.then(() => done())
		.catch(err => done(err));
}

export async function initDownloader() {
	if (!downloaderReady) {
		downloaderReady = true;
		initQueue();
		await initDownloads();
		await startDownloads();
	}
	return;
}


function initQueue(drainEvent = true) {
	// We'll compare data dir checksum and execute refresh every 5 downloads and everytime the queue is drained
	let taskCounter = 0;
	let refreshing = false;
	q = new Queue(queueDownload, queueOptions);
	q.on('task_finish', () => {
		if (q.length > 0) logger.info(`[Download] ${q.length - 1} items left in queue`);
		taskCounter++;
		if (taskCounter >= 100 ) {
			logger.debug('[Download] Triggering database refresh');
			compareKarasChecksum(true);
			refreshing = true;
			refreshAll().then(() => refreshing = false);
			taskCounter = 0;
		}
		emitQueueStatus('updated');
	});
	q.on('task_failed', (taskId: string, err: any) => {
		logger.error(`[Download] Task ${taskId} failed : ${err}`);
		emitQueueStatus('updated');
	});
	q.on('empty', () => emitQueueStatus('updated'));
	if (drainEvent) q.on('drain', () => {
		logger.info('[Download] No tasks left, stopping queue');
		if (!refreshing) {
			refreshAll().then(() => vacuum());
			compareKarasChecksum();
		}
		taskCounter = 0;
		emitQueueStatus('updated');
		emitQueueStatus('stopped');
		downloadTask.end();
		downloadTask = null;
	});
}

export async function startDownloads() {
	if (q?.length > 0) {
		resumeQueue();
	} else {
		const downloads = await selectPendingDownloads();
		try {
			await internet();
			downloads.forEach(dl => q.push(dl));
			logger.info('[Downloader] Download queue starting up');
			emitQueueStatus('started');
		} catch(err) {
			if (downloads.length > 0) logger.warn('[Download] There are planned downloads, but your computer seems offline');
			emitQueueStatus('stopped');
		}
	}
}

async function processDownload(download: KaraDownload) {
	try {
		if (!downloadTask) initTask();
		downloadTask.update({
			subtext: download.name,
			value: 0,
			total: download.size
		});
		await setDownloadStatus(download.uuid, 'DL_RUNNING');
		let list = [];
		const localMedia = resolve(resolvedPathRepos('Medias', download.repository)[0], download.urls.media.local);
		const localKaraPath = resolve(resolvedPathRepos('Karas', download.repository)[0]);
		const localTagsPath = resolve(resolvedPathRepos('Tags', download.repository)[0]);
		const localLyricsPath = resolve(resolvedPathRepos('Lyrics', download.repository)[0]);

		const conf = getConfig();
		const res = await got.get(`https://${conf.Online.Host}/api/karas/${download.kid}/raw`, {
			headers: headers
		});
		const bundle: DownloadBundle = JSON.parse(res.body);

		const tempDir = resolvedPathTemp();
		const tempMedia = resolve(tempDir, download.urls.media.local);

		// Check if media already exists in any media dir. If it does, do not try to redownload it.
		let mediaAlreadyExists = false;
		try {
			const existingMediaFiles = await resolveFileInDirs(download.urls.media.local, resolvedPathRepos('Medias', download.repository));
			// Check if file size are different
			const localMediaStat = await asyncStat(existingMediaFiles[0]);
			if (localMediaStat.size !== download.size) throw null;
			mediaAlreadyExists = true;
		} catch(err) {
			// File does not exist or sizes are different, we download it.
			list.push({
				filename: tempMedia,
				url: download.urls.media.remote,
				id: download.name
			});
		}
		if (list.length > 0) await downloadFiles(download, list, downloadTask);

		const writes = [];
		let tempLyrics: string;
		if (bundle.lyrics.file !== null) {
			tempLyrics = resolve(tempDir, bundle.lyrics.file);
			writes.push(await asyncWriteFile(tempLyrics, bundle.lyrics.data, 'utf-8'));
		};
		const tempKara = resolve(tempDir, bundle.kara.file);
		writes.push(await asyncWriteFile(tempKara, JSON.stringify(bundle.kara.data, null, 2), 'utf-8'));

		for (const serie of bundle.series) {
			const tempSeries = resolve(tempDir, serie.file);
			writes.push(await asyncWriteFile(tempSeries, JSON.stringify(serie.data, null, 2), 'utf-8'));
		}
		for (const tag of bundle.tags) {
			const tempTag = resolve(tempDir, tag.file);
			writes.push(await asyncWriteFile(tempTag, JSON.stringify(tag.data, null, 2), 'utf-8'));
		}

		// Delete files if they're already present
		try {
			if (!mediaAlreadyExists) await asyncMove(tempMedia, localMedia, {overwrite: true});
		} catch(err) {
			logger.error(`[Debug] Unable to move ${tempMedia} to ${localMedia} : ${err}`);
		}
		try {
			if (bundle.lyrics.file !== null) await asyncMove(tempLyrics, resolve(localLyricsPath, bundle.lyrics.file), {overwrite: true});
		} catch(err) {
			logger.error(`[Debug] Unable to move ${tempLyrics} to ${localLyricsPath}`);
		}
		try {
			await asyncMove(tempKara, resolve(localKaraPath, bundle.kara.file), {overwrite: true});
		} catch(err) {
			logger.error(`[Debug] Unable to move ${tempKara} to ${localKaraPath}`);
		}
		for (const tag of bundle.tags) {
			try {
				await asyncMove(resolve(tempDir, tag.file), resolve(localTagsPath, tag.file), {overwrite: true});
			} catch(err) {
				logger.error(`[Debug] Unable to move ${resolve(tempDir, tag.file)} to ${resolve(localTagsPath, tag.file)}`);
			}
		}
		logger.info(`[Download] Finished downloading "${download.name}"`);
		// Now adding our newly downloaded kara
		await integrateDownload(bundle, localKaraPath, localTagsPath, download);
	} catch(err) {
		setDownloadStatus(download.uuid, 'DL_FAILED');
		throw err;
	} finally {
		downloadTask.update({
			subtext: download.name,
			value: download.size,
			total: download.size
		});
	}
}

async function integrateDownload(bundle: DownloadBundle, localKaraPath: string, localTagsPath: string, download: KaraDownload ) {
	try {
		for (const tag of bundle.tags) {
			try {
				const tagName = await integrateTagFile(resolve(localTagsPath, tag.file));
				logger.debug(`[Download] Tag "${tagName}" in database`);
			} catch(err) {
				logger.error(`[Download] Tag "${tag.file}" not properly added to database`);
				throw err;
			}
		}
		try {
			await integrateKaraFile(resolve(localKaraPath, bundle.kara.file));
			logger.info(`[Download] Song "${download.name}" added to database`);
			await setDownloadStatus(download.uuid, 'DL_DONE');
		} catch(err) {
			logger.error(`[Download] Song "${download.name}" not properly added to database`);
			throw err;
		}
	} catch(err) {
		logger.error(`[Download] Song "${download.name}" downloaded but not properly added to database. Regenerate your database manually after fixing errors`);
		setDownloadStatus(download.uuid, 'DL_FAILED');
		throw err;
	}
}

async function downloadFiles(download?: KaraDownload, list?: DownloadItem[], task?: Task) {
	const downloader = new Downloader({ bar: true, task: task });
	// Launch downloads
	return new Promise((resolve, reject) => {
		downloader.download(list)
		.then(fileErrors => {
			if (fileErrors.length > 0) {
				if (download) {
					setDownloadStatus(download.uuid, 'DL_FAILED')
						.then(() => {
							reject(`Error downloading file : ${fileErrors.toString()}`);
						}).catch(err => {
							reject(`Error downloading file : ${fileErrors.toString()} - setting failed status failed too! (${err})`);
						})
				} else {
					reject(`Error downloading file : ${fileErrors.toString()}`);
				}
			} else {
				resolve();
			}
		});
});

}

export function pauseQueue() {
	// Queue is paused but the current running task is not paused.
	emitQueueStatus('paused');
	return q.pause();
}

export function resumeQueue() {
	emitQueueStatus('started');
	return q.resume();
}

export async function addDownloads(downloads: KaraDownloadRequest[]): Promise<string> {
	const currentDls = await getDownloads();
	downloads = downloads.filter(dl => {
		if (currentDls.find(cdl => dl.name === cdl.name &&
			(cdl.status === 'DL_RUNNING' ||
			cdl.status === 'DL_PLANNED')
		)
		) return false;
		return true;
	});
	if (downloads.length === 0) throw 'No downloads added, all are already in queue or running';
	const dls: KaraDownload[] = downloads.map(dl => {
		logger.debug(`[Download] Adding download ${dl.name}`);
		return {
			uuid: uuidV4(),
			urls: {
				media: {
					remote: `https://${dl.repository}/downloads/medias/${encodeURIComponent(dl.mediafile)}`,
					local: dl.mediafile
				},
			},
			name: dl.name,
			size: dl.size,
			kid: dl.kid,
			status: 'DL_PLANNED',
			repository: dl.repository
		};
	});
	await insertDownloads(dls);
	dls.forEach(dl => q.push(dl));
	return `${dls.length} download(s) queued`;
}

export async function getDownloads() {
	return await selectDownloads();
}

export async function getDownload(uuid: string) {
	return await selectDownload(uuid);
}

export async function setDownloadStatus(uuid: string, status: string) {
	return await updateDownload(uuid, status);
}

export async function retryDownload(uuid: string) {
	const dl = await selectDownload(uuid);
	if (!dl) throw 'Download ID unknown';
	if (dl.status === 'DL_RUNNING') throw 'Download is already running!';
	if (dl.status === 'DL_PLANNED') throw 'Download is already planned!';
	await setDownloadStatus(uuid, 'DL_PLANNED');
	q.push(dl);
	emitQueueStatus('started');
}

export async function removeDownload(uuid: string) {
	const dl = await selectDownload(uuid);
	if (!dl) throw 'Download ID unknown';
	if (dl.status === 'DL_RUNNING' ) throw 'Running downloads cannot be cancelled';
	await deleteDownload(uuid);
	q.cancel(uuid);
	emitQueueStatus('updated');
}

export async function wipeDownloads() {
	q.destroy();
	initQueue();
	emitQueueStatus('stopped');
	return await emptyDownload();
}

export async function getDownloadBLC() {
	return await selectDownloadBLC();
}

export async function addDownloadBLC(blc: KaraDownloadBLC) {
	if (blc.type < 0 && blc.type > 1006) throw `Incorrect BLC type (${blc.type})`;
	if ((blc.type <= 1001) && !new RegExp(uuidRegexp).test(blc.value)) throw `Blacklist criteria value mismatch : type ${blc.type} must have UUID value`;
	if ((blc.type >= 1002) && isNaN(blc.value)) throw `Blacklist criteria type mismatch : type ${blc.type} must have a numeric value!`;
	return await insertDownloadBLC(blc);
}

export async function removeDownloadBLC(id: number) {
	const dlBLC = await selectDownloadBLC();
	if (!dlBLC.some(e => e.dlblc_id === id )) throw 'DL BLC ID does not exist';
	return await deleteDownloadBLC(id);
}

export async function emptyDownloadBLC() {
	return await truncateDownloadBLC();
}

export async function getAllRemoteKaras(repository: string, params: KaraParams, compare?: CompareParam): Promise<KaraList> {
	if (repository) {
		return getRemoteKaras(repository, params, compare);
	} else {
		const repos = getConfig().System.Repositories.filter(r => r.Online && r.Enabled);
		const tasks = [];
		for (const repo of repos) {
			tasks.push(getRemoteKaras(repo.Name, params, compare));
		}
		const allKaras: KaraList[] = await Promise.all(tasks);
		// Let's concatenate our stuff here
		const everything: KaraList = {
			content: [],
			infos: {
				count: 0,
				from: 0,
				to: 0
			}
		};
		allKaras.forEach(l => merge(everything, l));
		// To get total count we're going to remove all duplicated by repo to keep only one song from each repo.
		// Each song has a count property which gives us th enumber of songs for that query, so by adding them we get our total maximum count.
		// Remove the :any for k and k2 once KM Server has merged the lib
		everything.infos.count = 0;
		const everythingUnique = everything.content.filter((k: any, i, self) => self.findIndex((k2:any) => k2.repo === k.repo) === i);
		everythingUnique.forEach(k => everything.infos.count = +everything.infos.count + +k.count);
		everything.infos.to = +params.from + +params.size;
		return everything;
	}
}

export async function getRemoteKaras(repo: string, params: KaraParams, compare?: CompareParam): Promise<KaraList> {
	//First get all karas we currently own
	let localKIDs = {};
	const query = params.q
		? `r=${repo}!${params.q}`
		: `r=${repo}`;
	if (compare === 'missing' || compare === 'updated') {
		const karas = await getKaras({
			filter: params.filter,
			token: {username: 'admin', role: 'admin'},
			mode: 'search',
			modeValue: query
		});
		karas.content.forEach(k => localKIDs[k.kid] = k.modified_at);
	}
	try {
		const res = await got.post(`https://${repo}/api/karas/search`, {
			headers: headers,
			json: {
				filter: params.filter,
				size: params.size,
				from: params.from,
				q: params.q || '',
				localKaras: compare ? localKIDs : null,
				compare: compare
			}
		});
		return JSON.parse(res.body);
	} catch(err) {
		logger.warn(`[Download] Unable to fetch karas from repository ${repo} : ${err}`);
		logger.warn(`[Download] Repository ${repo} ignored`);
		return {
			content: [],
			i18n: {},
			infos: {
				count: 0,
				from: 0,
				to: 0
			}
		}
	}
}

export async function getAllRemoteTags(repository: string, params: TagParams): Promise<TagList> {
	if (repository) {
		return getRemoteTags(repository, params);
	} else {
		const repos = getConfig().System.Repositories.filter(r => r.Online && r.Enabled);
		const tasks = [];
		repos.forEach(repo => tasks.push(getRemoteTags(repo.Name, params)));
		const allTags: TagList[] = await Promise.all(tasks);
		const everything: TagList = {
			content: [],
			infos: {
				count: 0,
				from: 0,
				to: 0
			}
		};
		allTags.forEach(l => merge(everything, l));
		// To get total count we're going to remove all duplicated by repo to keep only one tag from each repo.
		// Each tag has a count property which gives us the number of tags for that query, so by adding them we get our total maximum count.
		everything.infos.count = 0;
		const everythingUnique = everything.content.filter((t: any, i, self) => self.findIndex((t2:any) => t2.repository === t.repo) === i);
		everythingUnique.forEach(t => everything.infos.count = +everything.infos.count + +t.count);
		everything.infos.to = +params.from + +params.size;
		return everything;
	}
}

export async function getRemoteTags(repo: string, params: TagParams = {}): Promise<TagList> {
	const res = await got(`https://${repo}/api/karas/tags${params.type ? '/' + params.type : '' }`, {
		headers: headers
	});
	return JSON.parse(res.body);
}

export async function getRemoteSeries(repo: string): Promise<SeriesList> {
	const res = await got(`https://${repo}/api/karas/series`, {
		headers: headers
	});
	return JSON.parse(res.body);
}

export async function updateAllBases() {
	for (const repo of getConfig().System.Repositories) {
		try {
			if (repo.Online && repo.Enabled) {
				logger.info(`[Update] Updating base from repository ${repo.Name}`);
				await updateBase(repo.Name);
			}
		} catch(err) {
			logger.warn(`[Update] Repository ${repo.Name} failed to update properly: ${err}`);
		}
	}
}

export async function updateBase(repo: string) {
	// First, make sure we wipe the download queue before updating.
	if (!q) initQueue(false);
	await emptyDownload();
	logger.info('[Update] Computing songs to add/remove/update...');
	try {
		logger.info('[Update] Getting local and remote song inventory');
		const karas = await getKaraInventory(repo);
		logger.info('[Update] Removing songs...');
		await cleanKaras(repo, karas.local, karas.remote);
		logger.info('[Update] Adding updated/new songs...');
		const [updatedSongs, newSongs] = await Promise.all([
			updateKaras(repo, karas.local, karas.remote),
			downloadKaras(repo, karas.local, karas.remote)
		]);
		if (updatedSongs > 0 || newSongs > 0) await waitForUpdateQueueToFinish();
		// Now checking tags and series if we're missing any
		logger.info('[Update] Getting local and remote series/tags inventory');
		const tags = await getTagsInventory(repo);
		const updatedTags = await updateTags(repo, tags.local, tags.remote);
		if (updatedTags > 0) await refreshAll();
		return true;
	} catch(err) {
		logger.error(`[Update] Base update failed : ${err}`);
		throw err;
	}
}

async function waitForUpdateQueueToFinish() {
	return new Promise((resolve, reject) => {
		// We'll redefine the drain event of the queue to resolve once the queue is drained.
		q.on('drain', async () => {
			compareKarasChecksum();
			try {
				await refreshAll();
				await vacuum();
				resolve();
			} catch(err) {
				logger.error(`[Download] Error while draining queue : ${err}`);
				reject();
			}
		});
	});
}

async function getTagsInventory(repo: string) {
	const [local, remote] = await Promise.all([
		getTags({}),
		getRemoteTags(repo)
	]);
	local.content = local.content.filter(t => t.repository === repo);
	return {
		local,
		remote
	};
}

async function getKaraInventory(repo: string) {
	const [local, remote] = await Promise.all([
		getAllKaras(),
		getRemoteKaras(repo, {})
	]);
	local.content = local.content.filter(k => k.repository === repo);
	return {
		local,
		remote
	};
}

export async function downloadAllKaras() {
	for (const repo of getConfig().System.Repositories) {
		try {
			if (repo.Online) {
				logger.info(`[Update] Downloading all songs from repository ${repo.Name}`);
				await downloadKaras(repo.Name);
			}
		} catch(err) {
			logger.warn(`[Update] Repository ${repo.Name} failed to download all songs properly`);
		}
	}
};

export async function downloadKaras(repo: string, local?: KaraList, remote?: KaraList): Promise<number> {
<<<<<<< HEAD
	if (!local || !remote) {
		const karas = await getKaraInventory(repo);
		local = karas.local;
		remote = karas.remote;
	}
	const localKIDs = local.content.map(k => k.kid);
	let karasToAdd = remote.content.filter(k => !localKIDs.includes(k.kid));
	const initialKarasToAddCount = karasToAdd.length;
	// Among those karaokes, we need to establish which ones we'll filter out via the download blacklist criteria
	logger.info('[Update] Applying blacklist (if present)');

	const [blcs, tags] = await Promise.all([
		getDownloadBLC(),
		getTags({})
	]);
	for (const blc of blcs) {
		let filterFunction: Function;
		if (blc.type === 0) filterFunction = filterTagName;
		if (blc.type >= 1 && blc.type < 1000) filterFunction = filterTagID;
		if (blc.type === 1001) filterFunction = filterKID;
		if (blc.type === 1002) filterFunction = filterDurationLonger;
		if (blc.type === 1003) filterFunction = filterDurationShorter;
		if (blc.type === 1004) filterFunction = filterTitle;
		if (blc.type === 1005) filterFunction = filterYearOlder;
		if (blc.type === 1006) filterFunction = filterYearYounger;
		karasToAdd = karasToAdd.filter(k => filterFunction(k, blc.value, blc.type, tags.content));
	}
	const downloads = karasToAdd.map(k => {
		return {
			size: k.mediasize,
			mediafile: k.mediafile,
			kid: k.kid,
			name: k.karafile.replace('.kara.json',''),
			repository: repo
		};
=======
	const task = new Task({
		text: 'DOWNLOADING_REPO',
		subtext: repo
>>>>>>> a50e6d9f
	});
	try {
		if (!local || !remote) {
			const karas = await getKaraInventory(repo);
			local = karas.local;
			remote = karas.remote;
		}
		const localKIDs = local.content.map(k => k.kid);
		let karasToAdd = remote.content.filter(k => !localKIDs.includes(k.kid));
		const initialKarasToAddCount = karasToAdd.length;
		// Among those karaokes, we need to establish which ones we'll filter out via the download blacklist criteria
		logger.info('[Update] Applying blacklist (if present)');

		const [blcs, tags] = await Promise.all([
			getDownloadBLC(),
			getTags({})
		]);
		for (const blc of blcs) {
			let filterFunction: Function;
			if (blc.type === 0) filterFunction = filterTagName;
			if (blc.type >= 2 && blc.type < 1000) filterFunction = filterTagID;
			if (blc.type === 1000) filterFunction = filterSeriesName;
			if (blc.type === 1001) filterFunction = filterKID;
			if (blc.type === 1002) filterFunction = filterDurationLonger;
			if (blc.type === 1003) filterFunction = filterDurationShorter;
			if (blc.type === 1004) filterFunction = filterTitle;
			if (blc.type === 1005) filterFunction = filterYearOlder;
			if (blc.type === 1006) filterFunction = filterYearYounger;
			karasToAdd = karasToAdd.filter(k => filterFunction(k, blc.value, blc.type, tags.content));
		}
		const downloads = karasToAdd.map(k => {
			return {
				size: k.mediasize,
				mediafile: k.mediafile,
				kid: k.kid,
				name: k.karafile.replace('.kara.json',''),
				repository: repo
			};
		});
		logger.info(`[Update] Adding ${karasToAdd.length} new songs.`);
		if (initialKarasToAddCount !== karasToAdd.length) logger.info(`[Update] ${initialKarasToAddCount - karasToAdd.length} songs have been blacklisted`);
		if (karasToAdd.length > 0) await addDownloads(downloads);
		return karasToAdd.length;
	} catch(err) {
		throw err;
	} finally {
		task.end();
	}
}

function filterTitle(k: DBKara, value: string): boolean {
	return !k.title.includes(value);
}

function filterTagName(k: DBKara, value: string): boolean {
	return !k.tag_names.includes(value);
}

function filterKID(k: DBKara, value: string): boolean {
	return k.kid !== value;
}

function filterTagID(k: DBKara, value: string, type: number, tags: Tag[]): boolean {
	// Find tag
	const tag = tags.find(e => e.tid === value);
	if (tag) {
		let typeName = getTagTypeName(type);
		return k[typeName].every((e: Tag) => !e.tid.includes(tag.tid));
	} else {
		// Tag isn't found in database, weird but could happen for some obscure reasons. We'll return true.
		logger.warn(`[Update] Tag ${value} not found in database when trying to blacklist songs to download, will ignore it.`);
		return true;
	}
}

function filterDurationLonger(k: DBKara, value: string) {
	// Remember we want to return only songs that are no longer than value
	return k.duration <= +value;
}

function filterDurationShorter(k: DBKara, value: string) {
	// Remember we want to return only songs that are no shorter than value
	return k.duration >= +value;
}

function filterYearOlder(k: DBKara, value: string) {
	return k.year <= +value;
}

function filterYearYounger(k: DBKara, value: string) {
	return k.year >= +value;
}

export async function cleanAllKaras() {
	for (const repo of getConfig().System.Repositories) {
		try {
			if (repo.Online) {
				logger.info(`[Update] Cleaning songs not in repository ${repo.Name} anymore`);
				await cleanKaras(repo.Name);
			}
		} catch(err) {
			logger.warn(`[Update] Repository ${repo.Name} failed to clean songs properly`);
		}
	}
}

export async function cleanKaras(repo: string, local?: KaraList, remote?: KaraList) {
	const task = new Task({
		text: 'CLEANING_REPO',
		subtext: repo
	});
	try {
		if (!local || !remote) {
			const karas = await getKaraInventory(repo);
			local = karas.local;
			remote = karas.remote;
		}
		//Return early if repository is not reachable / does return no songs
		if (remote.content.length === 0) {
			logger.warn(`[Download] Repository ${repo} likely unreachable or not returning any song. Ignoring its cleanup`);
			return;
		}
		const localKIDs = local.content.map(k => k.kid);
		const remoteKIDs = remote.content.map(k => k.kid);
		const karasToRemove = localKIDs.filter(kid => !remoteKIDs.includes(kid));
		// Now we have a list of KIDs to remove
		logger.info(`[Update] Removing ${karasToRemove.length} songs`);
		const promises = [];
		karasToRemove.forEach(kid => promises.push(deleteKara(kid, false)));
		await Promise.all(promises);
		if (karasToRemove.length > 0) {
			compareKarasChecksum(true);
			refreshKaras();
		}
	} catch(err) {
		throw err;
	} finally {
		task.end();
	}
}

export async function updateAllKaras() {
	for (const repo of getConfig().System.Repositories) {
		try {
			if (repo.Online) {
				logger.info(`[Update] Updating all songs from repository ${repo.Name}`);
				await updateKaras(repo.Name);
				await waitForUpdateQueueToFinish();
				// Now checking tags and series if we're missing any
				const tags = await getTagsInventory(repo.Name);
				const updatedTags = await updateTags(repo.Name, tags.local, tags.remote);
				if (updatedTags > 0) await refreshAll();
			}
		} catch(err) {
			logger.warn(`[Update] Repository ${repo.Name} failed to update songs properly: ${err}`);
		}
	}
}

async function updateTags(repo: string, local: TagList, remote: TagList) {
	logger.info('[Update] Starting tag update process...');
	const task = new Task({
		text: 'UPDATING_REPO',
		subtext: repo
	});
	try {
		profile('tagUpdate');
		const tagsToUpdate = [];
		for (const t of local.content) {
			const rt = remote.content.find(rt => rt.tid === t.tid);
			if (!rt) continue;
			// When grabbed from the remote API we get a string, while the local API returns a date object. So, well... sorrymasen.
			if (rt?.modified_at as unknown > t.modified_at.toISOString())
			{
				tagsToUpdate.push({tag: rt, oldFile: t.tagfile});
				continue;
			}
		}

		logger.info(`[Update] Updating ${tagsToUpdate.length} tags`);
		if (tagsToUpdate.length > 0) {
			const list = [];
			let newTagFiles = [];
			for (const t of tagsToUpdate) {
				const oldFiles = await resolveFileInDirs(t.oldFile, resolvedPathRepos('Tags', repo))
				const oldPath = dirname(oldFiles[0]);
				const newTagFile = resolve(oldPath, t.tag.tagfile)
				newTagFiles.push(newTagFile);
				list.push({
					filename: newTagFile,
					url: `https://${repo}/downloads/tags/${encodeURIComponent(t.tag.tagfile)}`
				});
			}
			await downloadFiles(null, list, task);
			for (const f of newTagFiles) {
				await integrateTagFile(f);
			}
		}
		return tagsToUpdate.length;
	} catch(err) {
		throw err;
	} finally {
		profile('tagUpdate');
		task.end();
	}
}

export async function updateKaras(repo: string, local?: KaraList, remote?: KaraList): Promise<number> {
	logger.info('[Update] Starting kara update process...');
	const task = new Task({
		text: 'UPDATING_REPO',
		subtext: repo
	});
	try {
		if (!local || !remote) {
			const karas = await getKaraInventory(repo);
			local = karas.local;
			remote = karas.remote;
		}
		profile('karasUpdate');
		const karasToUpdate = [];
		for (const k of local.content) {
			const rk = remote.content.find(rk => rk.kid === k.kid);
			if (!rk) continue;
			// When grabbed from the remote API we get a string, while the local API returns a date object. So, well... sorrymasen.
			if (rk?.modified_at as unknown > k.modified_at.toISOString())
			{
				karasToUpdate.push(k.kid)
				continue;
			}
			// We also check the case where there has been a mismatch between local and remote on media or lyrics.
			let localMedia: string;
			try {
				localMedia = (await resolveFileInDirs(k.mediafile, resolvedPathRepos('Medias', repo)))[0];
				const localMediaStats = await asyncStat(localMedia);
				if (localMediaStats.size !== rk.mediasize) {
					karasToUpdate.push(k.kid);
					continue;
				}
			} catch(err) {
				//No local media found, redownloading the song
				karasToUpdate.push(k.kid);
				continue;
			}
			// Now checking for lyrics
			if (rk.subfile) {
				let localLyrics: string;
				// Subchecksum can be non existant if song was a hardsub
				if (!k.subchecksum) {
					try {
						localLyrics = (await resolveFileInDirs(k.subfile, resolvedPathRepos('Lyrics', repo)))[0];
						k.subchecksum = await extractAssInfos(localLyrics);
					} catch(err) {
						//No local lyrics found, redownloading the song
						karasToUpdate.push(k.kid);
						continue;
					}
				}
				if (rk.subchecksum !== k.subchecksum) {
					karasToUpdate.push(k.kid);
					continue;
				}
			}
		}
		profile('karasUpdate');
		const downloads = remote.content.filter(k => karasToUpdate.includes(k.kid)).map(k => {
			return {
				size: k.mediasize,
				mediafile: k.mediafile,
				kid: k.kid,
				name: k.karafile.replace('.kara.json',''),
				repository: k.repository
			};
		});
		logger.info(`[Update] Updating ${karasToUpdate.length} songs`);
		if (karasToUpdate.length > 0) await addDownloads(downloads);
		return karasToUpdate.length;
	} catch(err) {
		throw err;
	} finally {
		task.end();
	}
}

let updateRunning = false;

async function listRemoteMedias(repo: string): Promise<File[]> {
	logger.info('[Update] Fetching current media list');
	const remote = await getRemoteKaras(repo, {});
	return remote.content.map(k => {
		return {
			basename: k.mediafile,
			size: k.mediasize
		};
	});
}

async function compareMedias(localFiles: File[], remoteFiles: File[], repo: string): Promise<boolean> {
	let removedFiles:string[] = [];
	let addedFiles:File[] = [];
	let updatedFiles:File[] = [];
	const mediasPath = resolvedPathRepos('Medias', repo)[0];
	logger.info('[Update] Comparing your medias with the current ones');
	for (const remoteFile of remoteFiles) {
		const filePresent = localFiles.some(localFile => {
			if (localFile.basename === remoteFile.basename) {
				if (localFile.size !== remoteFile.size) updatedFiles.push(remoteFile);
				return true;
			}
			return false;
		});
		if (!filePresent) addedFiles.push(remoteFile);
	}
	for (const localFile of localFiles) {
		const filePresent = remoteFiles.some(remoteFile => {
			return localFile.basename === remoteFile.basename;
		});
		if (!filePresent) removedFiles.push(localFile.basename);
	}
	// Remove files to update to start over their download
	for (const file of updatedFiles) {
		await asyncUnlink(resolve(mediasPath, file.basename));
	}
	const filesToDownload = addedFiles.concat(updatedFiles);
	if (removedFiles.length > 0) await removeFiles(removedFiles, mediasPath);
	if (filesToDownload.length > 0) {
		filesToDownload.sort((a,b) => {
			return (a.basename > b.basename) ? 1 : ((b.basename > a.basename) ? -1 : 0);
		});
		let bytesToDownload = 0;
		for (const file of filesToDownload) {
			bytesToDownload = bytesToDownload + file.size;
		}
		logger.info(`[Update] Downloading ${filesToDownload.length} new/updated medias (size : ${prettyBytes(bytesToDownload)})`);
		await downloadMedias(filesToDownload, mediasPath, repo);
		logger.info('[Update] Done updating medias');
		return true;
	} else {
		logger.info('[Update] No new medias to download');
		return false;
	}
}

function downloadMedias(files: File[], mediasPath: string, repo: string): Promise<void> {
	let list = [];
	for (const file of files) {
		list.push({
			filename: resolve(mediasPath, file.basename),
			url: `https://${repo}/downloads/medias/${encodeURIComponent(file.basename)}`,
			size: file.size
		});
	}
	const mediaDownloads = new Downloader({
		bar: true,
		task: new Task({
			text: 'DOWNLOADING_MEDIAS',
			value: 0,
			total: files.length
		})
	});
	return new Promise(async (resolve: any, reject: any) => {
		const fileErrors = await mediaDownloads.download(list);
		fileErrors.length > 0
			? reject(`Error downloading these medias : ${fileErrors.toString()}`)
			: resolve();
	});
}

async function listLocalMedias(repo: string): Promise<File[]> {
	const mediaFiles = await asyncReadDir(resolvedPathRepos('Medias', repo)[0]);
	let localMedias = [];
	for (const file of mediaFiles) {
		try {
			const mediaPath = await resolveFileInDirs(file, resolvedPathRepos('Medias', repo));
			const mediaStats = await asyncStat(mediaPath[0]);
			localMedias.push({
				basename: file,
				size: mediaStats.size
			});
		} catch {
			logger.info(`[Update] Local media file ${file} not found`);
		}
	}
	logger.debug('[Update] Listed local media files');
	return localMedias;
}

async function removeFiles(files: string[], dir: string): Promise<void> {
	for (const file of files) {
		await asyncUnlink(resolve(dir, file));
		logger.info(`[Update] Removed : ${file}`);
	}
}

export async function updateAllMedias() {
	for (const repo of getConfig().System.Repositories) {
		try {
			if (repo.Online) {
				logger.info(`[Update] Updating medias from repository ${repo.Name}`);
				await updateMedias(repo.Name);
			}
		} catch(err) {
			logger.warn(`[Update] Repository ${repo.Name} failed to update medias properly: ${err}`);
		}
	}
}

export async function updateMedias(repo: string): Promise<boolean> {
	if (updateRunning) throw 'An update is already running, please wait for it to finish.';
	updateRunning = true;
	const task = new Task({
		text: 'UPDATING_MEDIAS',
		subtext: repo
	});
	try {
		const [remoteMedias, localMedias] = await Promise.all([
			listRemoteMedias(repo),
			listLocalMedias(repo)
		]);
		const updateVideos = await compareMedias(localMedias, remoteMedias, repo);

		updateRunning = false;
		return !!updateVideos;
	} catch (err) {
		console.log(err);
		updateRunning = false;
		throw err;
	} finally {
		task.end();
	}
}

/** Download random songs from online repository */
export async function downloadRandomSongs() {
	try {
		await internet();
	} catch(err) {
		logger.warn('[Samples] Internet not available : no sample songs are going to be downloaded');
		return;
	}
	const conf = getConfig();
	const onlineRepos = conf.System.Repositories.filter(r => r.Online);
	try {
		logger.info('[Samples] Downloading samples...')
		const karas = await getRemoteKaras(onlineRepos[0].Name, {});
		// Downloading samples here, 3 japanese, 1 french, 1 english, 1 italian.
		const samples = [
			sampleSize(karas.content.filter(k => filterSamples(k, 'jpn')), 3),
			sampleSize(karas.content.filter(k => filterSamples(k, 'fre')), 1),
			sampleSize(karas.content.filter(k => filterSamples(k, 'eng')), 1),
			sampleSize(karas.content.filter(k => filterSamples(k, 'ita')), 1)
		];
		const downloads = samples.flat();
		await addDownloads(downloads.map((s: DBKara) => {
			return {
				mediafile: s.mediafile,
				kid: s.kid,
				name: s.karafile,
				size: s.mediasize,
				repository: s.repository
			};
		}));
	} catch(err) {
		logger.error(`[Samples] Unable to download samples : ${err}`);
	}
}

/** Only used for tests : downloads 6 specific test songs */
export async function downloadTestSongs() {
	const defaultRepo = 'kara.moe';
	await addDownloads([
		{
			mediafile: 'ENG - Black Lagoon - OP - Red Fraction.mp4',
			kid: '5737c5b2-7ea4-414f-8c92-143838a402f6',
			name: 'ENG - Black Lagoon - OP - Red Fraction',
			size: 19330496,
			repository: defaultRepo
		},
		{
			mediafile: 'FRE - Pokemon The Johto Journeys - OP - Pokemon Johto.mp4',
			kid: 'a6108863-0ae9-48ad-adb5-cb703651f6bf',
			name: 'FRE - Pokemon The Johto Journeys - OP - Pokemon Johto',
			size: 33812007,
			repository: defaultRepo
		},
		{
			mediafile: 'ITA - Patapata Hikousen no Bouken - OP - Il segreto della sabbia.mp4',
			kid: '31f60393-8bd3-4b84-843e-a92d03a1a314',
			name: 'ITA - Patapata Hikousen no Bouken - OP - Il segreto della sabbia',
			size: 20554135,
			repository: defaultRepo
		},
		{
			mediafile: 'JPN - Dragon Ball Z - OP1 - Cha-la Head Cha-la.mp4',
			kid: 'f99df658-9c61-4ea2-a46c-624a1a4c4768',
			name: 'JPN - Dragon Ball Z - OP1 - Cha-la Head Cha-la',
			size: 73149720,
			repository: defaultRepo
		},
		{
			mediafile: 'JPN - Joshiraku - ED - Nippon Egao Hyakkei.mp4',
			kid: '495e2635-38a9-42db-bdd0-df4d27329c87',
			name: 'JPN - Joshiraku - ED - Nippon Egao Hyakkei',
			size: 22198253,
			repository: defaultRepo
		},
		{
			mediafile: 'JPN - Top wo Nerae 2! Diebuster - ED - Hoshikuzu Namida.mp4',
			kid: '2581dec1-4f92-4f5a-a3ec-71dd6874b990',
			name: 'JPN - Top wo Nerae 2! Diebuster - ED - Hoshikuzu Namida',
			size: 26489078,
			repository: defaultRepo
		},
	]);
}

/* Filter rules for samples so we don't download giant songs */
function filterSamples(k: DBKara, lang: string): boolean {
	const maxDuration = 91;
	const maxSize = 50000000;
	const minSize = 20000000;
	return k.langs.some(t => t.name === lang) &&
		k.duration < maxDuration &&
		k.mediasize > minSize &&
		k.mediasize < maxSize
}

export async function redownloadSongs() {
	const karas = await getAllKaras();
	const downloads = karas.content.map(k => {
		return {
			kid: k.kid,
			mediafile: k.mediafile,
			size: k.mediasize,
			repository: k.repository,
			name: k.karafile.replace('.kara.json', '')
		}
	})
	await addDownloads(downloads);

}<|MERGE_RESOLUTION|>--- conflicted
+++ resolved
@@ -594,47 +594,9 @@
 };
 
 export async function downloadKaras(repo: string, local?: KaraList, remote?: KaraList): Promise<number> {
-<<<<<<< HEAD
-	if (!local || !remote) {
-		const karas = await getKaraInventory(repo);
-		local = karas.local;
-		remote = karas.remote;
-	}
-	const localKIDs = local.content.map(k => k.kid);
-	let karasToAdd = remote.content.filter(k => !localKIDs.includes(k.kid));
-	const initialKarasToAddCount = karasToAdd.length;
-	// Among those karaokes, we need to establish which ones we'll filter out via the download blacklist criteria
-	logger.info('[Update] Applying blacklist (if present)');
-
-	const [blcs, tags] = await Promise.all([
-		getDownloadBLC(),
-		getTags({})
-	]);
-	for (const blc of blcs) {
-		let filterFunction: Function;
-		if (blc.type === 0) filterFunction = filterTagName;
-		if (blc.type >= 1 && blc.type < 1000) filterFunction = filterTagID;
-		if (blc.type === 1001) filterFunction = filterKID;
-		if (blc.type === 1002) filterFunction = filterDurationLonger;
-		if (blc.type === 1003) filterFunction = filterDurationShorter;
-		if (blc.type === 1004) filterFunction = filterTitle;
-		if (blc.type === 1005) filterFunction = filterYearOlder;
-		if (blc.type === 1006) filterFunction = filterYearYounger;
-		karasToAdd = karasToAdd.filter(k => filterFunction(k, blc.value, blc.type, tags.content));
-	}
-	const downloads = karasToAdd.map(k => {
-		return {
-			size: k.mediasize,
-			mediafile: k.mediafile,
-			kid: k.kid,
-			name: k.karafile.replace('.kara.json',''),
-			repository: repo
-		};
-=======
 	const task = new Task({
 		text: 'DOWNLOADING_REPO',
 		subtext: repo
->>>>>>> a50e6d9f
 	});
 	try {
 		if (!local || !remote) {
@@ -655,8 +617,7 @@
 		for (const blc of blcs) {
 			let filterFunction: Function;
 			if (blc.type === 0) filterFunction = filterTagName;
-			if (blc.type >= 2 && blc.type < 1000) filterFunction = filterTagID;
-			if (blc.type === 1000) filterFunction = filterSeriesName;
+			if (blc.type >= 1 && blc.type < 1000) filterFunction = filterTagID;
 			if (blc.type === 1001) filterFunction = filterKID;
 			if (blc.type === 1002) filterFunction = filterDurationLonger;
 			if (blc.type === 1003) filterFunction = filterDurationShorter;
