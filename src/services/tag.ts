--- conflicted
+++ resolved
@@ -43,30 +43,15 @@
 }
 
 export async function addTag(tagObj: Tag, opts = {refresh: true}): Promise<Tag> {
-<<<<<<< HEAD
 	const task = new Task({
 		text: 'CREATING_TAG_IN_PROGRESS',
 		subtext: tagObj.name
 	});
 	try {
-		const tag = await selectTagByNameAndType(tagObj.name, tagObj.types[0]);
-		if (tag) {
-			// Doing this because DBTag has a Date object for modified_at while Tag has a string.
-			// Kill me please.
-			const tagObj: any = tag
-			logger.debug(`[Tag] Tag original name already exists "${tagObj.name} and ${tagObj.types}"`);
-			return tagObj;
-		}
 		if (!tagObj.tid) tagObj.tid = uuidV4();
 		if (!tagObj.tagfile) tagObj.tagfile = `${sanitizeFile(tagObj.name)}.${tagObj.tid.substring(0, 8)}.tag.json`;
 		const tagfile = tagObj.tagfile;
 		tagObj.modified_at = new Date().toISOString();
-=======
-	if (!tagObj.tid) tagObj.tid = uuidV4();
-	if (!tagObj.tagfile) tagObj.tagfile = `${sanitizeFile(tagObj.name)}.${tagObj.tid.substring(0, 8)}.tag.json`;
-	const tagfile = tagObj.tagfile;
-	tagObj.modified_at = new Date().toISOString();
->>>>>>> 5bd01a83
 
 		const promises = [
 			insertTag(tagObj),
