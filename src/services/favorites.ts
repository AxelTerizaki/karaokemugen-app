import {selectFavorites, removeFavorites, insertFavorites} from '../dao/favorites';
import {trimPlaylist, shufflePlaylist, createPlaylist, addKaraToPlaylist} from './playlist';
import {findUserByName} from './user';
import logger from 'winston';
import {date} from '../lib/utils/date';
import {profile} from '../lib/utils/logger';
import {formatKaraList, isAllKaras} from './kara';
import {KaraList} from '../lib/types/kara';
import {FavParams, FavExport, AutoMixParams, AutoMixPlaylistInfo, FavExportContent} from '../types/favorites';
import { uuidRegexp } from '../lib/utils/constants';
import { getRemoteToken } from '../dao/user';
import got from 'got';
import {getConfig} from '../lib/utils/config';
import { headers } from '../utils/constants';

export async function getFavorites(params: FavParams): Promise<KaraList> {
	try {
		profile('getFavorites');
		const favs = await selectFavorites(params);
		const count = favs.length > 0 ? favs[0].count : 0;
		return formatKaraList(favs, params.from, count);
	} catch(err) {
		throw err;
	} finally {
		profile('getFavorites');
	}
}

export async function fetchAndAddFavorites(instance: string, token: string, username: string) {
	try {
		const res = await got(`https://${instance}/api/favorites`, {
			headers: {
				...headers,
				authorization: token
			},
			responseType: 'json'
		});
		const favorites = {
			Header: {
				version: 1,
				description: 'Karaoke Mugen Favorites List File'
			},
			Favorites: res.body as FavExportContent[]
		};
		await importFavorites(favorites, username);
	} catch(err) {
		logger.error(`[Favorites] Error getting remote favorites for ${username} : ${err}`);
	}
}

export async function manageFavoriteInInstanceBatch(action: 'POST' | 'DELETE', username: string, kids: string[]) {
	for (const kid of kids) {
		await manageFavoriteInInstance(action, username, kid);
	}
};

export async function addToFavorites(username: string, kids: string[], sendOnline = true) {
	try {
		profile('addToFavorites');
		await insertFavorites(kids, username);
		if (username.includes('@') && sendOnline && getConfig().Online.Users) {
			manageFavoriteInInstanceBatch('POST', username, kids);
		}
	} catch(err) {
		throw err;
	} finally {
		profile('addToFavorites');
	}
}

export async function convertToRemoteFavorites(username: string) {
	// This is called when converting a local account to a remote one
	// We thus know no favorites exist remotely.
	if (!getConfig().Online.Users) return true;
	const favorites = await getFavorites({
		filter: null,
		lang: null,
		username: username
	});
	const addFavorites = [];
	if (favorites.content.length > 0) {
		for (const favorite of favorites.content) {
			addFavorites.push(manageFavoriteInInstance('POST', username, favorite.kid));
		}
		await Promise.all(addFavorites);
	}
}

export async function deleteFavorites(username: string, kids: string[]) {
	try {
		profile('deleteFavorites');
		await removeFavorites(kids, username);
		if (username.includes('@') && getConfig().Online.Users) {
			manageFavoriteInInstanceBatch('DELETE', username, kids);
		}
	} catch(err) {
		throw {message: err};
	} finally {
		profile('deleteFavorites');
	}
}

async function manageFavoriteInInstance(action: 'POST' | 'DELETE', username: string, kid: string) {
	// If OnlineUsers is disabled, we return early and do not try to update favorites online.
	if (!getConfig().Online.Users) return true;
	const instance = username.split('@')[1];
	const remoteToken = getRemoteToken(username);
	try {
		return await got(`https://${instance}/api/favorites/${kid}`, {
			method: action,
			headers: {
				...headers,
				authorization: remoteToken.token || null
			},
		});
	} catch(err) {
		logger.error(`[RemoteFavorites] Unable to ${action} favorite ${kid} on ${username}'s online account : ${err}`);
	}
}

export async function exportFavorites(username: string) {
	const favs = await getFavorites({
		username: username,
		filter: null,
		lang: null,
		from: 0,
		size: 99999999
	});
	return {
		Header: {
			version: 1,
			description: 'Karaoke Mugen Favorites List File'
		},
		Favorites: favs.content.map(k => {
		// Only the kid property is mandatory, the rest is just decoration so the person can know which song is which in the file
			return {
				kid: k.kid,
				title: k.title,
				songorder: k.songorder,
<<<<<<< HEAD
				serie: k.series[0].name,
				songtype: k.songtypes[0].name,
=======
				serie: k.serie,
				songtype: k.songtypes.map(s => s.name).join(' '),
>>>>>>> d4ad66ce
				language: k.langs[0].name
			};
		})
	};
}

export async function importFavorites(favs: FavExport, username: string) {
	if (favs.Header.version !== 1) throw 'Incompatible favorites version list';
	if (favs.Header.description !== 'Karaoke Mugen Favorites List File') throw 'Not a favorites list';
	if (!Array.isArray(favs.Favorites)) throw 'Favorites item is not an array';
	if (favs.Favorites.some(f => !new RegExp(uuidRegexp).test(f.kid))) throw 'One item in the favorites list is not a UUID';
	// Stripping favorites from unknown karaokes in our database to avoid importing them
	let favorites = favs.Favorites.map(f => f.kid);
	const karasUnknown = await isAllKaras(favorites);
	favorites = favorites.filter(f => !karasUnknown.includes(f));
	await addToFavorites(username, favorites, false);
	return { karasUnknown: karasUnknown };
}

/* Get favorites from a user list */
async function getAllFavorites(userList: string[]): Promise<string[]> {
	const kids = [];
	for (const user of userList) {
		if (!await findUserByName(user)) {
			logger.warn(`[Favorites] Username ${user} does not exist`);
		} else {
			const favs = await getFavorites({
				username: user,
				filter: null,
				lang: null,
				from: 0,
				size: 9999999
			});
			favs.content.forEach(f => {
				if (!kids.includes(f.kid)) kids.push(f.kid);
			});
		}
	}
	return kids;
}

export async function createAutoMix(params: AutoMixParams, username: string): Promise<AutoMixPlaylistInfo> {
	profile('AutoMix');
	const favs = await getAllFavorites(params.users);
	if (favs.length === 0) throw 'No favorites found for those users';
	const autoMixPLName = `AutoMix ${date()}`;
	const playlist_id = await createPlaylist(autoMixPLName, {
		visible: true
	}, username);
	// Copy karas from everyone listed
	await addKaraToPlaylist(favs, username, playlist_id);
	// Shuffle time.
	await shufflePlaylist(playlist_id);
	// Cut playlist after duration
	await trimPlaylist(playlist_id, params.duration);
	profile('AutoMix');
	return {
		playlist_id: playlist_id,
		playlist_name: autoMixPLName
	};
}<|MERGE_RESOLUTION|>--- conflicted
+++ resolved
@@ -137,13 +137,8 @@
 				kid: k.kid,
 				title: k.title,
 				songorder: k.songorder,
-<<<<<<< HEAD
 				serie: k.series[0].name,
-				songtype: k.songtypes[0].name,
-=======
-				serie: k.serie,
 				songtype: k.songtypes.map(s => s.name).join(' '),
->>>>>>> d4ad66ce
 				language: k.langs[0].name
 			};
 		})
