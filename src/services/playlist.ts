--- conflicted
+++ resolved
@@ -1179,11 +1179,8 @@
 /** Initialize playlist tasks */
 export async function initPlaylistSystem() {
 	setInterval(updateFreeOrphanedSongs, 60 * 1000);
-<<<<<<< HEAD
-=======
 	const pls = await getPLs(false);
 	pls.forEach(pl => reorderPlaylist(pl.playlist_id));
->>>>>>> f6e09d84
 }
 
 /** Create current playlist if it doesn't exist */
