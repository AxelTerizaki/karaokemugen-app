--- conflicted
+++ resolved
@@ -10,11 +10,8 @@
 		dl.size,
 		'DL_PLANNED',
 		dl.uuid,
-<<<<<<< HEAD
-		dl.repository
-=======
+		dl.repository,
 		dl.kid
->>>>>>> 5007e22f
 	]);
 	return await transaction([{sql: sql.insertDownload, params: dls}]);
 }
