--- conflicted
+++ resolved
@@ -108,15 +108,7 @@
 		// unless you want to flood your console.
 		/*
 		userDb.driver.on('trace',function(sql){
-<<<<<<< HEAD
-<<<<<<< HEAD
-			logger.debug(sql);
-=======
-			logger.debug(sql);			
->>>>>>> next
-=======
 			logger.debug(sql.replace('\t','').replace('\n',''));			
->>>>>>> c0f057a0
 		});
 		*/
 	} else {
