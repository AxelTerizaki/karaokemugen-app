import logger from 'winston/lib/winston';
import {open} from 'sqlite';
import {getConfig} from '../_common/utils/config';
import {join, resolve} from 'path';
import {asyncStat, asyncExists, asyncUnlink} from '../_common/utils/files';
import promiseRetry from 'promise-retry';
import {exit} from '../_services/engine';
import {duration} from '../_common/utils/date';

const DBgenerator = require('../_admin/generate_karasdb.js');
const sql = require('../_common/db/database');

// Setting up databases
let karaDb;
let userDb;

<<<<<<< HEAD
export function transaction(items, sql) {
	retry({times: 10, interval: 100}, (callback) => {
		getUserDb().run('begin transaction')
			.then(() => {							
				each(items, (data,callback) => {
					getUserDb().prepare(sql).then((stmt) => {
						stmt.run(data).then(() => {
							callback(); 
						}).catch((err) => {
							callback(err); 
						});										
					});								
				}, (err) => {
					if (err) callback(err);
					getUserDb().run('commit').then(() => {
						callback(); 
					}).catch((err) => {
						callback(err);
					});
				});
			})
			.catch((err) => {
				logger.debug('[DBI] Failed to begin transaction : '+err);
				logger.debug('[DBI] Transaction will be retried');
				callback(err);
			});
	},(err) => {
		// Retry failed completely after 5 tries
		if (err) throw err;						
=======
async function doTransaction(items, sql) {	
	try {
		await getUserDb().run('begin transaction');
		for (const index in items) {
			const stmt = await getUserDb().prepare(sql);
			await stmt.run(items[index]);
		}
		return await getUserDb().run('commit');		
	} catch(err) {
		throw err;
	}
}

export async function transaction(items, sql) {
	await promiseRetry((retry) => {
		return doTransaction(items, sql).catch(retry);					
	}, {
		retries: 10,
		minTimeout: 100,
		maxTimeout: 200
	}).then(() => { 
>>>>>>> 007d9b39
		return true;
	}).catch((err) => { 
		throw err;
	});	
}

export function openDatabases(config) {
	const conf = config || getConfig();
	return Promise.all([openKaraDatabase(conf), openUserDatabase(conf)]);
}

async function openKaraDatabase() {
	const conf = getConfig();	
	const karaDbFile = resolve(conf.appPath, conf.PathDB, conf.PathDBKarasFile);	
	if (!karaDb) {
		logger.debug('[DB] Opening kara database');
		karaDb = await open(karaDbFile, {verbose: true});		
	} else {
		throw 'Kara database already opened';
	}
}

async function openUserDatabase() {
	const conf = getConfig();	
	const userDbFile = resolve(conf.appPath, conf.PathDB, conf.PathDBUserFile);
	if (!userDb) {
		logger.debug('[DB] Opening user database');
		userDb = await open(userDbFile, {verbose: true});
		// Trace event. DO NOT UNCOMMENT
		// unless you want to flood your console.
		/*
		userDb.driver.on('trace',function(sql){
			logger.debug(sql);			
		});
		*/
	} else {
		throw 'User database already opened';
	}
}

export function closeDatabases() {
	return Promise.all([closeKaraDatabase(), closeUserDatabase()]);
}

async function closeKaraDatabase() {
	if (!karaDb) {
		logger.warn('[DB] Kara database already closed');
	} else {
		await karaDb.close();
		karaDb = null;
	}
}

async function closeUserDatabase() {
	if (!userDb) {
		logger.warn('[DB] User database already closed');
	} else {
		await userDb.close();
		userDb = null;
	}
}

/* Opened DB are exposed to be used by DAO objects. */

export function getKaraDb() {
	return karaDb;	
}

export function getUserDb() {
	return userDb; 	
}

export async function initDBSystem() {
	let doGenerate = false;
	const conf = getConfig();	
	const karaDbFile = resolve(conf.appPath, conf.PathDB, conf.PathDBKarasFile);
	if (conf.optGenerateDB) {
		// Manual generation triggered.
		// Delete any existing karas.sqlite3 file
		if(await asyncExists(karaDbFile)) {			
			if (karaDb) await closeKaraDatabase();
			await asyncUnlink(karaDbFile);
			doGenerate = true;
		}
	} else {
		const karaDbFileStats = await asyncStat(karaDbFile);
		if (karaDbFileStats.size === 0) doGenerate = true;	
	}
	if (karaDb) await closeKaraDatabase();
	await openKaraDatabase();
	await migrateKaraDb();
	await closeUserDatabase();	
	await openUserDatabase();
	await migrateUserDb();	
	if (doGenerate) await generateDatabase();
	await closeKaraDatabase();	
	await getUserDb().run('ATTACH DATABASE "' + karaDbFile + '" as karasdb;');
	await compareDatabasesUUIDs();
	logger.debug('[DBI] Database Interface is READY');
	const stats = await getStats();
	logger.info('Karaoke count   : ' + stats.totalcount);
	logger.info('Total duration  : ' + duration(stats.totalduration));
	logger.info('Series count    : ' + stats.totalseries);
	logger.info('Languages count : ' + stats.totallanguages);
	logger.info('Artists count   : ' + stats.totalartists);
	logger.info('Playlists count : ' + stats.totalplaylists);
	return true;	
}

async function compareDatabasesUUIDs() {
	const res = await getUserDb().get(sql.compareUUIDs);
	if (res && res.karasdb_uuid !== res.userdb_uuid) {
		//Databases are different, rewriting userdb's UUID with karasdb's UUID and running integrity checks.
		await DBgenerator.checkUserdbIntegrity(res.karasdb_uuid);
	}
	return true;
}

async function getSeriesCount() {
	const res = await getUserDb().get(sql.calculateSeriesCount);
	return res.seriescount;
}

async function getPlaylistCount() {
	const res = await getUserDb().get(sql.calculatePlaylistCount);	
	return res.plcount;				
}

async function getArtistCount() {
	const res = await getUserDb().get(sql.calculateArtistCount);
	return res.artistcount;
}

async function getLanguageCount() {
	const res = await getUserDb().get(sql.calculateLangCount);
	return res.langcount;	
}

async function getTotalDuration() {
	const res = await getUserDb().get(sql.calculateDuration);
	return res.totalduration;								
}

async function getKaraCount() {
	const res = await getUserDb().get(sql.calculateKaraCount);
	return res.karacount;								
}

export async function getStats() {

	const [totalseries, totalcount, totalplaylists, totalartists, totallanguages, totalduration] =
		await Promise.all([
			getSeriesCount(), getKaraCount(), getPlaylistCount(), getArtistCount(), getLanguageCount(), getTotalDuration()
		]);

	return {
		totalseries, totalcount, totalplaylists, totalartists, totallanguages, totalduration
	};
}

async function generateDatabase() {
	const conf = getConfig();

	const failedKaras = await DBgenerator.run(conf);
	logger.debug('[DBI] Karaokes database created');
	if (conf.optGenerateDB) {
		if (failedKaras) {
			logger.error('[DBI] Database generation completed with errors!');
			exit(1);
		} else {
			logger.info('[DBI] Database generation completed successfully!');
			exit(0);
		}
	}
	return true;
}

async function migrateUserDb() {
	return await getUserDb().migrate({ migrationsPath: join(__dirname,'../_common/db/migrations/userdata')});
}

async function migrateKaraDb() {
	return await getKaraDb().migrate({ migrationsPath: join(__dirname,'../_common/db/migrations/karasdb')});
}<|MERGE_RESOLUTION|>--- conflicted
+++ resolved
@@ -14,37 +14,6 @@
 let karaDb;
 let userDb;
 
-<<<<<<< HEAD
-export function transaction(items, sql) {
-	retry({times: 10, interval: 100}, (callback) => {
-		getUserDb().run('begin transaction')
-			.then(() => {							
-				each(items, (data,callback) => {
-					getUserDb().prepare(sql).then((stmt) => {
-						stmt.run(data).then(() => {
-							callback(); 
-						}).catch((err) => {
-							callback(err); 
-						});										
-					});								
-				}, (err) => {
-					if (err) callback(err);
-					getUserDb().run('commit').then(() => {
-						callback(); 
-					}).catch((err) => {
-						callback(err);
-					});
-				});
-			})
-			.catch((err) => {
-				logger.debug('[DBI] Failed to begin transaction : '+err);
-				logger.debug('[DBI] Transaction will be retried');
-				callback(err);
-			});
-	},(err) => {
-		// Retry failed completely after 5 tries
-		if (err) throw err;						
-=======
 async function doTransaction(items, sql) {	
 	try {
 		await getUserDb().run('begin transaction');
@@ -66,7 +35,6 @@
 		minTimeout: 100,
 		maxTimeout: 200
 	}).then(() => { 
->>>>>>> 007d9b39
 		return true;
 	}).catch((err) => { 
 		throw err;
