--- conflicted
+++ resolved
@@ -4,11 +4,8 @@
 import {basename, resolve} from 'path';
 import { check, initValidators } from '../_utils/validators';
 import {uuidRegexp} from '../_services/constants';
-<<<<<<< HEAD
 import { addSerie, editSerie, getSerie } from '../_services/series';
-=======
 import { getState } from '../_utils/state';
->>>>>>> 2ffe13a1
 
 const header = {
 	version: 3,
