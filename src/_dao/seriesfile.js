--- conflicted
+++ resolved
@@ -1,15 +1,10 @@
 import {asyncUnlink, sanitizeFile, asyncWriteFile, asyncReadFile, resolveFileInDirs, } from '../_utils/files';
 import testJSON from 'is-valid-json';
-<<<<<<< HEAD
-import {resolvedPathSeries, getConfig} from '../_common/utils/config';
+import {resolvedPathSeries, getConfig} from '../_utils/config';
 import {basename, resolve} from 'path';
-import { check, initValidators } from '../_common/utils/validators';
-=======
-import {resolvedPathSeries, getConfig} from '../_utils/config';
-import {resolve} from 'path';
 import { check, initValidators } from '../_utils/validators';
->>>>>>> 1a2ba520
 import {uuidRegexp} from '../_services/constants';
+import { addSerie, editSerie, getSerie } from '../_services/series';
 
 const header = {
 	version: 3,
@@ -80,4 +75,16 @@
 	} catch(err) {
 		throw `Could not remove series file ${name} : ${err}`;
 	}
+}
+
+export async function integrateSeriesFile(file) {
+	const seriesFileData = await getDataFromSeriesFile(file);
+	seriesFileData.seriefile = basename(file);
+	const seriesDBData = await getSerie(seriesFileData.sid);
+	if (seriesDBData) {
+		await editSerie(seriesDBData.sid, seriesFileData);
+		if (seriesDBData.seriefile !== seriesFileData.seriefile) await asyncUnlink(await resolveFileInDirs(seriesDBData.seriefile, getConfig().PathSeries.split('|')));
+	} else {
+		await addSerie(seriesFileData);
+	}
 }