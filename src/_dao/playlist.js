--- conflicted
+++ resolved
@@ -127,12 +127,6 @@
 
 export async function getPLCInfo(id,forUser, username) {
 	const query = sql.getPLCInfo + (forUser ? ' AND p.flag_visible = 1' : '');
-<<<<<<< HEAD
-	return await getUserDb().get(query, { 
-		$playlistcontent_id: id,
-		$username: username
-	});
-=======
 	return await getUserDb().get(query,  
 		{
 			$playlistcontent_id: id,
@@ -146,7 +140,6 @@
 		{
 			$playlistcontent_id: id			
 		});
->>>>>>> 5ccdb325
 }
 
 export async function getPLCByKID(kid,playlist_id) {
