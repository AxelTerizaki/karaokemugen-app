--- conflicted
+++ resolved
@@ -2,14 +2,9 @@
 
 export const getSeriesByName = `
 SELECT
-<<<<<<< HEAD
 	name,
 	pk_sid as sid
-FROM aseries
-=======
-	name
 FROM all_series
->>>>>>> aefeb4ae
 WHERE name = :name
 ;`;
 
