--- conflicted
+++ resolved
@@ -1,6 +1,5 @@
 import {langSelector, paramWords, getUserDb} from './database';
 import deburr from 'lodash.deburr';
-import { sanitizeFile } from '../_common/utils/files';
 
 const sql = require('../_common/db/series');
 
@@ -46,12 +45,8 @@
 		$NORM_name: deburr(serieObj.name),
 		$altname: aliases,
 		$NORM_altname: deburr(aliases),
-<<<<<<< HEAD
-		$seriefile: `${sanitizeFile(serieObj.name)}.series.json`
-=======
 		$sid: serieObj.sid,
 		$seriefile: serieObj.seriefile
->>>>>>> d0d5904e
 	});
 	return res.lastID;
 }
@@ -76,11 +71,7 @@
 		$NORM_name: deburr(serie.name),
 		$altname: aliases,
 		$NORM_altname: deburr(aliases),
-<<<<<<< HEAD
-		$seriefile: `${sanitizeFile(serie.name)}.series.json`
-=======
 		$seriefile: serie.seriefile
->>>>>>> d0d5904e
 	});
 	await getUserDb().run(sql.deleteSeriesi18n, {$serie_id: serie_id});
 	return await insertSeriei18n(serie_id, serie);
