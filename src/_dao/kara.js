--- conflicted
+++ resolved
@@ -55,7 +55,6 @@
 	});
 }
 
-<<<<<<< HEAD
 export async function addRequested(user_id,kara_id,kid,datetime) {
 	return await getUserDb().run(sql.addRequested, {
 		$user_id: user_id,
@@ -72,10 +71,10 @@
 		$requested_at: date_add,		
 	}));
 	return await transaction(karas, sql.addRequested);
-=======
+}
+
 export async function resetViewcounts() {
 	return await getUserDb().run(sql.resetViewcounts);
->>>>>>> 2735555e
 }
 
 export async function addKaraToPlaylist(karaList) {
