import {getUserDb, transaction} from './database';
import {now} from 'unix-timestamp';
import {getConfig} from '../_common/utils/config';

const sql = require('../_common/db/kara');

export async function getSongCountForUser(playlist_id,user_id) {
	return await getUserDb().get(sql.getSongCountPerUser, {
		$playlist_id: playlist_id,
		$user_id: user_id
	});
}

export async function getAllKaras(username) {
	return await getUserDb().all(sql.getAllKaras, {
		$dejavu_time: now() - (getConfig().EngineMaxDejaVuTime * 60),
		$username: username
	});
}

export async function getKaraMini(id) {
	return await getUserDb().get(sql.getKaraMini, { $kara_id: id });
}

<<<<<<< HEAD
export async function getKaraByKID(kid) {
	return await getUserDb().get(sql.getKaraByKID, { $kid: kid });
=======
export async function getKaraHistory() {
	return await getUserDb().all(sql.getKaraHistory);
}

export async function getKaraViewcounts() {
	return await getUserDb().all(sql.getKaraViewcounts);
>>>>>>> 31aa6d3c
}

export async function getKara(id, username) {
	return await getUserDb().get(sql.getKara,
		{
			$kara_id: id,
			$dejavu_time: now() - (getConfig().EngineMaxDejaVuTime * 60),
			$username: username
		});
}

export async function getASS(id) {
	return await getUserDb().get(sql.getASS, { $kara_id: id });
}

export async function isKara(id) {
	return await getUserDb().get(sql.isKara, { $kara_id: id });	
}

export async function isKaraInPlaylist(kara_id,playlist_id) {
	const res = await getUserDb().get(sql.isKaraInPlaylist, {
		$kara_id: kara_id,
		$playlist_id: playlist_id
	});
	return !!res;
}

export async function addViewcount(kara_id,kid,datetime) {
	return await getUserDb().run(sql.addViewcount, {
		$kara_id: kara_id,
		$kid: kid,
		$modified_at: datetime
	});
}

export async function resetViewcounts() {
	return await getUserDb().run(sql.resetViewcounts);
}

export async function addKaraToPlaylist(karaList) {
	const karas = karaList.map((kara) => ({
		$playlist_id: kara.playlist_id,
		$username: kara.username,
		$pseudo_add: kara.pseudo_add,
		$NORM_pseudo_add: kara.NORM_pseudo_add,
		$kara_id: kara.kara_id,
		$created_at: kara.created_at,
		$pos: kara.pos
	}));	
	return await transaction(karas, sql.addKaraToPlaylist);
}

export async function addKaraToWhitelist(karaList,date_added) {
	const karas = karaList.map((kara) => ({
		$kara_id: kara,
		$created_at: date_added
	}));
	return await transaction(karas, sql.addKaraToWhitelist);
}

export async function removeKaraFromPlaylist(karaList, playlist_id) {
	// We're not using SQLite parameterization due to a limitation 
	// keeping us from feeding a simple array/list to the statement.			
	const karas = karaList.join(',');
	const sqlRemoveKaraFromPlaylist = sql.removeKaraFromPlaylist.replace(/\$playlistcontent_id/,karas);
	return await getUserDb().run(sqlRemoveKaraFromPlaylist, {$playlist_id: playlist_id});
}

export async function removeKaraFromWhitelist(wlcList) {
	const wlcs = wlcList.map((wlc) => ({ $wlc_id: wlc.wlc_id }));
	return await transaction(wlcs, sql.removeKaraFromWhitelist);
}<|MERGE_RESOLUTION|>--- conflicted
+++ resolved
@@ -22,17 +22,16 @@
 	return await getUserDb().get(sql.getKaraMini, { $kara_id: id });
 }
 
-<<<<<<< HEAD
 export async function getKaraByKID(kid) {
 	return await getUserDb().get(sql.getKaraByKID, { $kid: kid });
-=======
+}
+
 export async function getKaraHistory() {
 	return await getUserDb().all(sql.getKaraHistory);
 }
 
 export async function getKaraViewcounts() {
 	return await getUserDb().all(sql.getKaraViewcounts);
->>>>>>> 31aa6d3c
 }
 
 export async function getKara(id, username) {
