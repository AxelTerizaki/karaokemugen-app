import {expand, flatten, buildTypeClauses, langSelector, buildClauses, db, transaction} from './database';
import {getConfig} from '../_utils/config';
import {resolve} from 'path';
import {asyncExists, asyncReadFile} from '../_utils/files';
import { getState } from '../_utils/state';
import {pg as yesql} from 'yesql';
import {profile} from '../_utils/logger';
import {now} from '../_utils/date';

const sql = require('./sql/kara');

export async function getSongCountForUser(playlist_id,username) {
	const res = await db().query(sql.getSongCountPerUser, [playlist_id, username]);
	return res.rows[0];
}

export async function refreshKaras() {
	profile('RefreshKaras');
	await db().query('REFRESH MATERIALIZED VIEW all_karas');
	profile('RefreshKaras');
}

export async function refreshYears() {
	profile('RefreshYears');
	await db().query('REFRESH MATERIALIZED VIEW all_years');
	profile('RefreshYears');
}


export async function getYears() {
	const res = await db().query(sql.getYears);
	return res.rows;
}

export async function updateKara(kara) {
	await db().query(yesql(sql.updateKara)({
		karafile: kara.karafile,
		mediafile: kara.mediafile,
		subfile: kara.subfile,
		title: kara.title,
		year: kara.year,
		songorder: kara.order || null,
		duration: kara.mediaduration,
		gain: kara.mediagain,
		modified_at: new Date(kara.datemodif * 1000),
		kid: kara.KID
	}));
}

export async function addKara(kara) {
	await db().query(yesql(sql.insertKara)({
		karafile: kara.karafile,
		mediafile: kara.mediafile,
		subfile: kara.subfile,
		title: kara.title,
		year: kara.year,
		songorder: kara.order || null,
		duration: kara.mediaduration,
		gain: kara.mediagain,
		modified_at: new Date(kara.datemodif * 1000),
		created_at: new Date(kara.dateadded * 1000),
		kid: kara.KID
	}));
}

export async function getSongTimeSpentForUser(playlist_id,username) {
	const res = await db().query(sql.getTimeSpentPerUser,[
		playlist_id,
		username
	]);
	return res.rows[0];
}

export async function getKara(kid, username, lang, role) {
	const res = await selectAllKaras(username, null, lang, 'kid', kid, null, null, role === 'admin');
	return res;
}

export async function selectRandomKara(playlist_id) {
	const res = await db().query(sql.getRandomKara, [playlist_id]);
	return res.rows[0].kid;
}

<<<<<<< HEAD
export async function deleteKara(id) {
	return await Promise.all([
		getUserDb().run(sql.deleteKara, { $kara_id: id}),
		getUserDb().run(sql.deleteKaraSerie, { $kara_id: id}),
		getUserDb().run(sql.deleteKaraTag, { $kara_id: id})
	]);
}

export async function getKaraByKID(kid) {
	return await getUserDb().get(sql.getKaraByKID, { $kid: kid });
=======
export async function selectAllKaras(username, filter, lang, mode, modeValue, from = 0, size = 0, admin = true) {
	let filterClauses = filter ? buildClauses(filter) : {sql: [], params: {}};
	let typeClauses = mode ? buildTypeClauses(mode, modeValue) : '';
	// Hide blacklisted songs if not admin
	if (!admin) typeClauses = typeClauses + ' AND ak.kid NOT IN (SELECT fk_kid FROM blacklist)';
	let orderClauses = '';
	let limitClause = '';
	let offsetClause = '';
	let havingClause = '';
	if (mode === 'recent') orderClauses = 'created_at DESC, ';
	if (mode === 'requested') {
		orderClauses = 'requested DESC, ';
		havingClause = 'HAVING COUNT(rq.*) > 1';
	}
	if (mode === 'played') {
		orderClauses = 'played DESC, ';
		havingClause = 'HAVING COUNT(p.*) > 1';
	}
	//Disabled until we get the frontend to work around this.
	//if (from > 0) offsetClause = `OFFSET ${from} `;
	//if (size > 0) limitClause = `LIMIT ${size} `;
	const query = sql.getAllKaras(filterClauses.sql, langSelector(lang), typeClauses, orderClauses, havingClause, limitClause, offsetClause);
	const params = {
		dejavu_time: new Date(now() - (getConfig().EngineMaxDejaVuTime * 60 * 1000)),
		username: username,
		...filterClauses.params
	};
	const res = await db().query(yesql(query)(params));
	return res.rows;
>>>>>>> 1a2ba520
}

export async function getKaraHistory() {
	const res = await db().query(sql.getKaraHistory);
	return res.rows;
}

export async function updateFreeOrphanedSongs(expireTime) {
	return await db().query(sql.updateFreeOrphanedSongs, [new Date(expireTime * 1000)]);
}

export async function getKaraMini(kid) {
	const res = await db().query(sql.getKaraMini, [kid]);
	return res.rows[0];
}

export async function getASS(sub) {
	const conf = getConfig();
	const subfile = resolve(conf.appPath,conf.PathSubs,sub);
	if (await asyncExists(subfile)) return await asyncReadFile(subfile, 'utf-8');
	throw 'Subfile not found';
}

export async function addPlayed(kid) {
	return await db().query(yesql(sql.addViewcount)({
		kid: kid,
		played_at: new Date(),
		started_at: getState().sessionStart
	}));
}

export async function addKaraToRequests(username,karaList) {
	const karas = karaList.map((kara) => ([
		username,
		kara.kid,
		new Date(),
		getState().sessionStart
	]));
	return await transaction([{params: karas, sql: sql.addRequested}]);
}

export async function resetViewcounts() {
	return await db().query(sql.resetViewcounts);
}

export async function selectAllKIDs() {
	const res = await db().query(sql.selectAllKIDs);
	return res.rows.map(k => k.kid);
}

export async function addKaraToPlaylist(karaList) {
	const karas = karaList.map(kara => ([
		kara.playlist_id,
		kara.username,
		kara.nickname,
		kara.kid,
		kara.created_at,
		kara.pos,
		false,
		false
	]));
	const query = sql.addKaraToPlaylist(expand(karas.length, karas[0].length));
	const values = flatten(karas);
	return await db().query(query, values);
}

export async function removeKaraFromPlaylist(karas, playlist_id) {
	return await db().query(sql.removeKaraFromPlaylist.replace(/\$playlistcontent_id/,karas.join(',')), [playlist_id]);
}<|MERGE_RESOLUTION|>--- conflicted
+++ resolved
@@ -81,18 +81,10 @@
 	return res.rows[0].kid;
 }
 
-<<<<<<< HEAD
-export async function deleteKara(id) {
-	return await Promise.all([
-		getUserDb().run(sql.deleteKara, { $kara_id: id}),
-		getUserDb().run(sql.deleteKaraSerie, { $kara_id: id}),
-		getUserDb().run(sql.deleteKaraTag, { $kara_id: id})
-	]);
+export async function deleteKara(kid) {
+	return await db().query(sql.deleteKara, [kid]);
 }
 
-export async function getKaraByKID(kid) {
-	return await getUserDb().get(sql.getKaraByKID, { $kid: kid });
-=======
 export async function selectAllKaras(username, filter, lang, mode, modeValue, from = 0, size = 0, admin = true) {
 	let filterClauses = filter ? buildClauses(filter) : {sql: [], params: {}};
 	let typeClauses = mode ? buildTypeClauses(mode, modeValue) : '';
@@ -122,7 +114,6 @@
 	};
 	const res = await db().query(yesql(query)(params));
 	return res.rows;
->>>>>>> 1a2ba520
 }
 
 export async function getKaraHistory() {
