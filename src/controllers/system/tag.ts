--- conflicted
+++ resolved
@@ -28,7 +28,6 @@
 			res.status(500).send(`Error while fetching tags: ${err}`);
 		}
 	});
-<<<<<<< HEAD
 	router.get('/system/tags/dupes', requireAuth, requireValidUser, requireAdmin, async (_req: any, res: any) => {
 		try {
 			let tags: any;
@@ -38,10 +37,7 @@
 			res.status(500).send(`Error while fetching tags: ${err}`);
 		}
 	});
-	router.post('/system/tags/merge', requireAuth, requireValidUser, requireAdmin, async (req: any, res: any) => {
-=======
 	router.get('/system/tags/merge/:tid1/:tid2', requireAuth, requireValidUser, requireAdmin, async (req: any, res: any) => {
->>>>>>> 01f5cadc
 		try {
 			const tag = await mergeTags(req.params.tid1, req.params.tid2);
 			res.json(tag);
