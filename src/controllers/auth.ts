import { getConfig } from '../lib/utils/config';
import logger from '../lib/utils/logger';
import { SocketIOApp } from '../lib/utils/ws';
import { checkLogin, resetSecurityCode } from '../services/auth';
import { fetchAndAddFavorites } from '../services/favorites';
import { editUser, findAvailableGuest, updateLastLoginName } from '../services/user';
import { fetchAndUpdateRemoteUser, remoteCheckAuth } from '../services/userOnline';
import { getState } from '../utils/state';
import { APIMessage } from './common';
import { runChecklist } from './middlewares';

export default function authController(router: SocketIOApp) {

	router.route('login', async (_, req) => {		
		if (!req.body.password) req.body.password = '';
		try {
			let token = await checkLogin(req.body.username, req.body.password);
			// Check if security code is correct
			if (req.body.securityCode === getState().securityCode) {
				// Reset security code once it's been used
				resetSecurityCode();
				// Edit user and change its type to admin
				await editUser(req.body.username, {
					type: 0
				}, null, 'admin', {
					editRemote: false,
					renameUser: false
				});
				// Redefine the token
				token = await checkLogin(req.body.username, req.body.password);
			}
			return token;
		} catch(err) {
			throw {code: 401, message: APIMessage('LOG_ERROR')};
		}
	});

	router.route('loginGuest', async () => {
<<<<<<< HEAD
=======
		/**
 * @api {post} Login / Sign in (as guest)
 * @apiName loginGuest
 * @apiVersion 5.0.0
 * @apiGroup Auth
 * @apiPermission NoAuth
 * @apiDescription Logins as guest.
 * @apiHeader {String} Content-type Must be `application/x-www-form-urlencoded`
 * @apiHeader {String} charset Must be `UTF-8`
 * @apiSuccess {String} token Identification token for this session
 * @apiSuccess {String} username Username logged in ( contains @host if remote, with host being the instance's host)
 * @apiSuccess {String} role Role of this user (`user` or `admin`)
 *
 * @apiSuccessExample Success-Response:
 * HTTP/1.1 200 OK
 * {
 *   "token": "eyJ0eXAiOiJKV1QiLCJhbGciOiJIUzI1NiJ9.eyJ1c2VybmFtZSI6InRlc3QiLCJpYXQiOjE1MTMxNjAxMTEzMjMsInJvbGUiOiJ1c2VyIn0.UWgsc5XEfFtk34IpUAQid_IEWCj2ffNjQ--FJ9eAYd0",
 *   "username": "Axel",
 *   "role": "user"
 * }
 * @apiError 500 Internal Server Error
 *
 * @apiErrorExample Error-Response:
 * HTTP/1.1 500 Internal Server Error
 * {
 *   "code": "NO_MORE_GUESTS_AVAILABLE",
 *   "message": null
 * }
 */
>>>>>>> 55cc2d3f
		try {
			const guest = await findAvailableGuest();
			if (guest) {
				const token = await checkLogin(guest, null);
				updateLastLoginName(guest);
				return token;
			} else {
				throw {code: 500, message: APIMessage('NO_MORE_GUESTS_AVAILABLE')};
			}
		} catch (err) {
			throw {code: 401, message: APIMessage('LOG_ERROR')};
		}
	});

	router.route('checkAuth', async (socket, req) => {
		await runChecklist(socket, req, 'guest', 'closed');
		if (req.token.username.includes('@') && +getConfig().Online.Users) {
			// Remote token does not exist, we're going to verify it and add it if it does work
			try {
				logger.debug('Checking remote token', {service: 'RemoteUser'});
				if (await remoteCheckAuth(req.token.username.split('@')[1], req.onlineAuthorization)) {
					logger.debug('Fetched remote token', {service: 'RemoteUser'});
					try {
						await fetchAndUpdateRemoteUser(req.token.username, null, req.onlineAuthorization, true);
						await fetchAndAddFavorites(req.token.username, req.onlineAuthorization);
					} catch(err) {
						logger.error('Failed to fetch and update user/favorite from remote', {service: 'RemoteUser', obj: err});
					}
				} else {
					logger.debug('Remote token invalid', {service: 'RemoteUser'});
					// Cancelling remote token.
					throw 'Invalid online token';
				}
			} catch(err) {
				logger.warn('Failed to check remote auth (user logged in as local only)', {service: 'RemoteUser', obj: err});
				if (err === 'Invalid online token') throw err;
			}
		}
		return req.token;
	});

}
<|MERGE_RESOLUTION|>--- conflicted
+++ resolved
@@ -11,7 +11,7 @@
 
 export default function authController(router: SocketIOApp) {
 
-	router.route('login', async (_, req) => {		
+	router.route('login', async (_, req) => {
 		if (!req.body.password) req.body.password = '';
 		try {
 			let token = await checkLogin(req.body.username, req.body.password);
@@ -36,38 +36,6 @@
 	});
 
 	router.route('loginGuest', async () => {
-<<<<<<< HEAD
-=======
-		/**
- * @api {post} Login / Sign in (as guest)
- * @apiName loginGuest
- * @apiVersion 5.0.0
- * @apiGroup Auth
- * @apiPermission NoAuth
- * @apiDescription Logins as guest.
- * @apiHeader {String} Content-type Must be `application/x-www-form-urlencoded`
- * @apiHeader {String} charset Must be `UTF-8`
- * @apiSuccess {String} token Identification token for this session
- * @apiSuccess {String} username Username logged in ( contains @host if remote, with host being the instance's host)
- * @apiSuccess {String} role Role of this user (`user` or `admin`)
- *
- * @apiSuccessExample Success-Response:
- * HTTP/1.1 200 OK
- * {
- *   "token": "eyJ0eXAiOiJKV1QiLCJhbGciOiJIUzI1NiJ9.eyJ1c2VybmFtZSI6InRlc3QiLCJpYXQiOjE1MTMxNjAxMTEzMjMsInJvbGUiOiJ1c2VyIn0.UWgsc5XEfFtk34IpUAQid_IEWCj2ffNjQ--FJ9eAYd0",
- *   "username": "Axel",
- *   "role": "user"
- * }
- * @apiError 500 Internal Server Error
- *
- * @apiErrorExample Error-Response:
- * HTTP/1.1 500 Internal Server Error
- * {
- *   "code": "NO_MORE_GUESTS_AVAILABLE",
- *   "message": null
- * }
- */
->>>>>>> 55cc2d3f
 		try {
 			const guest = await findAvailableGuest();
 			if (guest) {
