import { Router } from "express";
import { errMessage, OKMessage } from "../../common";
import { requireAdmin, updateUserLoginTime, requireAuth, requireValidUser } from "../../middlewares/auth";
import { getLang } from "../../middlewares/lang";
import { emitWS } from "../../../lib/utils/ws";
import { deletePlaylist, getPlaylists, editPlaylist, getPlaylistInfo, createPlaylist, emptyPlaylist, editPLC, getKaraFromPlaylist, deleteKaraFromPlaylist, copyKaraToPlaylist, addKaraToPlaylist, getPlaylistContents, setCurrentPlaylist, setPublicPlaylist, shufflePlaylist, importPlaylist, exportPlaylist } from "../../../services/playlist";
import { check } from "../../../lib/utils/validators";
import { bools } from "../../../lib/utils/constants";

export default function adminPlaylistsController(router: Router) {
	router.route('/admin/playlists')
	/**
 * @api {get} /admin/playlists/ Get list of playlists
 * @apiName GetPlaylists
 * @apiGroup Playlists
 * @apiVersion 2.5.0
 * @apiPermission admin
 * @apiHeader authorization Auth token received from logging in
 *
 * @apiSuccess {Object[]} playlists Playlists information
 *
 * @apiSuccessExample Success-Response:
 *     HTTP/1.1 200 OK
 * {
 *   "data": [
 *       {
 *             <see /admin/playlist/[id] route>
 *       }
 *   ]
 * }
 * @apiError PL_LIST_ERROR Unable to fetch a list of playlists
 *
 * @apiErrorExample Error-Response:
 * HTTP/1.1 500 Internal Server Error
 */

		.get(getLang, requireAuth, requireValidUser, updateUserLoginTime, requireAdmin, async (req: any, res: any) => {
			// Get list of playlists
			try {
				const playlists = await getPlaylists(req.authToken);
				res.json(OKMessage(playlists));
			} catch(err) {
				res.status(500).json(errMessage('PL_LIST_ERROR',err));
			}
		})
	/**
 * @api {post} /admin/playlists/ Create a playlist
 * @apiName PostPlaylist
 * @apiVersion 2.1.0
 * @apiGroup Playlists
 * @apiPermission admin
 * @apiHeader authorization Auth token received from logging in
 *
 * @apiParam {String} name Name of playlist to create
 * @apiParam {Boolean} flag_public Is the playlist to create public? This unsets `flag_public` on the previous playlist which had it.
 * @apiParam {Boolean} flag_current Is the playlist to create current? This unsets `flag_current` on the previous playlist which had it.
 * @apiParam {Boolean} flag_visible Is the playlist to create visible to all users? If `false`, only admins can see it.
 *
 * @apiSuccess {String} args Name of playlist created
 * @apiSuccess {String} code Message to display
 * @apiSuccess {Number} data ID of newly created playlist
 *
 * @apiSuccessExample Success-Response:
 * HTTP/1.1 201 Created
 * {
 *   "args": "lol",
 *   "code": "PL_CREATED",
 *   "data": 4
 * }
 * @apiError PL_CREATE_ERROR Unable to create a playlist
 *
 * @apiErrorExample Error-Response:
 * HTTP/1.1 500 Internal Server Error
 */
		.post(getLang, requireAuth, requireValidUser, updateUserLoginTime, requireAdmin, async (req: any, res: any) => {
			// Add playlist
			const validationErrors = check(req.body, {
				name: {presence: {allowEmpty: false}},
				flag_visible: {inclusion: bools},
				flag_public: {inclusion: bools},
				flag_current: {inclusion: bools}
			});
			if (!validationErrors) {
				// No errors detected
				req.body.name = unescape(req.body.name.trim());

				//Now we add playlist
				try {
					const new_playlist = await createPlaylist(req.body.name, {
						visible: req.body.flag_visible,
						current: req.body.flag_current,
						public: req.body.flag_public
					}, req.authToken.username);
					emitWS('playlistsUpdated');
					res.status(201).json(OKMessage(new_playlist,'PL_CREATED',req.body.name));
				} catch(err) {
					res.status(500).json(errMessage('PL_CREATE_ERROR',err,req.body.name));
				}
			} else {
				// Errors detected
				// Sending BAD REQUEST HTTP code and error object.
				res.status(400).json(validationErrors);
			}

		});

	router.route('/admin/playlists/:pl_id([0-9]+)')
	/**
 * @api {get} /admin/playlists/:pl_id Get playlist information
 * @apiName GetPlaylist
 * @apiGroup Playlists
 * @apiPermission admin
 * @apiVersion 2.5.0
 *
 * @apiHeader authorization Auth token received from logging in
 * @apiParam {Number} pl_id Target playlist ID.
 * @apiSuccess {Number} data/created_at Playlist creation date in `Date()` format
 * @apiSuccess {Number} data/flag_current Is playlist the current one? Mutually exclusive with `flag_public`
 * @apiSuccess {Number} data/flag_public Is playlist the public one? Mutually exclusive with `flag_current`
 * @apiSuccess {Number} data/flag_visible Is playlist visible to normal users?
 * @apiSuccess {Number} data/duration Duration of playlist in seconds
 * @apiSuccess {Number} data/modified_at Playlist last edit date in `Date()` format
 * @apiSuccess {String} data/name Name of playlist
 * @apiSuccess {Number} data/karacount Number of karaoke songs in the playlist
 * @apiSuccess {Number} data/playlist_id Database's playlist ID
 * @apiSuccess {Number} data/time_left Time left in seconds before playlist ends, relative to the currently playing song's position.
 *
 * @apiSuccessExample Success-Response:
 * HTTP/1.1 200 OK
 * {
 *   "data": {
 *       "created_at": "2019-01-01T13:34:01.000Z",
 *       "flag_current": true,
 *       "flag_public": false,
 *       "flag_visible": true,
 *       "duration": 0,
 *       "modified_at": "2019-01-01T13:34:01.000Z",
 *       "name": "Liste de lecture courante",
 *       "karacount": 6,
 *       "playlist_id": 1,
 *       "time_left": 0
 *   }
 *}
 * @apiError PL_VIEW_ERROR Unable to fetch info from a playlist
 *
 * @apiErrorExample Error-Response:
 * HTTP/1.1 500 Internal Server Error
 */
		.get(getLang, requireAuth, requireValidUser, updateUserLoginTime, requireAdmin, async (req: any, res: any) => {
			//Access :pl_id by req.params.pl_id
			// This get route gets infos from a playlist
			try {
				const playlist = await getPlaylistInfo(req.params.pl_id, req.authToken);
				res.json(OKMessage(playlist));
			} catch (err) {

				res.status(500).json(errMessage('PL_VIEW_ERROR',err.message,err.data));

			}
		})
	/**
 * @api {put} /admin/playlists/:pl_id Update a playlist's information
 * @apiName PutPlaylist
 * @apiVersion 2.1.0
 * @apiGroup Playlists
 * @apiPermission admin
 * @apiHeader authorization Auth token received from logging in
 *
 * @apiParam {Number} pl_id Target playlist ID.
 * @apiParam {String} name Name of playlist to create
 * @apiParam {Boolean} flag_visible Is the playlist to create visible to all users? If `false`, only admins can see it.
 *
 * @apiSuccess {String} args ID of playlist updated
 * @apiSuccess {String} code Message to display
 * @apiSuccess {Number} data ID of playlist updated
 *
 * @apiSuccessExample Success-Response:
 * HTTP/1.1 200 OK
 * {
 *   "args": 1,
 *   "code": "PL_UPDATED",
 *   "data": 1
 * }
 * @apiError PL_UPDATE_ERROR Unable to update a playlist
 *
 * @apiErrorExample Error-Response:
 * HTTP/1.1 500 Internal Server Error
 */
		.put(getLang, requireAuth, requireValidUser, updateUserLoginTime, requireAdmin, async (req: any, res: any) => {
			// Update playlist info
			const validationErrors = check(req.body, {
				name: {presence: {allowEmpty: false}},
				flag_visible: {inclusion: bools},
			});
			if (!validationErrors) {
				// No errors detected
				req.body.name = unescape(req.body.name.trim());

				//Now we add playlist
				try {
					await editPlaylist(req.params.pl_id,req.body);
					emitWS('playlistInfoUpdated',req.params.pl_id);
					emitWS('playlistsUpdated');
					res.json(OKMessage(req.params.pl_id,'PL_UPDATED',req.params.pl_id));
				} catch(err) {
					res.status(500).json(errMessage('PL_UPDATE_ERROR',err.message,err.data));
				}
			} else {
				// Errors detected
				// Sending BAD REQUEST HTTP code and error object.
				res.status(400).json(validationErrors);
			}
		})

	/**
 * @api {delete} /admin/playlists/:pl_id Delete a playlist
 * @apiName DeletePlaylist
 * @apiVersion 2.1.0
 * @apiGroup Playlists
 * @apiPermission admin
 * @apiHeader authorization Auth token received from logging in
 *
 * @apiParam {Number} pl_id Target playlist ID.
 * @apiSuccess {String} args ID of playlist deleted
 * @apiSuccess {String} code Message to display
 * @apiSuccess {Number} data ID of playlist deleted
 *
 * @apiSuccessExample Success-Response:
 * HTTP/1.1 200 OK
 * {
 *   "args": 3,
 *   "code": "PL_DELETED",
 *   "data": 3
 * }
 * @apiError PL_DELETE_ERROR Unable to delete a playlist
 *
 * @apiErrorExample Error-Response:
 * HTTP/1.1 500 Internal Server Error
 */
		.delete(getLang, requireAuth, requireValidUser, updateUserLoginTime, requireAdmin, async (req: any, res: any) => {
			try {
				await deletePlaylist(req.params.pl_id);
				emitWS('playlistsUpdated');
				res.json(OKMessage(req.params.pl_id,'PL_DELETED',req.params.pl_id));
			} catch(err) {
				res.status(500).json(errMessage('PL_DELETE_ERROR',err.message,err.data));
			}
		});
	router.route('/admin/playlists/:pl_id([0-9]+)/empty')
	/**
 * @api {put} /admin/playlists/:pl_id/empty Empty a playlist
 * @apiName PutEmptyPlaylist
 * @apiVersion 2.1.0
 * @apiGroup Playlists
 * @apiPermission admin
 * @apiHeader authorization Auth token received from logging in
 * @apiParam {Number} pl_id Target playlist ID.
 * @apiSuccess {String} args ID of playlist emptied
 * @apiSuccess {String} code Message to display
 * @apiSuccess {Number} data ID of playlist emptied
 *
 * @apiSuccessExample Success-Response:
 * HTTP/1.1 200 OK
 * {
 *   "args": 1,
 *   "code": "PL_EMPTIED",
 *   "data": 1
 * }
 * @apiError PL_EMPTY_ERROR Unable to empty a playlist
 *
 * @apiErrorExample Error-Response:
 * HTTP/1.1 500 Internal Server Error
 */
		.put(getLang, requireAuth, requireValidUser, updateUserLoginTime, requireAdmin, async (req: any, res: any) => {
		// Empty playlist
			try {
				await emptyPlaylist(req.params.pl_id);
				emitWS('playlistContentsUpdated',req.params.pl_id);
				res.json(OKMessage(req.params.pl_id,'PL_EMPTIED',req.params.pl_id));
			} catch(err) {
				res.status(500).json(errMessage('PL_EMPTY_ERROR',err.message,err.data));
				res.json(err);
			}
		});
		router.route('/admin/playlists/:pl_id([0-9]+)/setCurrent')
		/**
	 * @api {put} /admin/playlists/:pl_id/setCurrent Set playlist to current
	 * @apiName PutSetCurrentPlaylist
	 * @apiVersion 2.1.0
	 * @apiGroup Playlists
	 * @apiPermission admin
	 * @apiHeader authorization Auth token received from logging in
	 * @apiParam {Number} pl_id Target playlist ID.
	 * @apiSuccess {String} args ID of playlist updated
	 * @apiSuccess {String} code Message to display
	 * @apiSuccess {Number} data `null`
	 *
	 * @apiSuccessExample Success-Response:
	 * HTTP/1.1 200 OK
	 * {
	 *   "args": 1,
	 *   "code": "PL_SET_CURRENT",
	 *   "data": null
	 * }
	 * @apiError PL_SET_CURRENT_ERROR Unable to set this playlist to current. The playlist is a public one and can't be set to current at the same time. First set another playlist as public so this playlist has no flags anymore and can be set current.
	 *
	 * @apiErrorExample Error-Response:
	 * HTTP/1.1 500 Internal Server Error
	 */
			.put(getLang, requireAuth, requireValidUser, updateUserLoginTime, requireAdmin, async (req: any, res: any) => {
				// set playlist to current
				try {
					await setCurrentPlaylist(req.params.pl_id);
					emitWS('playlistInfoUpdated',req.params.pl_id);
					res.json(OKMessage(null,'PL_SET_CURRENT',req.params.pl_id));

				} catch(err) {
					res.status(500).json(errMessage(err.message ? 'PL_SET_CURRENT_ERROR' : err,err.message,err.data));
				}
			});
		router.route('/admin/playlists/:pl_id([0-9]+)/setPublic')
		/**
	 * @api {put} /admin/playlists/:pl_id/setPublic Set playlist to public
	 * @apiName PutSetPublicPlaylist
	 * @apiVersion 2.1.0
	 * @apiGroup Playlists
	 * @apiPermission admin
	 * @apiHeader authorization Auth token received from logging in
	 * @apiParam {Number} pl_id Target playlist ID.
	 * @apiSuccess {String} args ID of playlist updated
	 * @apiSuccess {String} code Message to display
	 * @apiSuccess {Number} data `null`
	 *
	 * @apiSuccessExample Success-Response:
	 * HTTP/1.1 200 OK
	 * {
	 *   "args": 1,
	 *   "code": "PL_SET_PUBLIC",
	 *   "data": null
	 * }
	 * @apiError PL_SET_PUBLIC_ERROR Unable to set this playlist to public. The playlist is a current one and can't be set to public at the same time. First set another playlist as current so this playlist has no flags anymore and can be set public.
	 *
	 * @apiErrorExample Error-Response:
	 * HTTP/1.1 500 Internal Server Error
	 */
			.put(getLang, requireAuth, requireValidUser, updateUserLoginTime, requireAdmin, async (req: any, res: any) => {
				// Empty playlist
				try {
					await setPublicPlaylist(req.params.pl_id);
					emitWS('playlistInfoUpdated',req.params.pl_id);
					res.json(OKMessage(null,'PL_SET_PUBLIC',req.params.pl_id));
				} catch(err) {
					res.status(500).json(errMessage(err.message ? 'PL_SET_PUBLIC_ERROR' : err,err.message,err.data));
				}
			});
		router.route('/admin/playlists/:pl_id([0-9]+)/karas')
		/**
	 * @api {get} /admin/playlists/:pl_id/karas Get list of karaokes in a playlist
	 * @apiName GetPlaylistKaras
	 * @apiVersion 3.0.0
	 * @apiGroup Playlists
	 * @apiPermission admin
	 * @apiHeader authorization Auth token received from logging in
	 * @apiParam {Number} pl_id Target playlist ID.
	 * @apiParam {String} [filter] Filter list by this string.
	 * @apiParam {Number} [from=0] Return only the results starting from this position. Useful for continuous scrolling. 0 if unspecified
	 * @apiParam {Number} [size=999999] Return only x number of results. Useful for continuous scrolling. 999999 if unspecified.
	 * @apiParam {Number} [random=0] Return a [random] number of karaokes from that playlist.
	 *
	 * @apiSuccess {Object[]} data/content/plc Array of `playlistcontent` objects
	 * @apiSuccess {Number} data/infos/count Number of karaokes in playlist
	 * @apiSuccess {Number} data/infos/from Starting position of listing
	 * @apiSuccess {Number} data/infos/to End position of listing
	 *
	 * @apiSuccessExample Success-Response:
	 * HTTP/1.1 200 OK
	 * {
	 *   "data": {
	 *       "content": [
	 *           <see admin/playlists/[id]/karas/[plc_id] for example without i18n tag data>
	 *       ],
	 * 		 "i18n": {
 	 * 			 "<tag UUID>": {
 	 * 				"eng": "English version",
 	 * 				"fre": "Version française"
 	 * 			 }
 	 * 			 ...
 	 * 		 },
	 *       "infos": {
	 *           "count": 3,
	 * 			 "from": 0,
	 * 			 "to": 120
	 *       }
	 *   }
	 * }
	 * @apiError PL_VIEW_SONGS_ERROR Unable to fetch list of karaokes in a playlist
	 *
	 * @apiErrorExample Error-Response:
	 * HTTP/1.1 500 Internal Server Error
	 */
			.get(getLang, requireAuth, requireValidUser, updateUserLoginTime, requireAdmin, async (req: any, res: any) => {
				try {
					const playlist = await getPlaylistContents(req.params.pl_id,req.authToken, req.query.filter,req.lang, +req.query.from || 0, +req.query.size || 9999999, +req.query.random || 0);
					res.json(OKMessage(playlist));
				} catch(err) {
					res.status(500).json(errMessage('PL_VIEW_SONGS_ERROR',err.message,err.data));
				}
			})
		/**
	 * @api {post} /admin/playlists/:pl_id/karas Add karaokes to playlist
	 * @apiName PostPlaylistKaras
<<<<<<< HEAD
	 * @apiVersion 3.1.0
=======
	 * @apiVersion 2.5.0
>>>>>>> c7fbb20f
	 * @apiGroup Playlists
	 * @apiPermission admin
	 * @apiHeader authorization Auth token received from logging in
	 * @apiParam {Number} pl_id Target playlist ID.
	 * @apiParam {uuid[]} kid List of `kid` separated by commas (`,`).
	 * @apiParam {Number} [pos] Position in target playlist where to add the karaoke to. If not specified, will place karaokes at the end of target playlist. `-1` adds karaokes after the currently playing song in target playlist.
	 * @apiSuccess {String} args/kara Karaoke title added
	 * @apiSuccess {uuid} args/kid Karaoke ID added.
	 * @apiSuccess {String} args/playlist Name of playlist the song was added to
	 * @apiSuccess {Number} args/playlist_id Playlist ID the song was added to
	 * @apiSuccess {String} code Message to display
	 * @apiSuccess {String} data See `args` above.
	 *
	 * @apiSuccessExample Success-Response:
	 * HTTP/1.1 200 OK
	 * {
	 *   "args": {
	 *       "kara": "Dragon Screamer",
	 *       "kid": "kid",
	 *       "playlist": "Courante",
<<<<<<< HEAD
	 *       "playlist_id": 1,
	 * 		 "plc": null or Playlist Contents object if you added only one song
=======
	 *       "playlist_id": 1
>>>>>>> c7fbb20f
	 *   },
	 *   "code": "PL_SONG_ADDED",
	 *   "data": {
	 *       "kara": "Dragon Screamer",
	 *       "kid": "kid",
	 *       "playlist": "Courante",
	 *       "playlist_id": 1
<<<<<<< HEAD
	 * 		 "plc": null or Playlist Contents object if you added only one song
=======
>>>>>>> c7fbb20f
	 *   }
	 * }
	 * @apiError PL_ADD_SONG_ERROR Unable to add songs to the playlist
	 *
	 * @apiErrorExample Error-Response:
	 * HTTP/1.1 500 Internal Server Error
	 * {
	 *   "args": "Liste de lecture publique",
	 *   "code": "PL_ADD_SONG_ERROR",
	 *   "message": "No karaoke could be added, all are in destination playlist already (PLID : 2)"
	 * }
	 */
			.post(getLang, requireAuth, requireValidUser, updateUserLoginTime, requireAdmin, async (req: any, res: any) => {
				//add a kara to a playlist
				const validationErrors = check(req.body, {
					kid: {presence: true, uuidArrayValidator: true}
				});
				if (!validationErrors) {
					try {
						const result = await addKaraToPlaylist(req.body.kid, req.authToken.username, req.params.pl_id, +req.body.pos);
						emitWS('playlistInfoUpdated',req.params.pl_id);
						emitWS('playlistContentsUpdated',req.params.pl_id);
						res.statusCode = 201;
						const args = {
							playlist: result.playlist
						};
						res.json(OKMessage(null,'PL_SONG_ADDED',args));
					} catch(err) {
						res.status(500).json(errMessage('PL_ADD_SONG_ERROR',err.message,err.data));
					}
				} else {
					// Errors detected
					// Sending BAD REQUEST HTTP code and error object.
					res.status(400).json(validationErrors);
				}
			})
		/**
	 * @api {patch} /admin/playlists/:pl_id/karas Copy karaokes to another playlist
	 * @apiName PatchPlaylistKaras
	 * @apiVersion 2.1.0
	 * @apiGroup Playlists
	 * @apiPermission admin
	 * @apiHeader authorization Auth token received from logging in
	 * @apiParam {Number} pl_id Target playlist ID.
	 * @apiParam {Number[]} plc_id List of `playlistcontent_id` separated by commas (`,`). Example : `1021,2209,44,872`
	 * @apiParam {Number} [pos] Position in target playlist where to copy the karaoke to. If not specified, will place karaokes at the end of target playlist
	 * @apiSuccess {String[]} args/plc_ids IDs of playlist contents copied
	 * @apiSuccess {String} args/playlist_id ID of destinaton playlist
	 * @apiSuccess {String} code Message to display
	 *
	 * @apiSuccessExample Success-Response:
	 * HTTP/1.1 200 OK
	 * {
	 *   "args": {
	 *       "playlist": 2,
	 *       "plc_ids": [
	 * 			"4946",
	 * 			"639"
	 * 		 ]
	 *   },
	 *   "code": "PL_SONG_MOVED",
	 *   "data": null
	 * }
	 * @apiError PL_MOVE_SONG_ERROR Unable to copy karaoke song to the destination playlist
	 *
	 * @apiErrorExample Error-Response:
	 * HTTP/1.1 500 Internal Server Error
	 * {
	 *   "args": "Liste de lecture publique",
	 *   "code": "PL_MOVE_SONG_ERROR",
	 *   "message": "Karaoke song 176 is already in playlist 2"
	 * }
	 */
			.patch(getLang, requireAuth, requireValidUser, updateUserLoginTime, requireAdmin, async (req: any, res: any) => {
				//add karas from a playlist to another
				const validationErrors = check(req.body, {
					plc_id: {presence: true, numbersArrayValidator: true}
				});
				if (!validationErrors) {
					try {
						let plc_ids = [+req.body.plc_id];
						if (req.body.plc_id.includes(',')) {
							plc_ids = req.body.plc_id.split(',');
							plc_ids.forEach((e: string|number, i) => plc_ids[i] = +e)
						}
						const pl_id = await	copyKaraToPlaylist(plc_ids,req.params.pl_id,+req.body.pos);
						emitWS('playlistContentsUpdated', pl_id);
						res.statusCode = 201;
						const args = {
							plc_ids,
							playlist_id: +req.params.pl_id
						};
						res.json(OKMessage(null,'PL_SONG_MOVED',args));
					} catch(err) {
						res.status(500).json(errMessage('PL_MOVE_SONG_ERROR',err.message,err.data));
					}
				} else {
					// Errors detected
					// Sending BAD REQUEST HTTP code and error object.
					res.status(400).json(validationErrors);
				}

			})

		/**
	 * @api {delete} /admin/playlists/:pl_id/karas Delete karaokes from playlist
	 * @apiName DeletePlaylistKaras
	 * @apiVersion 2.1.0
	 * @apiGroup Playlists
	 * @apiPermission admin
	 * @apiHeader authorization Auth token received from logging in
	 * @apiParam {Number} pl_id Target playlist ID.
	 * @apiParam {Number[]} plc_id List of `plc_id` separated by commas (`,`). Example : `1021,2209,44,872`
	 * @apiSuccess {String} args Name of playlist the song was deleted from
	 * @apiSuccess {String} code Message to display
	 *
	 * @apiSuccessExample Success-Response:
	 * HTTP/1.1 200 OK
	 * {
	 *   "args": "Liste de lecture publique",
	 *   "code": "PL_SONG_DELETED",
	 *   "data": null
	 * }
	 * @apiError PL_DELETE_SONG_ERROR Unable to delete the song from the selected playlist
	 *
	 * @apiErrorExample Error-Response:
	 * HTTP/1.1 500 Internal Server Error
	 * {
	 *   "args": "Liste de lecture publique",
	 *   "code": "PL_DELETE_SONG_ERROR",
	 *   "message": "[PLC] GetPLContentInfo : PLCID 4960 unknown"
	 * }
	 */
			.delete(getLang, requireAuth, requireValidUser, updateUserLoginTime, requireAdmin, async (req: any, res: any) => {
				// Delete kara from playlist
				// Deletion is through playlist content's ID.
				// There is actually no need for a playlist number to be used at this moment.
				const validationErrors = check(req.body, {
					plc_id: {presence: true, numbersArrayValidator: true}
				});
				if (!validationErrors) {
					try {
						let plc_ids = [+req.body.plc_id];
						if (req.body.plc_id.includes(',')) {
							plc_ids = req.body.plc_id.split(',');
							plc_ids.forEach((e: string|number, i) => plc_ids[i] = +e)
						}
						const data = await deleteKaraFromPlaylist(plc_ids,req.params.pl_id,req.authToken);
						emitWS('playlistContentsUpdated',data.pl_id);
						emitWS('playlistInfoUpdated',data.pl_id);
						res.json(OKMessage(null,'PL_SONG_DELETED',data.pl_name));
					} catch(err) {
						res.status(500).json(errMessage('PL_DELETE_SONG_ERROR',err.message,err.data));
					}
				} else {
					// Errors detected
					// Sending BAD REQUEST HTTP code and error object.
					res.status(400).json(validationErrors);
				}
			});

		router.route('/admin/playlists/:pl_id([0-9]+)/karas/:plc_id([0-9]+)')
		/**
	 * @api {get} /admin/playlists/:pl_id/karas/:plc_id Get song info from a playlist item
	 * @apiName GetPlaylistPLC
	 * @apiVersion 3.0.0
	 * @apiGroup Playlists
	 * @apiPermission admin
	 * @apiHeader authorization Auth token received from logging in
	 * @apiParam {Number} pl_id Target playlist ID. **Note :** Irrelevant since PLCIDs are unique in the table.
	 * @apiParam {Number} plc_id Playlist content ID.
	 * @apiSuccess {Object[]} data Array containing one playlist content object, which consists of a kara object + the following properties
	 * @apiSuccess {Number} data/kara_created_at In `Date()` format
	 * @apiSuccess {Number} data/created_at Karaoke added to playlist, in `Date()` format
	 * @apiSuccess {Number} data/kara_modified_at In `Date()` format
	 * @apiSuccess {Boolean} data/flag_blacklisted Is the song in the blacklist ?
	 * @apiSuccess {Boolean} data/flag_playing Is the song the one currently playing ?
	 * @apiSuccess {Boolean} data/flag_whitelisted Is the song in the whitelist ?
	 * @apiSuccess {Boolean} data/flag_free Wether the song has been marked as free or not
	 * @apiSuccess {Number} data/playlist_id ID of playlist this song belongs to
	 * @apiSuccess {Number} data/playlistcontent_ID PLC ID of this song.
	 * @apiSuccess {Number} data/pos Position in the playlist. First song has a position of `1`
	 * @apiSuccess {String} data/nickname Nickname of user who added/requested the song. this nickname can be changed (`username` cannot) hence why it is displayed here.
	 * @apiSuccess {Number} data/time_before_play Estimated time remaining before the song is going to play (in seconds). `0` if the song is currently playing or if there is no song selected as currently playing in the playlist (thus making this estimate impossible)
	 * @apiSuccess {String} data/username Username who submitted this karaoke. Can be different from `nickname`.
	 * @apiSuccessExample Success-Response:
	 * HTTP/1.1 200 OK
	 * {
	 *   "data": [
	 *       {
	 * 			 <See public/karas/[kara_id] object>,
	 * 	         "created_at": "2019-01-01T10:01:01.000Z"
	 *           "flag_blacklisted": false,
	 *           "flag_free": false,
	 * 			 "flag_playing": true,
	 * 			 "flag_visible": true
	 *           "flag_whitelisted": false,
	 * 	         "kara_created_at": "2019-01-01T10:01:01.000Z"
	 * 	         "kara_modified_at": "2019-01-01T10:01:01.000Z"
	 *           "nickname": "Axel",
	 *           "playlist_id": 2,
	 *           "playlistcontent_id": 24,
	 *           "pos": 2,
	 *           "time_before_play": 134,
	 *           "username": "Axel"
	 *         },
	 *   ]
	 * }
	 * @apiError PL_VIEW_CONTENT_ERROR Unable to fetch playlist's content information
	 *
	 * @apiErrorExample Error-Response:
	 * HTTP/1.1 500 Internal Server Error
	 * {
	 *   "code": "PL_VIEW_CONTENT_ERROR",
	 *   "message": "PLCID unknown!"
	 * }
	 */
			.get(requireAuth, requireValidUser, updateUserLoginTime, requireAdmin, async (req: any, res: any) => {
				try {
					const kara = await getKaraFromPlaylist(req.params.plc_id,req.authToken);
					res.json(OKMessage(kara));
				} catch(err) {
					res.status(500).json(errMessage('PL_VIEW_CONTENT_ERROR',err));
				}
			})
		/**
	 * @api {put} /admin/playlists/:pl_id([0-9]+)/karas/:plc_id Update song in a playlist
	 * @apiName PutPlaylistKara
	 * @apiVersion 3.0.0
	 * @apiGroup Playlists
	 * @apiPermission admin
	 * @apiHeader authorization Auth token received from logging in
	 * @apiParam {Number} pl_id Playlist ID. **Note :** Irrelevant since `plc_id` is unique already.
	 * @apiParam {Number} plc_id `playlistcontent_id` of the song to update
	 * @apiParam {Number} [pos] Position in target playlist where to move the song to.
	 * @apiParam {Boolean} [flag_playing] If set to true, the selected song will become the currently playing song.
	 * @apiParam {Boolean} [flag_free] If set to true, the selected song will be marked as free. Setting it to false has no effect.
	 * @apiParam {Boolean} [flag_visible] If set to false, the selected song will be made invisible to users (all entries will be replaced by "mystery song")
	 * @apiSuccess {String} code Message to display
	 * @apiSuccess {String} data PLCID modified
	 *
	 * @apiSuccessExample Success-Response:
	 * HTTP/1.1 200 OK
	 * {
	 *   "code": "PL_CONTENT_MODIFIED",
	 *   "data": "4962"
	 * }
	 * @apiError PL_MODIFY_CONTENT_ERROR Unable to modify content's position or playing status
	 *
	 * @apiErrorExample Error-Response:
	 * HTTP/1.1 500 Internal Server Error
	 * {
	 *   "code": "PL_MODIFY_CONTENT_ERROR",
	 *   "message": "PLCID unknown!"
	 * }
	 */
			.put(getLang, requireAuth, requireValidUser, updateUserLoginTime, requireAdmin, async (req: any, res: any) => {
				//Update playlist's karaoke song
				//Params: position

				const validationErrors = check(req.body, {
					flag_playing: {inclusion: bools},
					flag_free: {inclusion: bools},
					flag_visible: {inclusion: bools}
				});
				if (req.body.flag_playing === 'true') req.body.flag_playing = true;
				if (req.body.flag_free === 'true') req.body.flag_free = true;
				if (!validationErrors) {
					try {
						const data = await editPLC(req.params.plc_id,{
							pos: +req.body.pos,
							flag_playing: req.body.flag_playing,
							flag_free: req.body.flag_free,
							flag_visible: req.body.flag_visible
						},req.authToken);
						emitWS('playlistContentsUpdated',data.pl_id);
						emitWS('playlistInfoUpdated',data.pl_id);
						res.json(OKMessage(req.params.plc_id,'PL_CONTENT_MODIFIED'));
					} catch(err) {
						res.status(500).json(errMessage('PL_MODIFY_CONTENT_ERROR',err));
					}
				} else {
					// Errors detected
					// Sending BAD REQUEST HTTP code and error object.
					res.status(400).json(validationErrors);
				}

			});
	router.route('/admin/playlists/:pl_id([0-9]+)/export')
	/**
 * @api {get} /admin/playlists/:pl_id/export Export a playlist
 * @apiDescription Export format is in JSON. You'll usually want to save it to a file for later use.
 * @apiName getPlaylistExport
 * @apiVersion 2.5.0
 * @apiGroup Playlists
 * @apiPermission admin
 * @apiHeader authorization Auth token received from logging in
 * @apiParam {Number} pl_id Playlist ID to export
 * @apiSuccess {String} data Playlist in an exported format. See docs for more info.
 *
 * @apiSuccessExample Success-Response:
 * HTTP/1.1 200 OK
 * {
 *   "data": {
 *       "Header": {
 *           "description": "Karaoke Mugen Playlist File",
 *           "version": 4
 *       },
 *       "PlaylistContents": [
 *           {
 *               "flag_playing": true,
 *               "kid": "b0de301c-5756-49fb-b019-85a99a66586b"
 *           },
 *           {
 *               "kid": "6da96a7d-7159-4ea7-a5ee-1d78a6eb44dd"
 *           },
 *           {
 *               "kid": "5af7ba4c-2325-451d-a24f-e7fd7c2d3ba8"
 *           },
 *           {
 *               "kid": "e0206f48-0f51-44e3-bf9a-b651916d0c05"
 *           }
 *       ],
 *       "PlaylistInformation": {
 *           "created_at": "2019-01-01T02:01:11.000Z",
 *           "flag_visible": true,
 *           "modified_at": "2019-01-01T02:01:11.000Z",
 *           "name": "Test",
 *           "time_left": 0
 *       }
 *   }
 * }
 * @apiError PL_EXPORT_ERROR Unable to export playlist
 *
 * @apiErrorExample Error-Response:
 * HTTP/1.1 500 Internal Server Error
 * {
 *   "args": "5",
 *   "code": "PL_EXPORT_ERROR",
 *   "message": "Playlist 5 unknown"
 * }
 */
		.get(getLang, requireAuth, requireValidUser, updateUserLoginTime, requireAdmin, async (req: any, res: any) => {
			// Returns the playlist and its contents in an exportable format (to save on disk)
			try {
				const playlist = await exportPlaylist(req.params.pl_id);
				// Not sending JSON : we want to send a string containing our text, it's already in stringified JSON format.
				res.json(OKMessage(playlist));
			} catch(err) {
				res.status(500).json(errMessage('PL_EXPORT_ERROR',err.message,err.data));
			}
		});
	router.route('/admin/playlists/import')
	/**
 * @api {post} /admin/playlists/import Import a playlist
 * @apiName postPlaylistImport
 * @apiVersion 2.1.0
 * @apiGroup Playlists
 * @apiPermission admin
 * @apiHeader authorization Auth token received from logging in
 * @apiSuccess {String} playlist Playlist in JSON form, following Karaoke Mugen's file format. See docs for more info.
 *
 * @apiSuccessExample Success-Response:
 * HTTP/1.1 200 OK
 * {
 *   "args": 4,
 *   "code": "PL_IMPORTED",
 *   "data": {
 *       "message": "Playlist imported",
 *       "playlist_id": 4,
 *       "unknownKaras": []
 *   }
 * }
 * @apiError PL_IMPORT_ERROR Unable to import playlist
 *
 * @apiErrorExample Error-Response:
 * HTTP/1.1 500 Internal Server Error
 * {
 *   "code": "PL_IMPORT_ERROR",
 *   "message": "No header section"
 * }
 */
		.post(getLang, requireAuth, requireValidUser, updateUserLoginTime, requireAdmin, async (req: any, res: any) => {
			// Imports a playlist and its contents in an importable format (posted as JSON data)
			const validationErrors = check(req.body, {
				playlist: {isJSON: true}
			});
			if (!validationErrors) {
				try {
					const data = await importPlaylist(JSON.parse(req.body.playlist), req.authToken.username);
					const response = {
						message: 'Playlist imported',
						playlist_id: data.playlist_id,
						unknownKaras: undefined
					};
					if (data.karasUnknown) response.unknownKaras = data.karasUnknown;
					emitWS('playlistsUpdated');
					res.json(OKMessage(response,'PL_IMPORTED',data.playlist_id));
				} catch(err) {
					res.status(500).json(errMessage('PL_IMPORT_ERROR',err));
				}
			} else {
				// Errors detected
				// Sending BAD REQUEST HTTP code and error object.
				res.status(400).json(validationErrors);
			}

		});


	router.route('/admin/playlists/:pl_id([0-9]+)/shuffle')
	/**
 * @api {put} /admin/playlists/:pl_id/shuffle Shuffle a playlist
 * @apiDescription Playlist is shuffled in database. The shuffling only begins after the currently playing song. Songs before that one are unaffected.
 * @apiName putPlaylistShuffle
 * @apiVersion 2.3.0
 * @apiGroup Playlists
 * @apiPermission admin
 * @apiHeader authorization Auth token received from logging in
 * @apiParam {Number} pl_id Playlist ID to shuffle
 * @apiParam {Number} smartShuffle Parameter to determine if we use, or not, an advanced algorithm to shuffle
 * @apiSuccess {String} args ID of playlist shuffled
 * @apiSuccess {String} code Message to display
 * @apiSuccess {Number} data ID of playlist shuffled
 * @apiSuccessExample Success-Response:
 * HTTP/1.1 200 OK
 * {
 *   "args": "5",
 *   "code": "PL_SHUFFLED",
 *   "data": "5"
 * }
 * @apiError PL_SHUFFLE_ERROR Unable to shuffle playlist
 *
 * @apiErrorExample Error-Response:
 * HTTP/1.1 500 Internal Server Error
 * {
 *   "args": "10",
 *   "code": "PL_SHUFFLE_ERROR",
 *   "message": "Playlist 10 unknown"
 * }
 */
		.put(getLang, requireAuth, requireValidUser, updateUserLoginTime, requireAdmin, async (req: any, res: any) => {
			try {
				await shufflePlaylist(req.params.pl_id, req.body.smartShuffle);
				emitWS('playlistContentsUpdated',req.params.pl_id);
				res.json(OKMessage(req.params.pl_id,'PL_SHUFFLED',req.params.pl_id));
			} catch(err) {
				res.status(500).json(errMessage('PL_SHUFFLE_ERROR',err.message,err.data));
			}
		});

}<|MERGE_RESOLUTION|>--- conflicted
+++ resolved
@@ -409,11 +409,7 @@
 		/**
 	 * @api {post} /admin/playlists/:pl_id/karas Add karaokes to playlist
 	 * @apiName PostPlaylistKaras
-<<<<<<< HEAD
 	 * @apiVersion 3.1.0
-=======
-	 * @apiVersion 2.5.0
->>>>>>> c7fbb20f
 	 * @apiGroup Playlists
 	 * @apiPermission admin
 	 * @apiHeader authorization Auth token received from logging in
@@ -434,12 +430,8 @@
 	 *       "kara": "Dragon Screamer",
 	 *       "kid": "kid",
 	 *       "playlist": "Courante",
-<<<<<<< HEAD
 	 *       "playlist_id": 1,
 	 * 		 "plc": null or Playlist Contents object if you added only one song
-=======
-	 *       "playlist_id": 1
->>>>>>> c7fbb20f
 	 *   },
 	 *   "code": "PL_SONG_ADDED",
 	 *   "data": {
@@ -447,10 +439,7 @@
 	 *       "kid": "kid",
 	 *       "playlist": "Courante",
 	 *       "playlist_id": 1
-<<<<<<< HEAD
 	 * 		 "plc": null or Playlist Contents object if you added only one song
-=======
->>>>>>> c7fbb20f
 	 *   }
 	 * }
 	 * @apiError PL_ADD_SONG_ERROR Unable to add songs to the playlist
