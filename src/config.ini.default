--- conflicted
+++ resolved
@@ -1,26 +1,15 @@
 [Admin]
 Password = "shami"
 
-<<<<<<< HEAD
-[Appearance]
-=======
 [Engine]
->>>>>>> 3de31b42
 ;DisplayNickname : affiche dans le coin inférieur droit du kara qui a demandé la chanson en cours.
 ;Ce paramètre est ignoré si AntiFloodType = IP
 DisplayNickname = 1
 
-<<<<<<< HEAD
-;AntiFloodType : d?finit le type d'antiflood
-;IP = Par adresse IP de l'appareil
-;Nickname = Par pseudo. L'app web demandera alors de saisir son pseudo au chargement.
-AntiFloodType = "Nickname"
-=======
 AllowNicknameChange = 1
 
 ;Image affichée quand le player attend.
 Wallpaper = "app/background.jpg"
->>>>>>> 3de31b42
 
 ;SongsPerPerson : Nombre de chansons passable par IP/Nickname
 SongsPerPerson = 10000
@@ -40,23 +29,6 @@
 ; ...
 ;9 = Aucun écran spécifié (ne pas préciser l'option --screen)
 Screen = 0
-<<<<<<< HEAD
-
-[Player]
-mpvOptions = "-fs --ontop --no-osc --no-osd-bar --osd-level=0"
-
-[Binaries.Windows]
-BinMPV = "app/bin/mpv.exe"
-BinFFProbe = "app/bin/ffprobe.exe"
-
-[Binaries.OSX]
-BinMPV = "app/bin/mpv.osx"
-BinFFProbe = "app/bin/ffprobe.osx"
-
-[Binaries.linux]
-BinMPV = "/usr/bin/mpv"
-BinFFProbe = "/usr/bin/ffprobe"
-=======
 mpvOptions = "-fs --ontop --no-osc --no-osd-bar --osd-level=0"
 ASSStyleCredits = "Style: Credits,Arial,$StyleCreditsTaille,&H00FFFFFF,&H000000FF,&H00000000,&H00000000,-1,0,0,0,90,100,0,0,1,0.7,0,1,15,10,15,1"
 ASSDialogueCredits = "Dialogue: 0,0:00:00.00,0:00:08.00,Credits,,0,0,0,,{\\fad(800,250)\\i1}$KaraSerie{\\i0}\\N{\\u0}$KaraType - $KaraTitre{\\u1}"
@@ -74,7 +46,6 @@
 [Binaries.Linux]
 BinPlayer = "/usr/bin/mpv"
 BinProbe = "/usr/bin/ffprobe"
->>>>>>> 3de31b42
 
 [Version]
 VersionNo = "v2.0"
