--- conflicted
+++ resolved
@@ -2,12 +2,9 @@
 import {selectSeriesKaraByKaraID, insertSeriei18n, removeSerie, updateSerie, insertSerie, selectSerieByName, selectSerie, selectAllSeries} from '../_dao/series';
 import {profile} from '../_common/utils/logger';
 import {removeSerieInKaras, replaceSerieInKaras} from '../_dao/karafile';
-<<<<<<< HEAD
 import { compareKarasChecksum } from '../_admin/generate_karasdb';
-=======
 import uuidV4 from 'uuid/v4';
 import { sanitizeFile } from '../_common/utils/files';
->>>>>>> d0d5904e
 
 export async function getSeries(filter, lang, from = 0, size = 99999999999) {
 	profile('getSeries');
@@ -71,17 +68,9 @@
 export async function editSerie(serie_id,serieObj) {
 	const oldSerie = await getSerie(serie_id);
 	if (!oldSerie) throw 'Series ID unknown';
-<<<<<<< HEAD
 	if (oldSerie.name !== serieObj.name) await replaceSerieInKaras(oldSerie.name, serieObj.name);
+	serieObj.seriefile = sanitizeFile(serieObj.name) + '.series.json';
 	await Promise.all([
-=======
-	if (oldSerie.name !== serieObj.name) {
-		await replaceSerieInKaras(oldSerie.name, serieObj.name);
-		await removeSeriesFile(oldSerie.name);
-	}
-	serieObj.seriefile = sanitizeFile(serieObj.name) + '.series.json';
-	return Promise.all([
->>>>>>> d0d5904e
 		updateSerie(serie_id, serieObj),
 		writeSeriesFile(serieObj)
 	]);
