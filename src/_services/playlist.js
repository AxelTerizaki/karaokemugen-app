--- conflicted
+++ resolved
@@ -486,31 +486,16 @@
 		const playingPos = playingObject ? playingObject.plc_id_pos : 0;
 		const plContentsBeforePlay = plContents.filter(plc => plc.pos > playingPos);
 		if (+conf.EngineAllowDuplicates) {
-<<<<<<< HEAD
 			if (!pl.flag_public) {
-				plContents.forEach(p => p.unique_id = `${p.kid}_${p.username}`);
+				plContentsBeforePlay.forEach(p => p.unique_id = `${p.kid}_${p.username}`);
 				karaList.forEach(k => k.unique_id = `${k.kid}_${user.login}`);
 			} else {
-				plContents.forEach(p => p.unique_id = `${p.kid}`);
+				plContentsBeforePlay.forEach(p => p.unique_id = `${p.kid}`);
 				karaList.forEach(k => k.unique_id = `${k.kid}`);
 			}
 		} else {
-			plContents.forEach(p => p.unique_id = `${p.kid}`);
+			plContentsBeforePlay.forEach(p => p.unique_id = `${p.kid}`);
 			karaList.forEach(k => k.unique_id = `${k.kid}`);
-=======
-			// Remove songs from plContents which have already been played
-
-			if (!playlistInfo.flag_public && !playlistInfo.flag_favorites) {
-				plContentsBeforePlay.forEach(p => p.unique_id = `${p.kara_id}_${p.user_id}`);
-				karaList.forEach(k => k.unique_id = `${k.kara_id}_${user.id}`);
-			} else {
-				plContentsBeforePlay.forEach(p => p.unique_id = `${p.kara_id}`);
-				karaList.forEach(k => k.unique_id = `${k.kara_id}`);
-			}
-		} else {
-			plContentsBeforePlay.forEach(p => p.unique_id = `${p.kara_id}`);
-			karaList.forEach(k => k.unique_id = `${k.kara_id}`);
->>>>>>> 5342fb26
 		}
 		let removeDuplicates = false;
 		if (addByAdmin) {
@@ -545,7 +530,7 @@
 		// And use that +1 to set our playlist position.
 		// If pos is -1, we must add it after the currently flag_playing karaoke.
 		// Position management here :
-		if (+conf.EngineSmartInsert && user.type !== 0) {
+		if (+conf.EngineSmartInsert && user.type > 0) {
 			if (userMaxPosition === null) {
 				// No songs yet from that user, they go first.
 				pos = -1;
