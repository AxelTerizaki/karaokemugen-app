//Utils
import {uuidRegexp} from './constants';
import {getStats} from '../_dao/database';
import {getConfig} from '../_common/utils/config';
import {now} from 'unix-timestamp';
import logger from 'winston';
import deburr from 'lodash.deburr';
import shuffle from 'lodash.shuffle';
import {emitWS} from '../_webapp/frontend';
import {on} from '../_common/utils/pubsub';
import testJSON from 'is-valid-json';
import {setState, getState} from '../_common/utils/state';
import {profile} from '../_common/utils/logger';

//DAO
import {
	countPlaylistUsers,
	createPlaylist as createPL,
	deletePlaylist as deletePL,
	editPlaylist as editPL,
	emptyPlaylist as emptyPL,
	findCurrentPlaylist,
	findPublicPlaylist,
	getMaxPosInPlaylist,
	getMaxPosInPlaylistForUser,
	getPlaylistContents as getPLContents,
	getPlaylistContentsMini as getPLContentsMini,
	getPlaylistInfo as getPLInfo,
	getPlaylistKaraIDs,
	getPlaylistKaraNames,
	getPlaylistPos,
	getPlaylists as getPLs,
	getPLCByDate,
	getPLCByKIDAndUserID,
	getPLCInfoMini as getPLCInfoMiniDB,
	getPLCInfo as getPLCInfoDB,
	raisePosInPlaylist,
	reorderPlaylist as reorderPL,
	setCurrentPlaylist as setCurrentPL,
	setPlaying as setPlayingFlag,
	setPLCFreeBeforePos,
	setPLCFree,
	setPos,
	setPublicPlaylist as setPublicPL,
	setVisiblePlaylist as setVisiblePL,
	shiftPosInPlaylist,
	trimPlaylist as trimPL,
	unsetVisiblePlaylist as unsetVisiblePL,
	updatePlaylistDuration,
	updatePlaylistKaraCount,
	updatePlaylistLastEditTime,
	unsetCurrentPlaylist,
	unsetPlaying as unsetPlayingFlag,
	unsetPublicPlaylist,
} from '../_dao/playlist';

//KM Modules
import {updateSongsLeft, findUserByName} from './user';
import {translateKaraInfo, isAllKaras, formatKaraList, getRandomKara} from './kara';
import {playPlayer, playingUpdated} from './player';
import {isPreviewAvailable} from '../_webapp/previews';
import {getBlacklist} from './blacklist';
import {updateFreeOrphanedSongs as updateFreeOrphanedSongsDB,
	getKaraByKID,
	getKaraMini,
	removeKaraFromPlaylist,
	addKaraToPlaylist as addKaraToPL,
	isKaraInPlaylist as isKaraInPL,
	getSongTimeSpentForUser,
	getSongCountForUser,
	addKaraToRequests
} from '../_dao/kara';


let databaseBusy = false;

on('databaseBusy', status => {
	databaseBusy = status;
});


function getPlayingPos(playlist) {
	// Function to run in array.some of a playlist to check if a kara is a flag_playing one, and get its position.
	let PLCIDPlayingPos;
	let indexPlaying;
	const isASongFlagPlaying = playlist.some((element,index) => {
		if (element.flag_playing === 1) {
			PLCIDPlayingPos = element.pos;
			indexPlaying = index;
			return true;
		}
		return false;
	});
	if (isASongFlagPlaying) {
		return {
			plc_id_pos: PLCIDPlayingPos,
			index: indexPlaying
		};
	}
	return undefined;
}

export async function freePLC(plc_id) {
	return await setPLCFree(plc_id);
}

export async function freePLCBeforePos(pos, playlist_id) {
	return await setPLCFreeBeforePos(pos, playlist_id);
}

export async function isUserAllowedToAddKara(playlist_id,requester,duration) {
	const conf = getConfig();
	if (+conf.EngineQuotaType === 0) return true;
	const user = await findUserByName(requester);
	let limit;
	switch(+conf.EngineQuotaType) {
	default:
	case 1:
		limit = conf.EngineSongsPerUser;
		try {
			const count = await getSongCountForUser(playlist_id,user.id);
			if (count.count >= limit) {
				logger.info(`[PLC] User ${requester} tried to add more songs than he/she was allowed (${limit})`);
				return false;
			}
			return true;
		} catch (err) {
			throw err;
		}
	case 2:
		limit = getConfig().EngineTimePerUser;
		try {
			const time = await getSongTimeSpentForUser(playlist_id,user.id);
			if (!time.timeSpent) time.timeSpent = 0;
			if ((limit - time.timeSpent - duration) < 0) {
				logger.info(`[PLC] User ${requester} tried to add more songs than he/she was allowed (${limit - time.timeSpent} seconds of time credit left and tried to add ${duration} seconds)`);
				return false;
			}
			return true;
		} catch(err) {
			throw err;
		}
	}
}

export async function isACurrentPlaylist() {
	const res = await findCurrentPlaylist();
	if (res) return res.playlist_id;
	return false;
}

export async function isAPublicPlaylist() {
	const res = await findPublicPlaylist();
	if (res) return res.playlist_id;
	return false;
}

async function setPlaying(plc_id,playlist_id) {
	await unsetPlayingFlag(playlist_id);
	if (plc_id) await setPlayingFlag(plc_id);
	emitWS('playingUpdated',{
		playlist_id: playlist_id,
		plc_id: plc_id,
	});
	updatePlaylistDuration(playlist_id);
	return true;
}

async function getPLCIDByDate(playlist_id,date_added) {
	return await getPLCByDate(playlist_id,date_added);
}

async function isKaraInPlaylist(kara_id,playlist_id) {
	return await isKaraInPL(kara_id,playlist_id);
}

export async function trimPlaylist(playlist_id,duration) {
	const durationSecs = duration * 60;
	let durationPL = 0;
	let lastPos = 1;
	const pl = await getPlaylistContentsMini(playlist_id);
	const needsTrimming = pl.some((kara) => {
		lastPos = kara.pos;
		durationPL = durationPL + kara.duration;
		return durationPL > durationSecs;
	});
	if (needsTrimming) await trimPL(playlist_id,lastPos);
	await Promise.all([
		updatePlaylistDuration(playlist_id),
		updatePlaylistKaraCount(playlist_id)
	]);
	updatePlaylistLastEditTime(playlist_id);
}

export async function setCurrentPlaylist(playlist_id) {
	const pl = await getPlaylistInfo(playlist_id);
	if (!pl) throw 'Playlist unknown';
	if (pl.flag_public === 1) throw 'A current playlist cannot be set to public. Set another playlist to current first.';
	if (pl.flag_favorite === 1) throw 'A favorite playlist cannot be set to current.';
	try {
		const state = getState();
		const oldCurrentPlaylist_id = state.currentPlaylistID;
		await unsetCurrentAllPlaylists();
		await setCurrentPL(playlist_id);
		updatePlaylistLastEditTime(playlist_id);
		emitWS('playlistInfoUpdated', playlist_id);
		emitWS('playlistInfoUpdated', oldCurrentPlaylist_id);
		setState({currentPlaylistID: playlist_id});
		logger.info(`[Playlist] Playlist ${pl.name} is now current`);
		return playlist_id;
	} catch(err) {
		throw {
			message: err,
			data: pl.name
		};
	}
}

export async function setVisiblePlaylist(playlist_id) {
	const pl = await getPlaylistInfo(playlist_id);
	if (pl.flag_favorite === 1) throw 'A favorite playlist cannot be set to visible.';
	await setVisiblePL(playlist_id);
	updatePlaylistLastEditTime(playlist_id);
}

export async function unsetVisiblePlaylist(playlist_id) {
	await unsetVisiblePL(playlist_id);
	updatePlaylistLastEditTime(playlist_id);
}

export async function setPublicPlaylist(playlist_id) {
	const pl = await getPlaylistInfo(playlist_id);
	if (!pl) throw 'Playlist unknown';
	if (pl.flag_current === 1) throw 'A public playlist cannot be set to current. Set another playlist to public first.';
	if (pl.flag_favorite === 1) throw 'A favorite playlist cannot be set to public.';
	try {
		const state = getState();
		const oldPublicPlaylist_id = state.publicPlaylistID;
		await unsetPublicAllPlaylists();
		await setPublicPL(playlist_id);
		updatePlaylistLastEditTime(playlist_id);
		emitWS('playlistInfoUpdated', playlist_id);
		emitWS('playlistInfoUpdated', oldPublicPlaylist_id);
		setState({publicPlaylistID: playlist_id});
		logger.info(`[Playlist] Playlist ${pl.name} is now public`);
		return playlist_id;
	} catch(err) {
		throw {
			message: err,
			data: pl.name
		};
	}

}

export async function deletePlaylist(playlist_id, token) {
	if (!token) token = {};
	const pl = await getPlaylistInfo(playlist_id);
	if (!pl) throw {
		message: `Playlist ${playlist_id} unknown`,
		data: null
	};
	try {
		profile('deletePlaylist');
		logger.info(`[Playlist] Deleting playlist ${pl.name}`);
		if (pl.flag_public) throw `Playlist ${playlist_id} is public. Unable to delete it`;
		if (pl.flag_current) throw `Playlist ${playlist_id} is current. Unable to delete it`;
		if ((!token) && pl.flag_favorites) throw `Playlist ${playlist_id} is a favorites list. Unable to delete it.`;
		return await deletePL(playlist_id);
	} catch(err) {
		throw {
			message: err,
			data: pl.name
		};
	} finally {
		profile('deletePlaylist');
	}
}

export async function emptyPlaylist(playlist_id) {
	const pl = await getPlaylistInfo(playlist_id);
	if (!pl) throw 'Playlist unknown';
	try {
		profile('emptyPL');
		logger.info(`[Playlist] Emptying playlist ${pl.name}`);
		await emptyPL(playlist_id);
		await Promise.all([
			updatePlaylistKaraCount(playlist_id),
			updatePlaylistDuration(playlist_id)
		]);
		updatePlaylistLastEditTime(playlist_id);
		return playlist_id;
	} catch(err) {
		throw {
			message: err,
			data: pl.name
		};
	} finally {
		profile('emptyPL');
	}
}

export async function editPlaylist(playlist_id,playlist) {
	if (!await getPlaylistInfo(playlist_id)) throw `Playlist ${playlist_id} unknown`;
	try {
		logger.info(`[Playlist] Editing playlist ${playlist_id} : ${JSON.stringify(playlist)}`);
		await editPL({
			id: playlist_id,
			name: playlist.name,
			NORM_name: deburr(playlist.name),
			modified_at: now(),
			flag_visible: playlist.flag_visible
		});
	} catch(err) {
		const pl = await getPlaylistInfo(playlist_id);
		throw {
			message: err,
			data: pl.name
		};
	}
}

export async function createPlaylist(name,opts,username) {
	if (+opts.current && +opts.public) throw 'A playlist cannot be current and public at the same time!';
	if (+opts.favorites && (+opts.public || +opts.public)) throw 'A playlist cannot be favorite and current/public at the same time!';
	if (+opts.public) await unsetPublicAllPlaylists();
	if (+opts.current) await unsetCurrentAllPlaylists();
	const pl = await createPL({
		name: name,
		NORM_name: deburr(name),
		created_at: now(),
		modified_at: now(),
		flag_visible: opts.visible,
		flag_current: opts.current,
		flag_public: opts.public,
		flag_favorites: opts.favorites,
		username: username
	});
	return pl.lastID;
}

export async function getPlaylistInfo(playlist_id, token) {
	const pl = await getPLInfo(playlist_id);
	if (token) {
		if (testPlaylistVisible(pl, token)) return pl;
		return false;
	}
	return pl;
}

function testPlaylistVisible(pl, token) {
	// For a playlist to be visible, you need to be admin, or have the pl be visible, or have the pl be a favorites playlist and the user owning it being the current user
	return (token.role === 'admin' ||
			pl.flag_visible ||
			(pl.flag_favorites && pl.username === token.username)
	);
}

export async function getPlaylists(token) {
	profile('getPlaylists');
	let seenFromUser = true;
	if (token.role === 'admin') seenFromUser = false;
	const ret = await getPLs(seenFromUser);
	profile('getPlaylists');
	return ret;
}

async function unsetPublicAllPlaylists() {
	return await unsetPublicPlaylist();
}

async function unsetCurrentAllPlaylists() {
	return await unsetCurrentPlaylist();
}

export async function getPlaylistContentsMini(playlist_id) {
	return await getPLContentsMini(playlist_id);
}

export async function getPlaylistContents(playlist_id,token,filter,lang,from,size) {
	try {
		profile('getPLC');
		const plInfo = await getPlaylistInfo(playlist_id, token);
		if (!testPlaylistVisible(plInfo,token)) throw `Playlist ${playlist_id} unknown`;
		const pl = await getPLContents(playlist_id,token.username,filter,lang);
		if (from === -1) {
			const pos = getPlayingPos(pl);
			if (!pos) {
				from = 0;
			} else {
				from = pos.index;
			}
		}
		profile('getPLC');
		return formatKaraList(pl.slice(from || 0, from + size || undefined), lang, from, pl.length);
	} catch(err) {
		const pl = await getPlaylistInfo(playlist_id);
		throw {
			message: err,
			data: pl.name
		};
	}
}


export async function getKaraFromPlaylist(plc_id,lang,token) {
	profile('getPLCInfo');
	try {
		let seenFromUser = false;
		if (token.role === 'user') seenFromUser = true;
		const kara = await getPLCInfo(plc_id, seenFromUser, token.username);
		if (!kara) throw 'PLCID unknown';
		let output = translateKaraInfo([kara], lang);
		try {
			profile('previewCheck');
			const previewfile = await isPreviewAvailable(output[0].mediafile);
			if (previewfile) output[0].previewfile = previewfile;
			profile('previewCheck');
		} catch(err) {
			logger.warn(`[Previews] Error detecting previews : ${err}`);
		}
		profile('getPLCInfo');
		return output;
	} catch(err) {
		throw err;
	}
}

async function getPLCByKIDUserID(kid,user_id,playlist_id) {
	return await getPLCByKIDAndUserID(kid,user_id,playlist_id);
}

export function isAllKarasInPlaylist(karas, karasToRemove) {
	return karas.filter(k => !karasToRemove.map(ktr => ktr.unique_id).includes(k.unique_id));
}

export async function addKaraToPlaylist(kara_ids, requester, playlist_id, pos) {
	let addByAdmin = true;
	const conf = getConfig();
	let errorCode = 'PLAYLIST_MODE_ADD_SONG_ERROR';
	const state = getState();
	let karas = [kara_ids];
	if (typeof kara_ids === 'string') karas = kara_ids.split(',');
	if (!playlist_id) {
		addByAdmin = false;
		playlist_id = state.currentPlaylistID;
		if (!state.private) playlist_id = state.publicPlaylistID;
	}
	let [pl, kara] = await Promise.all([
		getPlaylistInfo(playlist_id),
		getKaraMini(parseInt(karas[0], 10))
	]);
	try {
		profile('addKaraToPL');
		if (!pl) throw {code: 1, msg: `Playlist ${playlist_id} unknown`};
		if (!await isAllKaras(karas)) throw {code: 3, msg: 'One of the karaokes does not exist'};
		logger.info(`[Playlist] Adding ${karas.length} karaokes to playlist ${pl.name || 'unknown'} by ${requester} : ${kara.title || 'unknown'}...`);

		if (!addByAdmin) {
			// Check user quota first
			if (!await isUserAllowedToAddKara(playlist_id,requester,kara.duration)) {
				errorCode = 'PLAYLIST_MODE_ADD_SONG_ERROR_QUOTA_REACHED';
				throw 'User quota reached';
			}
			// Check if karaoke is in blacklist
			const blacklist = await getBlacklist();

			if (blacklist.content.some(blc => {
				return +blc.kara_id === +karas[0];
			})) {
				errorCode = 'PLAYLIST_MODE_ADD_SONG_ERROR_BLACKLISTED';
				throw 'Song is blacklisted';
			}
		}
		let karaList = [];
		const user = await findUserByName(requester);
		if (!user) throw {code: 2, msg: 'User does not exist'};
		const date_add = now();
		karas.forEach((kara_id) => {
			karaList.push({
				kara_id: parseInt(kara_id, 10),
				username: requester,
				pseudo_add: user.nickname,
				NORM_pseudo_add: deburr(user.nickname),
				playlist_id: parseInt(playlist_id, 10),
				created_at: date_add,
			});
		});
		const [userMaxPosition,
			numUsersInPlaylist,
			playlistMaxPos,
			playlistInfo] =
			await Promise.all([
				getMaxPosInPlaylistForUser(playlist_id, user.id),
				countPlaylistUsers(playlist_id),
				getMaxPosInPlaylist(playlist_id),
				getPlaylistInfo(playlist_id)
			]);
		const plContents = await getPlaylistKaraIDs(playlist_id);
		// Making a unique ID depending on if we're in the favorites or public playlist or something else.
		// Unique ID here is to determine if a song is already present or not
		if (+conf.EngineAllowDuplicates) {
			if (!playlistInfo.flag_public && !playlistInfo.flag_favorites) {
				plContents.forEach(p => p.unique_id = `${p.kara_id}_${p.user_id}`);
				karaList.forEach(k => k.unique_id = `${k.kara_id}_${user.id}`);
			} else {
				plContents.forEach(p => p.unique_id = `${p.kara_id}`);
				karaList.forEach(k => k.unique_id = `${k.kara_id}`);
			}
		} else {
			plContents.forEach(p => p.unique_id = `${p.kara_id}`);
			karaList.forEach(k => k.unique_id = `${k.kara_id}`);
		}
		let removeDuplicates = false;
		if (addByAdmin) {
			if (+conf.EngineAllowDuplicates) {
				// Adding duplicates is not allowed on public & favorites playlists
				if (playlistInfo.flag_public || playlistInfo.flag_favorites) removeDuplicates = true;
				// Don't remove duplicates if it's another playlist type. Admin can add a song multiple times in the current or any other playlist, even by the same user
			} else {
				// Option to allow is not set : removing duplicates from songs to add
				removeDuplicates = true;
			}
		} else {
			// Not an admin adding this. Removing duplicates
			removeDuplicates = true;
		}
		if (removeDuplicates) {
			karaList = isAllKarasInPlaylist(karaList, plContents);
			if (karaList.length === 0) throw {
				code: 4,
				msg: `No karaoke could be added, all are in destination playlist already (PLID : ${playlist_id})`
			};
		}
		if (karaList.length === 0) throw {
			code: 4,
			msg: `No karaoke could be added, all are in destination playlist already (PLID : ${playlist_id})`
		};
		// Song requests by admins are ignored.
		if (!addByAdmin) addKaraToRequests(user.id, karaList);
		// If pos is provided, we need to update all karas above that and add
		// karas.length to the position
		// If pos is not provided, we need to get the maximum position in the PL
		// And use that +1 to set our playlist position.
		// If pos is -1, we must add it after the currently flag_playing karaoke.
		const playingObject = getPlayingPos(plContents);
		const playingPos = playingObject ? playingObject.plc_id_pos : 0;
		// Position management here :
		if (+conf.EngineSmartInsert && !user.flag_admin) {
			if (userMaxPosition === null) {
				// No songs yet from that user, they go first.
				pos = -1;
			} else if (userMaxPosition < playingPos) {
				// No songs enqueued in the future, they go first.
				pos = -1;
			} else {
				// Everyone is in the queue, we will leave an empty spot for each user and place ourselves next.
				pos = Math.min(playlistMaxPos.maxpos + 1, userMaxPosition.maxpos + numUsersInPlaylist);
			}
		}
		// Find out position of currently playing karaoke
		// If no flag_playing is found, we'll add songs at the end of playlist.
		if (pos === -1) pos = playingPos + 1;
		if (pos) {
			await shiftPosInPlaylist(playlist_id, pos, karas.length);
			karaList.forEach((kara, index) => {
				karaList[index].pos = pos + index;
			});
		} else {
			const startpos = playlistMaxPos.maxpos + 1.0;
			for (const i in karaList) {
				karaList[i].pos = startpos + i;
			}
		}
		await addKaraToPL(karaList);
		updatePlaylistLastEditTime(playlist_id);
		// Checking if a flag_playing is present inside the playlist.
		// If not, we'll have to set the karaoke we just added as the currently playing one. updatePlaylistDuration is done by setPlaying already.
		if (!plContents.some(plc => plc.flag_playing)) {
			const plc = await getPLCIDByDate(playlist_id, date_add);
			await setPlaying(plc.playlistcontent_id, playlist_id);
		} else {
			await updatePlaylistDuration(playlist_id);
		}
		await updatePlaylistKaraCount(playlist_id);
		let karaAdded = [];
		karaList.forEach(function (kara) {
			karaAdded.push(kara.kara_id);
		});
		updateSongsLeft(user.id, playlist_id);
		if (+conf.EngineAutoPlay &&
			+playlist_id === state.currentPlaylistID &&
			state.status === 'stop' ) playPlayer();
		return {
			kara: kara.title,
			playlist: pl.name,
			kara_id: parseInt(karas[0], 10),
			playlist_id: playlist_id
		};
	} catch(err) {
		logger.error(`[Playlist] Unable to add karaokes : ${JSON.stringify(err)}`);
		if (err.code === 4) errorCode = 'PLAYLIST_MODE_ADD_SONG_ERROR_ALREADY_ADDED';
		throw {
			code: errorCode,
			message: err.msg,
			data: {
				kara: karas,
				playlist: pl.name,
				user: requester
			}
		};
	} finally {
		profile('addKaraToPL');
	}
}

export async function getPLCInfo(plc_id) {
	return await getPLCInfoDB(plc_id);
}

export async function getPLCInfoMini(plc_id) {
	return await getPLCInfoMiniDB(plc_id);
}

async function checkPLCandKaraInPlaylist(plcList,playlist_id) {
	let plcToAdd = [];
	for (const index in plcList) {
		const plcData = await getPLCInfoMini(plcList[index].plc_id);
		if (!plcData) throw `PLC ${plcList[index].plc_id} does not exist`;
		//We got a hit!
		// Let's check if the kara we're trying to add is
		// already in the playlist we plan to copy it to.
		if (!await isKaraInPlaylist(plcData.kara_id,playlist_id)) {
			plcList[index].kara_id = plcData.kara_id;
			plcList[index].pseudo_add = plcData.pseudo_add;
			plcList[index].NORM_pseudo_add = plcData.NORM_pseudo_add;
			plcList[index].created_at = now();
			plcList[index].username = plcData.username;
			plcList[index].playlist_id = playlist_id;
			plcToAdd.push(plcList[index]);
		}
	}
	return plcToAdd;
}

export async function copyKaraToPlaylist(plc_id,playlist_id,pos) {
	const plcs = plc_id.split(',');
	const [plcData, pl] = await Promise.all([
		getPLCInfoMini(plcs[0]),
		getPlaylistInfo(playlist_id)
	]);
	if (!pl) throw `Playlist ${playlist_id} unknown`;
	//FIXME : Add a check for all PLCs if they exist
	if (!plcData) throw `PLC ${plcData[0]} unknown`;
	logger.info(`[Playlist] Copying ${plcs.length} karaokes to playlist ${pl.name} : ${plcData.title}...`);
	try {
		profile('copyKaraToPL');

		// plcs is an array of plc_ids.
		const date_add = now();
		let plcList = [];
		plcs.forEach(function(plc_id){
			plcList.push({
				plc_id: plc_id,
				playlist_id: playlist_id,
				date_add: date_add,
			});
		});
		plcList = await checkPLCandKaraInPlaylist(plcList, playlist_id);
		// If pos is provided, we need to update all karas above that and add
		// karas.length to the position
		// If pos is not provided, we need to get the maximum position in the PL
		// And use that +1 to set our playlist position.
		if (pos) {
			await shiftPosInPlaylist(playlist_id,pos,plcs.length);
		} else {
			const res = await getMaxPosInPlaylist(playlist_id);
			let startpos = res.maxpos + 1.0;
			let index = 0;
			plcList.forEach(() => {
				plcList[index].pos = startpos + index;
				index++;
			});
		}
		await addKaraToPL(plcList);
		await Promise.all([
			updatePlaylistLastEditTime(playlist_id),
			updatePlaylistDuration(playlist_id),
			updatePlaylistKaraCount(playlist_id)
		]);
		return playlist_id;
	} catch(err) {
		throw {
			message: err,
			data: pl.name
		};
	} finally {
		profile('addKaraToPL');
	}
}

export async function deleteKaraFromPlaylist(plcs,playlist_id,token,opts) {
	// If playlist_id is null, set it to current/public PL ID
	profile('deleteKara');
	if (!playlist_id) playlist_id = getState().modePlaylistID;
	const pl = await getPlaylistInfo(playlist_id);
	if (!pl) throw `Playlist ${playlist_id} unknown`;
	let karas = [plcs];
	if (typeof plcs === 'string') karas = plcs.split(',');
	//If we get a single song, it's a user deleting it (most probably)
	const plcData = await getPLCInfoMini(karas[0]);
	logger.info(`[Playlist] Deleting karaokes from playlist ${pl.name} : ${plcData.title}...`);
	try {
		//If token is present, a user is trying to remove a karaoke
		if (token && token.role !== 'admin') if (plcData.username !== token.username) throw 'You cannot delete a song you did not add';
		// Removing karaoke here.
		await removeKaraFromPlaylist(karas,playlist_id);
		await Promise.all([
			updatePlaylistDuration(playlist_id),
			updatePlaylistKaraCount(playlist_id),
			reorderPlaylist(playlist_id, opts || {sortBy: 'pos'})
		]);
		updatePlaylistLastEditTime(playlist_id);
		profile('deleteKara');
		return {
			pl_id: playlist_id,
			pl_name: pl.name
		};
	} catch(err) {
		throw {
			message: err,
			data: pl.name
		};
	} finally {
		profile('deleteKara');
	}

}

export async function editPLC(plc_id,params,token) {
	profile('editPLC');
	if (+params.flag_playing === 0) throw 'flag_playing cannot be unset! Set it to another karaoke to unset it on this one';
	if (+params.flag_free === 0) throw 'flag_free cannot be unset!';
	const plcData = await getPLCInfoMini(plc_id);
	if (!plcData) throw 'PLC ID unknown';
	const pl = await getPlaylistInfo(plcData.playlist_id);
	if (!testPlaylistVisible(pl,token)) throw `Playlist ${plcData.playlist_id} unknown`;
	if (pl.flag_favorites === 1) throw 'Karaokes in favorite playlists cannot be modified';
	if (params.flag_playing) {
		await setPlaying(plc_id,pl.playlist_id);
		if (pl.flag_current) playingUpdated();
	}
	if (params.flag_free) {
		await freePLC(plc_id);
		updateSongsLeft(plcData.user_id,pl.playlist_id);
	}
	if (params.pos) {
		await raisePosInPlaylist(params.pos,pl.playlist_id);
		await setPos(plc_id,params.pos);
		await reorderPlaylist(pl.playlist_id);
	}
	updatePlaylistLastEditTime(pl.playlist_id);
	profile('editPLC');
	return pl.playlist_id;
}

function sortByPos(a, b) {
	return a.pos - b.pos;
}

export async function reorderPlaylist(playlist_id, opt = {}) {
	let pl;
	switch (opt.sortBy) {
	case 'name':
		pl = await getPlaylistKaraNames(playlist_id);
		break;
	default:
	case 'pos':
		pl = await getPlaylistPos(playlist_id);
		pl.sort(sortByPos);
	}
	let newpos = 0;
	let arraypos = 0;
	pl.forEach(() => {
		newpos++;
		pl[arraypos].pos = newpos;
		arraypos++;
	});
	await reorderPL(pl);
	return pl;
}

export async function exportPlaylist(playlist_id) {
	const pl = await getPlaylistInfo(playlist_id);
	if (!pl) throw `Playlist ${playlist_id} unknown`;
	try {
		logger.debug( `[Playlist] Exporting playlist ${playlist_id}`);
		const plContents = await getPlaylistContentsMini(playlist_id);
		let playlist = {};
		const plExport = {
			name: pl.name,
			created_at: pl.created_at,
			modified_at: pl.modified_at,
			flag_visible: pl.flag_visible
		};
		let plcFiltered = [];
		plContents.forEach((plc) => {
			let plcObject = {};
			plcObject.kid = plc.kid;
			plcObject.pseudo_add = plc.pseudo_add;
			plcObject.created_at = plc.created_at;
			plcObject.pos = plc.pos;
			plcObject.username = plc.username;
			plcObject.serie = plc.serie;
			plcObject.title = plc.title;
			plcObject.type = plc.type;
			if (plc.flag_playing === 1) plcObject.flag_playing = 1;
			plcFiltered.push(plcObject);
		});
		playlist.Header = {
			version: 3,
			description: 'Karaoke Mugen Playlist File',
		};
		playlist.PlaylistInformation = plExport;
		playlist.PlaylistContents = plcFiltered;
		return playlist;
	} catch(err) {
		throw {
			message: err,
			data: pl.name
		};
	}
}

async function checkImportedKIDs(playlist) {
	let karasToImport = [];
	let karasUnknown = [];
	for (const kara in playlist) {
		const karaFromDB = await getKaraByKID(playlist[kara].kid);
		if (karaFromDB) {
			playlist[kara].kara_id = karaFromDB.kara_id;
			karasToImport.push(playlist[kara]);
		} else {
			logger.warn(`[PLC] importPlaylist : KID ${kara.kid} unknown`);
			karasUnknown.push(kara.kid);
		}
	}
	return {
		karasToImport: karasToImport,
		karasUnknown: karasUnknown
	};
}

export async function importPlaylist(playlist, username, playlist_id) {
	// Check if format is valid :
	// Header must contain :
	// description = Karaoke Mugen Playlist File
	// version <= 3
	//
	// PlaylistContents array must contain at least one element.
	// That element needs to have at least kid. flag_playing is optional
	// kid must be uuid
	// Test each element for those.
	//
	// PlaylistInformation must contain :
	// - flag_visible : (0 / 1)
	// - name : playlist name
	//
	// If all tests pass, then add playlist, then add karas
	// Playlist can end up empty if no karaokes are found in database
	try {
		logger.debug( `[Playlist] Importing playlist ${JSON.stringify(playlist,null,'\n')}`);
		let playingKara = {};
		if (!testJSON(playlist)) throw 'Invalid JSON';
		if (!playlist.Header) throw 'No Header section';
		if (playlist.Header.description !== 'Karaoke Mugen Playlist File') throw 'Not a .kmplaylist file';
		if (playlist.Header.version > 3) throw `Cannot import this version (${playlist.Header.version})`;
		if (!playlist.PlaylistContents) throw 'No PlaylistContents section';
		if (!playlist.PlaylistInformation) throw 'No PlaylistInformation section';
		if (isNaN(playlist.PlaylistInformation.created_at)) throw 'Creation time is not valid';
		if (isNaN(playlist.PlaylistInformation.modified_at)) throw 'Modification time is not valid';
		if (playlist.PlaylistInformation.flag_visible !== 0 &&
		playlist.PlaylistInformation.flag_visible !== 1) throw 'Visible flag must be boolean';
		if (!playlist.PlaylistInformation.name) throw 'Playlist name must not be empty';
		let flag_playingDetected = false;
		if (playlist.PlaylistContents) {
			playlist.PlaylistContents.forEach((kara,index) => {
				if (!(new RegExp(uuidRegexp).test(kara.kid))) throw 'KID is not a valid UUID!';
				if (isNaN(kara.created_at)) throw 'Karaoke added time is not a number';
				if (!isNaN(kara.flag_playing)) {
					if (kara.flag_playing !== 1) throw 'flag_playing must be 1 or not present!';
					if (flag_playingDetected) throw 'Playlist contains more than one currently playing marker';
					flag_playingDetected = true;
					playingKara.kid = kara.kid;
					playingKara.user = kara.username;
				}
				if (isNaN(kara.pos)) throw 'Position must be a number';
				if (!kara.pseudo_add) throw 'All karaokes must have a nickname associated with them';
				playlist.PlaylistContents[index].NORM_pseudo_add = deburr(kara.pseudo_add);
				const user = findUserByName(kara.username);
				if (!user) playlist.PlaylistContents[index].username = 'admin';
			});
		}

		// Validations done. First creating playlist.
		try {
			if (!playlist_id) {
				playlist_id = await createPlaylist(playlist.PlaylistInformation.name, {
					visible: playlist.PlaylistInformation.flag_visible
				},username);
			} else {
				await emptyPlaylist(playlist_id);
			}
			const ret = await checkImportedKIDs(playlist.PlaylistContents);
			playlist.PlaylistContents = ret.karasToImport;
			playlist.PlaylistContents.forEach((kara,index) => {
				playlist.PlaylistContents[index].playlist_id = playlist_id;
			});
			await addKaraToPL(playlist.PlaylistContents);
			if (playingKara) {
				const user = findUserByName(playingKara.username);
				playingKara.user_id = user.id;
				user ? playingKara.user_id = user.id : playingKara.user_id = 1;
				const plcPlaying = await getPLCByKIDUserID(playingKara.kid,playingKara.user_id,playlist_id);
				await setPlaying(plcPlaying.playlistcontent_id,playlist_id);
			}
			return {
				playlist_id: playlist_id,
				karasUnknown: ret.karasUnknown
			};
		} catch(err) {
			throw err;
		}
	} catch(err) {
		logger.error(err);
		throw err;
	}
}

export async function shufflePlaylist(playlist_id, isSmartShuffle) {
	const pl = await getPlaylistInfo(playlist_id);
	if (!pl) throw `Playlist ${playlist_id} unknown`;
	// We check if the playlist to shuffle is the current one. If it is, we will only shuffle
	// the part after the song currently being played.
	try {
		profile('shuffle');
		let playlist = await getPlaylistContentsMini(playlist_id);

		if (!pl.flag_current) {
			isSmartShuffle ? playlist = smartShuffle(playlist) : playlist = shuffle(playlist);
		} else {
			// If it's current playlist, we'll make two arrays out of the playlist :
			// - One before (and including) the current song being played (flag_playing = 1)
			// - One after.
			// We'll shuffle the one after then concatenate the two arrays.
			let BeforePlaying = [];
			let AfterPlaying = [];
			let ReachedPlaying = false;
			playlist.forEach((kara) => {
				if (!ReachedPlaying) {
					BeforePlaying.push(kara);
					if (kara.flag_playing === 1) ReachedPlaying = true;
				} else {
					AfterPlaying.push(kara);
				}
			});
			isSmartShuffle ? AfterPlaying = smartShuffle(AfterPlaying) : AfterPlaying = shuffle(AfterPlaying);
			playlist = BeforePlaying.concat(AfterPlaying);
			// If no flag_playing has been set, the current playlist won't be shuffled. To fix this, we shuffle the entire playlist if no flag_playing has been met
<<<<<<< HEAD
			if (!ReachedPlaying) {
				if(!smartShuffleBoolean)
					playlist = shuffle(playlist);
				else
					playlist = smartShuffle(playlist);
			}
=======
			if (!ReachedPlaying) isSmartShuffle ? playlist = smartShuffle(playlist) :  playlist = shuffle(playlist);
>>>>>>> 2eaf127a
		}

		updatePlaylistLastEditTime(playlist_id);

<<<<<<< HEAD
		await reorderPL(playlist_id,playlist);
=======
		await reorderPL(playlist);
>>>>>>> 2eaf127a
		logger.info(`[Playlist] Playlist ${pl.name} shuffled`);
		return pl.name;
	} catch(err) {
		throw {
			message: err,
			data: pl.name
		};
	} finally {
		profile('shuffle');
	}
}

function smartShuffle(playlist){ // Smart Shuffle begin
	let userShuffleBoolean = false; // The boolean to add a shuffle condition if the number of user is high enough
	playlist = shuffle(playlist);
	let verificator = 0;
	if (playlist.length - 6 > 0) {      // We do nothing if the playlist length is too low
<<<<<<< HEAD

=======
>>>>>>> 2eaf127a
		let userTest = 1;
		let userTestArray = [playlist[0].pseudo_add];
		for (const playlistItem of playlist) {
			if (!userTestArray.includes(playlistItem.pseudo_add)) {
				userTestArray.push(playlistItem.pseudo_add);
				userTest++;
			}
		}
		if (userTest > 5) {
			userShuffleBoolean = true;
		}
		let user_iterator = 0;
		if (userShuffleBoolean) {
			while (playlist.length - user_iterator > 0) {
				if ((playlist.length - user_iterator) > 6) {
					let playlist_temp = playlist.slice(user_iterator, user_iterator + 6);
					for (let i = 0; i < 5; i++) {
						if (playlist_temp[i].pseudo_add === playlist_temp[i + 1].pseudo_add) {
							if (playlist[i + 4 + user_iterator]) {
								let a = playlist_temp[i + 1];
								playlist[i + 1 + user_iterator] = playlist[i + 4 + user_iterator];
								playlist[i + 4 + user_iterator] = a;
							} else {
								let a = playlist_temp[i + 1];
								playlist[i + 1 + user_iterator] = playlist[i - 5 + user_iterator];
								playlist[i - 5 + user_iterator] = a;
							}
						}
					}
				}
				user_iterator += 5;
			}
			let playlist_temp = playlist.slice(user_iterator - 1, playlist.length);

			for (let i = user_iterator; i < playlist_temp.length - 1; i++) {
				if (playlist_temp[i].pseudo_add === playlist_temp[i + 1].pseudo_add) verificator = i;
			}

			if (verificator !== 0) {
				let a = playlist_temp[verificator + 1];
				playlist[verificator + 1 + user_iterator] = playlist[2];
				playlist[2] = a;
			}
		}
		let duration_iterator = 0;

		while (playlist.length - duration_iterator > 0) {

			if (playlist.length - duration_iterator > 6) {
				let playlist_temp = playlist.slice(duration_iterator, duration_iterator + 6);
				for (let i = 0; i < 4; i++) {
					if (playlist_temp[i].duration > 150 && playlist_temp[i + 1].duration > 150) {
						if (playlist[i + 4 + duration_iterator]) {
							let a = playlist_temp[i + 1];
							playlist[i + 1 + duration_iterator] = playlist[i + 4 + duration_iterator];
							playlist[i + 4 + duration_iterator] = a;
						} else {
							let a = playlist_temp[i + 1];
							playlist[i + 1 + duration_iterator] = playlist[i - 5 + duration_iterator];
							playlist[i - 5 + duration_iterator] = a;
						}
					}
				}
			}
			duration_iterator += 6;
		}
	}

	return playlist;
<<<<<<< HEAD
} // Smart Shuffle end
=======
}
>>>>>>> 2eaf127a

export async function previousSong() {
	const playlist_id = await isACurrentPlaylist();
	const playlist = await getPlaylistContentsMini(playlist_id);
	if (playlist.length === 0) throw 'Playlist is empty!';
	let readpos = 0;
	playlist.forEach((kara, index) => {
		if (kara.flag_playing) readpos = index - 1;
	});
	// If readpos ends up being -1 then we're at the beginning of the playlist and can't go to the previous song
	if (readpos < 0) throw 'Current position is first song!';
	const kara = playlist[readpos];
	if (!kara) throw 'Karaoke received is empty!';
	await setPlaying(kara.playlistcontent_id,playlist_id);
}

export async function nextSong() {
	const conf = getConfig();
	const playlist_id = await isACurrentPlaylist();
	const playlist = await getPlaylistContentsMini(playlist_id);
	if (playlist.length === 0) throw 'Playlist is empty!';
	let readpos = 0;
	playlist.some((kara, index) => {
		if (kara.flag_playing) {
			readpos = index + 1;
			return true;
		}
		return false;
	});
	// Test if we're at the end of the playlist and if RepeatPlaylist is set.
	if (readpos >= playlist.length && !conf.EngineRepeatPlaylist) {
		logger.debug('[PLC] End of playlist.');
		await setPlaying(null,playlist_id);
		throw 'Current position is last song!';
	} else {
		// If we're here, it means either we're beyond the length of the playlist
		// OR that EngineRepeatPlaylist is set to 1.
		// We test again if we're at the end of the playlist. If so we go back to first song.
		if (readpos >= playlist.length) readpos = 0;
		const kara = playlist[readpos];
		if (!kara) throw 'Karaoke received is empty!';
		await setPlaying(kara.playlistcontent_id,playlist_id);
	}
}

async function getCurrentPlaylist() {
	// Returns current playlist contents and where we're at.
	const playlist_id = await isACurrentPlaylist();
	const playlist = await getPlaylistContentsMini(playlist_id);
	// Setting readpos to 0. If no flag_playing is found in current playlist
	// Then karaoke will begin at the first element of the playlist (0)
	let readpos = 0;
	playlist.some((kara, index) => {
		if (kara.flag_playing) {
			readpos = index;
			return true;
		}
		return false;
	});
	return {
		id: playlist_id,
		content: playlist,
		index: readpos
	};
}

export async function getCurrentSong() {
	const conf = getConfig();
	const playlist = await getCurrentPlaylist();
	// Search for currently playing song
	let readpos = false;
	playlist.content.some((kara, index) => {
		if (kara.flag_playing) {
			readpos = index;
			return true;
		}
		return false;
	});
	let updatePlayingKara = false;
	if (!readpos) {
		readpos = 0;
		updatePlayingKara = true;
	}
	const kara = playlist.content[readpos];
	if (!kara) throw 'No karaoke found in playlist object';
	// If there's no kara with a playing flag, we set the first one in the playlist
	if (updatePlayingKara) await setPlaying(kara.playlistcontent_id,playlist.id);
	// Let's add details to our object so the player knows what to do with it.
	kara.playlist_id = playlist.id;
	let requester;
	if (+conf.EngineDisplayNickname) {
		// When a kara has been added by admin/import, do not display it on screen.
		// Escaping {} because it'll be interpreted as ASS tags below.
		kara.pseudo_add = kara.pseudo_add.replace(/[\{\}]/g,'');
		requester = `${__('REQUESTED_BY')} ${kara.pseudo_add}`;
	} else {
		requester = '';
	}
	if (kara.title) kara.title = ` - ${kara.title}`;
	// If series is empty, pick singer information instead

	let series = kara.serie;
	if (!kara.serie) series = kara.singer;

	// If song order is 0, don't display it (we don't want things like OP0, ED0...)
	if (!kara.songorder || kara.songorder === 0) kara.songorder = '';
	// Construct mpv message to display.
	//If karaoke is present in the public playlist, we're deleting it.
	if (+conf.EngineRemovePublicOnPlay) {
		const playlist_id = await isAPublicPlaylist();
		const plc = await getPLCByKIDUserID(kara.kid,kara.user_id,playlist_id);
		if (plc) await deleteKaraFromPlaylist(plc.playlistcontent_id,playlist_id);
	}
	kara.infos = '{\\bord0.7}{\\fscx70}{\\fscy70}{\\b1}'+series+'{\\b0}\\N{\\i1}'+__(kara.songtype+'_SHORT')+kara.songorder+kara.title+'{\\i0}\\N{\\fscx50}{\\fscy50}'+requester;
	return kara;
}

export async function buildDummyPlaylist(playlist_id) {
	const stats = await getStats();
	let karaCount = stats.karas;
	// Limiting to 5 sample karas to add if there's more.
	if (karaCount > 5) karaCount = 5;
	if (karaCount > 0) {
		logger.info(`[PLC] Dummy Plug : Adding ${karaCount} karas into current playlist`);
		for (let i = 1; i <= karaCount; i++) {
			const kara_id = await getRandomKara(playlist_id);
			await addKaraToPlaylist(kara_id,'admin',getState().currentPlaylistID);
		}
		logger.info(`[PLC] Dummy Plug : Activation complete. The current playlist has now ${karaCount} sample songs in it.`);
		return true;
	} else {
		logger.warn('[PLC] Dummy Plug : your database has no songs! Maybe you should try to regenerate it?');
		return true;
	}
}

async function updateFreeOrphanedSongs() {
	// Flag songs as free if they are older than X minutes
	try {
		if (!databaseBusy) await updateFreeOrphanedSongsDB(now() - (getConfig().EngineFreeAutoTime * 60));
	} catch(err) {
		logger.error(`[Playlist] Failed to free orphaned songs (will try again) : ${err}`);
	}
}

export async function initPlaylistSystem() {
	setInterval(updateFreeOrphanedSongs, 60 * 1000);
}<|MERGE_RESOLUTION|>--- conflicted
+++ resolved
@@ -967,25 +967,17 @@
 			isSmartShuffle ? AfterPlaying = smartShuffle(AfterPlaying) : AfterPlaying = shuffle(AfterPlaying);
 			playlist = BeforePlaying.concat(AfterPlaying);
 			// If no flag_playing has been set, the current playlist won't be shuffled. To fix this, we shuffle the entire playlist if no flag_playing has been met
-<<<<<<< HEAD
 			if (!ReachedPlaying) {
-				if(!smartShuffleBoolean)
+				if(!isSmartShuffle)
 					playlist = shuffle(playlist);
 				else
 					playlist = smartShuffle(playlist);
 			}
-=======
-			if (!ReachedPlaying) isSmartShuffle ? playlist = smartShuffle(playlist) :  playlist = shuffle(playlist);
->>>>>>> 2eaf127a
 		}
 
 		updatePlaylistLastEditTime(playlist_id);
 
-<<<<<<< HEAD
-		await reorderPL(playlist_id,playlist);
-=======
 		await reorderPL(playlist);
->>>>>>> 2eaf127a
 		logger.info(`[Playlist] Playlist ${pl.name} shuffled`);
 		return pl.name;
 	} catch(err) {
@@ -1003,10 +995,6 @@
 	playlist = shuffle(playlist);
 	let verificator = 0;
 	if (playlist.length - 6 > 0) {      // We do nothing if the playlist length is too low
-<<<<<<< HEAD
-
-=======
->>>>>>> 2eaf127a
 		let userTest = 1;
 		let userTestArray = [playlist[0].pseudo_add];
 		for (const playlistItem of playlist) {
@@ -1076,11 +1064,7 @@
 	}
 
 	return playlist;
-<<<<<<< HEAD
-} // Smart Shuffle end
-=======
-}
->>>>>>> 2eaf127a
+}
 
 export async function previousSong() {
 	const playlist_id = await isACurrentPlaylist();
