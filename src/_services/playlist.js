import {uuidRegexp} from './constants';
import {getStats} from '../_dao/database';
import {ASSToLyrics} from '../_common/utils/ass';
import {getConfig} from '../_common/utils/config';
import {findUserByName} from '../_services/user';
const blcDB = require('../_dao/blacklist');
const tagDB = require('../_dao/tag');
const wlDB = require('../_dao/whitelist');
const karaDB = require('../_dao/kara');
const plDB = require('../_dao/playlist');

import {resolve} from 'path';
import {now} from 'unix-timestamp';
import logger from 'winston';
import {deburr, isEmpty, sample, shuffle} from 'lodash';
import langs from 'langs';
import {getLanguage} from 'iso-countries-languages';
<<<<<<< HEAD
import {eachOf, timesSeries} from 'async';
=======
>>>>>>> 1c162c14
import {emitWS} from '../_ws/websocket';
import {emit} from '../_common/utils/pubsub';

function emitPlayingUpdated() {
	emit('playingUpdated');
}

export function getPlayingPos(playlist) {
	// Function to run in array.some of a playlist to check if a kara is a flag_playing one, and get its position.
	let PLCIDPlayingPos;
	let indexPlaying;
	const isASongFlagPlaying = playlist.some((element,index) => {
		if (element.flag_playing == 1) {
			PLCIDPlayingPos = element.pos;
			indexPlaying = index;
			return true;
		}
		return false;		
	});
	if (isASongFlagPlaying) {
		return {
			plc_id_pos: PLCIDPlayingPos,
			index: indexPlaying
		};
	}
	return undefined;	
}

export async function freePLC(plc_id) {
	return await plDB.setPLCFree(plc_id);
}

export async function updateSongsLeft(username,playlist_id) {
	const conf = getConfig();
	const user = await findUserByName(username);	
	let songsLeft;
	if (user.flag_admin == 0) {
		const count = await karaDB.getSongCountForUser(playlist_id,username);
		console.log(count);
		songsLeft = conf.EngineSongsPerUser - count.count;
	} else {
		songsLeft = -1;
	}
	emitWS('songsAvailableUpdated', {
		username: username,
		songsLeft: songsLeft
	});		
}

export async function isUserAllowedToAddKara(playlist_id,requester) {
	const limit = getConfig().EngineSongsPerUser;
	try { 
		const count = await karaDB.getSongCountForUser(playlist_id,requester);	
		if (count.count >= limit) {
			logger.info(`[PLC] User ${requester} tried to add more songs than he/she was allowed (${limit})`);
			return false;
		} else {
			return true;
		}
	} catch (err) {
		throw err;
	}
}

export async function isCurrentPlaylist(playlist_id) {
	if (await isPlaylist(playlist_id)) {
		const res = await plDB.findCurrentPlaylist();
		if (res.playlist_id == playlist_id) return true;
		return false;
	}
	return false;
}
					
export async function isPublicPlaylist(playlist_id) {
	if (await isPlaylist(playlist_id)) {
		const res = await plDB.findPublicPlaylist();
		if (res.playlist_id == playlist_id) return true;
		return false;
	}
	return false;
}


export async function isACurrentPlaylist() {
	const res = await plDB.findCurrentPlaylist();
	if (res) {
		return res.playlist_id;
	}
	return false;	
}

export async function isAPublicPlaylist() {
	const res = await plDB.findPublicPlaylist();
	if (res) {
		return res.playlist_id;
	} 
	return false;	
}

async function setPlaying(plc_id,playlist_id) {	
	await plDB.unsetPlaying(playlist_id);
	if (plc_id) await plDB.setPlaying(plc_id);		
	emitWS('playingUpdated',{
		playlist_id: playlist_id,
		plc_id: plc_id,
	});
	await updatePlaylistDuration(playlist_id);
	return true;							
}

async function getPLCIDByDate (playlist_id,date_added) {
	return await plDB.getPLCByDate(playlist_id,date_added);	
}
			
async function generateBlacklist() {
	return await blcDB.generateBlacklist();
}				

async function BLCgetTagName(blcList) {
	for (const index in blcList) {
		const res = await tagDB.getTag(blcList[index].blcvalue);
		if (res) blcList[index].blcuniquevalue = res.name;
	}
	return blcList;	
}

async function BLCGetKID(blcList) {
	for (const index in blcList) {
		const res = await karaDB.getKara(blcList[index].blcvalue);
		if (res) blcList[index].blcuniquevalue = res.kid;
	}
	return blcList;	
}

export async function addBlacklistCriteria(blctype, blcvalues) {
	let blcList = [];
	blcvalues.forEach(function(blcvalue){
		blcList.push({
			blcvalue: blcvalue,
			blctype: parseInt(blctype)
		});				
	});	
	if (blctype < 0 && blctype > 1004) throw `Incorrect BLC type (${blctype})`;
	if (blctype > 0 && blctype < 1000) blcList = await BLCgetTagName(blcList);
	if (blctype == 1001) blcList = await BLCGetKID(blcList);
	if (((blctype >= 1001 && blctype <= 1003) || (blctype > 0 && blctype < 999)) && blcvalues.some(isNaN)) {
		let err = 'Blacklist criteria type mismatch : type '+blctype+' must have a numeric value!';
		logger.error('[PLC] '+err);
		throw err;
	} else {
		await blcDB.addBlacklistCriteria(blcList);
		await generateBlacklist();
		return true;
	}
}

async function isAllKaras(karas) {	
	let err;
	for (const kara_id of karas) {
		if (!await isKara(kara_id)) err = true;
	}		
	if (err) {
		return false;
	} else {
		return true;
	}
}

export async function addKaraToWhitelist(karas) {	
	const karasInWhitelist = await getWhitelistContents();
	if (!await isAllKaras(karas)) throw 'One of the karaokes does not exist.';
	const karaList = isAllKarasInPlaylist(karas,karasInWhitelist);
	if (karaList.length === 0) throw 'No karaoke could be added, all are in whitelist already';
	await karaDB.addKaraToWhitelist(karaList,now());
	await generateBlacklist();
	return karaList;
}

export async function getKaraLyrics(kara_id) {
	if (!await isKara(kara_id)) throw `Kara ${kara_id} unknown`;
	const ASS = await getASS(kara_id);
	if (ASS) return ASSToLyrics(ASS);
	return 'Lyrics not available for this song';		
}

async function getASS(kara_id) {
	const ASS = await karaDB.getASS(kara_id);
	if (ASS) return ASS.ass;
	return false;
}

export async function deleteBlacklistCriteria(blc_id) {
	if (!await isBLCriteria(blc_id)) throw `BLC ID ${blc_id} unknown`;
	await blcDB.deleteBlacklistCriteria(blc_id);
	await generateBlacklist();
}

export async function editBlacklistCriteria(blc_id, blctype, blcvalue) {
	if (!await isBLCriteria(blc_id)) throw `BLC ID ${blc_id} unknown`;
	if (blctype < 0 && blctype > 1004) throw `Blacklist criteria type error : ${blctype} is incorrect`;
	if (((blctype >= 1001 && blctype <= 1003) || (blctype > 0 && blctype < 999)) && (isNaN(blcvalue))) throw `Blacklist criteria type mismatch : type ${blctype} must have a numeric value!`;		
	await blcDB.editBlacklistCriteria({
		id: blc_id,
		type: blctype,
		value: blcvalue
	});
	await generateBlacklist();	
}

async function isPlaylist(playlist_id,seenFromUser) {
	return await plDB.findPlaylist(playlist_id,seenFromUser);	
}

async function isPlaylistFlagPlaying(playlist_id) {
	return await plDB.findPlaylistFlagPlaying(playlist_id);	
}

async function isKara(kara_id) {	
	return await karaDB.isKara(kara_id);	
}


async function isBLCriteria(blc_id) {
	return await blcDB.isBLCriteria(blc_id);
}

async function isKaraInPlaylist(kara_id,playlist_id) {
	return await karaDB.isKaraInPlaylist(kara_id,playlist_id);
}

export async function trimPlaylist(playlist_id,duration) {
	const durationSecs = duration * 60;
	let durationPL = 0;
	let lastPos = 1;
	const pl = await getPlaylistContents(playlist_id);
	const needsTrimming = pl.some((kara) => {
		lastPos = kara.pos;
		durationPL = durationPL + kara.duration;
		if (durationPL > durationSecs) return true;
		return false;
	});
	if (needsTrimming) await plDB.trimPlaylist(playlist_id,lastPos);
	await updatePlaylistLastEditTime(playlist_id);
	await updatePlaylistDuration(playlist_id);
	await updatePlaylistKaraCount(playlist_id);
}

export async function setCurrentPlaylist(playlist_id) {
	const pl = await getPlaylistInfo(playlist_id);
	if (pl.flag_public === 1) throw 'A current playlist cannot be set to public. Set another playlist to current first.';
	if (pl.flag_favorite === 1) throw 'A favorite playlist cannot be set to public.';
	await unsetCurrentAllPlaylists();
	await Promise.all([
		plDB.setCurrentPlaylist(playlist_id),
		updatePlaylistLastEditTime(playlist_id)
	]);	
}

export async function setVisiblePlaylist(playlist_id) {
<<<<<<< HEAD
	const pl = await getPlaylistInfo(playlist_id);
	if (pl.flag_favorite === 1) throw 'A favorite playlist cannot be set to visible.';
	await plDB.setVisiblePlaylist(playlist_id);	
	await updatePlaylistLastEditTime(playlist_id);
=======
	
	const pl = await getPlaylistInfo(playlist_id);
	if (pl.flag_favorite === 1) throw 'A favorite playlist cannot be set to visible.';
	await Promise.all([
		plDB.setVisiblePlaylist(playlist_id),
		updatePlaylistLastEditTime(playlist_id)
	]);
>>>>>>> 1c162c14
}

export async function unsetVisiblePlaylist(playlist_id) {
	await Promise.all([
		plDB.unsetVisiblePlaylist(playlist_id),
		updatePlaylistLastEditTime(playlist_id)
	]);
	
}

export async function setPublicPlaylist(playlist_id) {
	const pl = await getPlaylistInfo(playlist_id);
	if (pl.flag_current == 1) throw 'A public playlist cannot be set to current. Set another playlist to public first.';
	if (pl.flag_favorite === 1) throw 'A favorite playlist cannot be set to current.';
	await unsetPublicAllPlaylists();
	await Promise.all([
		plDB.setPublicPlaylist(playlist_id),
		updatePlaylistLastEditTime(playlist_id)
	]);	
}

export async function deletePlaylist(playlist_id, opt) {
	if (!opt) opt = {};
	if (!await isPlaylist(playlist_id)) throw `Playlist ${playlist_id} unknown`;
<<<<<<< HEAD
	const pl = await getPlaylistInfo(playlist_id);
	if (!opt.force && pl.flag_favorites == 1) throw `Playlist ${playlist_id} is a favorites list. Unable to delete it.`;	
	if (pl.flag_public == 1) throw `Playlist ${playlist_id} is public. Unable to delete it`;
	if (pl.flag_current == 1) throw `Playlist ${playlist_id} is public. Unable to delete it`;
=======
	if (await isPublicPlaylist(playlist_id)) throw `Playlist ${playlist_id} is public. Unable to delete it`;
	if (await isCurrentPlaylist(playlist_id)) throw `Playlist ${playlist_id} is current. Unable to delete it`;
	const pl = await getPlaylistInfo(playlist_id,false,'admin');
	if (!opt.force && pl.flag_favorites == 1) throw `Playlist ${playlist_id} is a favorites list. Unable to delete it.`;	
>>>>>>> 1c162c14
	await plDB.deletePlaylist(playlist_id);
}

export async function emptyPlaylist(playlist_id) {
	if (!await isPlaylist(playlist_id)) throw `Playlist ${playlist_id} unknown`;
	await plDB.emptyPlaylist(playlist_id);
	await Promise.all([
		updatePlaylistLastEditTime(playlist_id),
		updatePlaylistDuration(playlist_id)
	]);
	
}

export async function emptyWhitelist() {
	await wlDB.emptyWhitelist();
	await generateBlacklist();
}

export async function emptyBlacklistCriterias() {
	await blcDB.emptyBlacklistCriterias();
	await generateBlacklist();
}

export async function editPlaylist(playlist_id,name,flag_visible) {
	if (!await isPlaylist(playlist_id)) throw `Playlist ${playlist_id} unknown`;
	await plDB.editPlaylist({
		id: playlist_id,
		name: name,
		NORM_name: deburr(name),
		modified_at: now(),
		flag_visible: flag_visible
	});
}				

export async function createPlaylist(name,flag_visible,flag_current,flag_public,flag_favorites,username) {
	if (flag_current == 1 && flag_public == 1) throw 'A playlist cannot be current and public at the same time!';
	if (flag_favorites == 1 && (flag_public == 1 || flag_public == 1)) throw 'A playlist cannot be favorite and current/public at the same time!';	
	if (flag_public == 1) await unsetPublicAllPlaylists();
	if (flag_current == 1) await unsetCurrentAllPlaylists();	
	const pl = await plDB.createPlaylist({
		name: name,
		NORM_name: deburr(name),
		created_at: now(),
		modified_at: now(),
		flag_visible: flag_visible,
		flag_current: flag_current,
		flag_public: flag_public,
		flag_favorites: flag_favorites,
		username: username
	});
	return pl.lastID;
}

export async function getPlaylistInfo(playlist_id,seenFromUser,username) {
	if (!await isPlaylist(playlist_id,seenFromUser,username)) throw `Playlist ${playlist_id} unknown`;
	return await plDB.getPlaylistInfo(playlist_id,seenFromUser,username);
}

export async function getPlaylists(seenFromUser,username) {
	return await plDB.getPlaylists(seenFromUser,username);
}

async function unsetPublicAllPlaylists() {
	return await plDB.unsetPublicPlaylist();
}

async function unsetCurrentAllPlaylists() {
	return await plDB.unsetCurrentPlaylist();
}

async function updatePlaylistKaraCount(playlist_id) {
	const count = await plDB.countKarasInPlaylist(playlist_id);	
	await plDB.updatePlaylistKaraCount(playlist_id,count.karaCount);
}

async function updatePlaylistLastEditTime(playlist_id) {
	await plDB.updatePlaylistLastEditTime(playlist_id,now());
}

async function updatePlaylistDuration(playlist_id) {
	await plDB.updatePlaylistDuration(playlist_id);
}

export async function getPlaylistContents(playlist_id,seenFromUser,forPlayer) {
	if (!await isPlaylist(playlist_id,seenFromUser)) throw `Playlist ${playlist_id} unknown`;		
	return await plDB.getPlaylistContents(playlist_id,forPlayer);
}

async function getPlaylistPos(playlist_id) {
	return await plDB.getPlaylistPos(playlist_id);
}

async function getPlaylistKaraNames(playlist_id) {
	return await plDB.getPlaylistKaraNames(playlist_id);
}

export async function getKaraFromPlaylist(plc_id,token) {
	let seenFromUser = false;
	if (token.role == 'user') seenFromUser = true;
	const kara = await plDB.getPLCInfo(plc_id, seenFromUser, token.username);
	if (kara) return [kara];
	throw 'PLCID unknown!';
}

export async function getWhitelistContents() {
	return await wlDB.getWhitelistContents();
}

export async function getBlacklistContents() {
	return await blcDB.getBlacklistContents();
}

export async function getBlacklistCriterias() {
	return await blcDB.getBlacklistCriterias();
}

export async function getAllKaras(username) {
	return await karaDB.getAllKaras(username);
}

export async function getRandomKara(playlist_id,filter) {
	// Get karaoke list	
	let karas = await getAllKaras();
	if (filter) karas = filterPlaylist(karas,filter);
	// Strip list to just kara IDs
	karas.forEach((elem,index) => {
		karas[index] = elem.kara_id;
	});
	//Now, get current playlist's contents.
	const pl = await getPlaylistContents(playlist_id);
	//Strip playlist to just kara IDs
	pl.forEach(function(elem,index){
		pl[index] = elem.kara_id;
	});
	let allKarasNotInCurrentPlaylist = [];
	allKarasNotInCurrentPlaylist = karas.filter((el) => {
		return pl.indexOf(el) < 0;
	});
	return sample(allKarasNotInCurrentPlaylist);									
}

export async function getKara(kara_id, username) {
	const kara = await karaDB.getKara(kara_id, username);
	logger.debug('[PLC] Kara get : '+JSON.stringify(kara));
	return kara;
}

async function getPLCByKID(kid,playlist_id) {
	return await plDB.getPLCByKID(kid,playlist_id);
}

export function filterPlaylist(playlist,searchText) {
	function textSearch(kara) {
		searchText = deburr(searchText);
		searchText = searchText.toLowerCase();
		let searchOK = [];
		const searchWords = searchText.split(' ');
		let searchWordID = 0;
		searchWords.forEach((searchWord) => {
			searchOK[searchWordID] = false;					
			if (!isEmpty(kara.NORM_title)) {
				if (kara.NORM_title.toLowerCase().includes(searchWord)) searchOK[searchWordID] = true;
			}
			if (!isEmpty(kara.NORM_author)) {
				if (kara.NORM_author.toLowerCase().includes(searchWord)) searchOK[searchWordID] = true;
			}
			if (!isEmpty(kara.NORM_serie)) {
				if (kara.NORM_serie.toLowerCase().includes(searchWord)) searchOK[searchWordID] = true;
			}
			if (!isEmpty(kara.NORM_serie_altname)) {
				if (kara.NORM_serie_altname.toLowerCase().includes(searchWord)) searchOK[searchWordID] = true;
			}
			if (!isEmpty(kara.NORM_singer)) {
				if (kara.NORM_singer.toLowerCase().includes(searchWord)) searchOK[searchWordID] = true;
			}
			if (!isEmpty(kara.NORM_creator)) {
				if (kara.NORM_creator.toLowerCase().includes(searchWord)) searchOK[searchWordID] = true;
			}					
			if (!isEmpty(kara.songtype_i18n_short)) {
				if (kara.songtype_i18n_short.toLowerCase().includes(searchWord)) searchOK[searchWordID] = true;
				//Allows searches for "OP1", "OP2", and such to work.
				let songorder = kara.songorder;
				if (songorder === 0) songorder = '';
				if ((kara.songtype_i18n_short.toLowerCase()+songorder).includes(searchWord)) searchOK[searchWordID] = true;
			}
			if (!isEmpty(kara.misc_i18n)) {
				if (kara.misc_i18n.toLowerCase().includes(searchWord)) searchOK[searchWordID] = true;
			}
			if (!isEmpty(kara.language_i18n)) {						
				if (deburr(kara.language_i18n).toLowerCase().includes(searchWord)) searchOK[searchWordID] = true;						
			}
			searchWordID++;
		});
		if (searchOK.indexOf(false) > -1 ) {
			return false;
		} else {
			return true;
		}
	}
	return playlist.filter(textSearch);
}

function isAllKarasInPlaylist(karas, karasToRemove) {
	return karas.filter(k => !karasToRemove.map(ktr => ktr.kara_id).includes(k.kara_id));
}

export async function addKaraToPlaylist(karas,requester,playlist_id,pos) {
	if (!await isPlaylist(playlist_id)) throw `Playlist ${playlist_id} unknown`;	
	let karaList = [];	
	const user = await findUserByName(requester);	
	if (!user) throw 'User does not exist';
	const date_add = now();			
	karas.forEach((kara_id) => {
		karaList.push({
			kara_id: parseInt(kara_id),
			username: requester,
			pseudo_add: user.nickname,
			NORM_pseudo_add: deburr(user.nickname),
			playlist_id: parseInt(playlist_id),
			created_at: date_add,				
		});				
	});
	const [userMaxPosition,
		numUsersInPlaylist,
		playlistMaxPos] =
	await Promise.all([
			plDB.getMaxPosInPlaylistForPseudo(playlist_id, user.id),
			plDB.countPlaylistUsers(playlist_id),
			plDB.getMaxPosInPlaylist(playlist_id)
		]);
	if (!await isAllKaras(karas)) throw 'One of the karaokes does not exist';
	const pl = await plDB.getPlaylistKaraIDs(playlist_id);	
	karaList = isAllKarasInPlaylist(karaList,pl);
	if (karaList.length === 0) throw `No karaoke could be added, all are in destination playlist already (PLID : ${playlist_id})`;
	// If pos is provided, we need to update all karas above that and add 
	// karas.length to the position
	// If pos is not provided, we need to get the maximum position in the PL
	// And use that +1 to set our playlist position.
	// If pos is -1, we must add it after the currently flag_playing karaoke.
	const conf = getConfig();
	const playingObject = getPlayingPos(pl);
	const playingPos = playingObject ? playingObject.plc_id_pos : 0;
	// Position management here :
	if (conf.EngineSmartInsert == 1 && user.flag_admin == 0) {
		if (userMaxPosition == null) {
			// No songs yet from that user, they go first.
			pos = -1;			
		} else if (userMaxPosition < playingPos){
			// No songs enqueued in the future, they go first.
			pos = -1;			
		} else {
			// Everyone is in the queue, we will leave an empty spot for each user and place ourselves next.
			pos = Math.min(playlistMaxPos.maxpos + 1, userMaxPosition.maxpos + numUsersInPlaylist);
		}
	}
	if (pos == -1) {
		// Find out position of currently playing karaoke
		// If no flag_playing is found, we'll add songs at the end of playlist.
		pos = playingPos + 1;
	}
	if (pos) {
		await plDB.shiftPosInPlaylist(playlist_id,pos,karas.length);
		karaList.forEach((kara,index) => {
			karaList[index].pos = pos+index;
		});
	} else {		
		const startpos = playlistMaxPos.maxpos + 1.0;
		karaList.forEach((kara,index) => {
			karaList[index].pos = startpos+index;
		});
	}	
	await karaDB.addKaraToPlaylist(karaList);
	await updatePlaylistLastEditTime(playlist_id);
	// Checking if a flag_playing is present inside the playlist.					
	// If not, we'll have to set the karaoke we just added as the currently playing one. updatePlaylistDuration is done by setPlaying already.
	if (!await isPlaylistFlagPlaying(playlist_id)) {
		const plcid = await getPLCIDByDate(playlist_id,date_add);
		await setPlaying(plcid,playlist_id);
	} else {
		await updatePlaylistDuration(playlist_id);				
	}
	await updatePlaylistKaraCount(playlist_id);
	let karaAdded = [];
	karaList.forEach(function(kara) {
		karaAdded.push(kara.kara_id);
	});
	updateSongsLeft(requester, playlist_id);
	return karaAdded;
}

<<<<<<< HEAD
export async function getPLCInfo(plc_id) {
	return await plDB.getPLCInfo(plc_id);
}

async function checkPLCandKaraInPlaylist(plcList,playlist_id) {
	let index = 0;
	let newPLCList = [];	
	let plc;
	for (plc of plcList) {
		const plcData = await plDB.getPLCInfo(plc);
		if (!plcData) throw `PLC ${plc.plc_id} does not exist`;
		//We got a hit!
		// Let's check if the kara we're trying to add is 
		// already in the playlist we plan to copy it to.
		const isKaraInPL = await isKaraInPlaylist(plcData.kara_id,playlist_id);
		//Karaoke song is already in playlist, abort mission
		//since we don't want duplicates in playlists.
		const user = await findUserByName(plcData.username);
		if (!isKaraInPL) newPLCList.push({
			kara_id: plcData.kara_id,
			requester: plcData.pseudo_add,
			NORM_requester: plcData.NORM_pseudo_add,
			user_id: user.id,
			date_add: now(),
			playlist_id: playlist_id,
			plc_id: plc
		});
		index++;			
	}		
	return newPLCList;	
=======
async function checkPLCandKaraInPlaylist(plcList,playlist_id) {
	let plcToAdd = [];
	for (const index in plcList) {		
		const plcData = await plDB.getPLCInfoMini(plcList[index].plc_id);
		if (!plcData) throw `PLC ${plcList[index].plc_id} does not exist`;
		//We got a hit!
		// Let's check if the kara we're trying to add is 
		// already in the playlist we plan to copy it to.
		if (!await isKaraInPlaylist(plcData.kara_id,playlist_id)) {
			plcList[index].kara_id = plcData.kara_id;
			plcList[index].pseudo_add = plcData.nickname;
			plcList[index].NORM_pseudo_add = plcData.NORM_nickname;
			plcList[index].created_at = now();
			plcList[index].username = plcData.username;
			plcList[index].playlist_id = playlist_id;
			plcToAdd.push(plcList[index]);
		}
	}
	return plcToAdd;	
>>>>>>> 1c162c14
}

export async function copyKaraToPlaylist(plcs,playlist_id,pos) {
	if (!await isPlaylist(playlist_id)) throw `Playlist ${playlist_id} unknown`;	
	// plcs is an array of plc_ids.		
	let plcList = [];
<<<<<<< HEAD
	try {
		plcList = await checkPLCandKaraInPlaylist(plcs,playlist_id);	
		// If pos is provided, we need to update all karas above that and add 
		// karas.length to the position
		// If pos is not provided, we need to get the maximum position in the PL
		// And use that +1 to set our playlist position.				
		if (pos) {
			await plDB.shiftPosInPlaylist(playlist_id,pos,plcs.length);
		} else {
			const res = await plDB.getMaxPosInPlaylist(playlist_id);
			let startpos = res.maxpos + 1.0;
			let index = 0;
			plcList.forEach(() => {
				plcList[index].pos = startpos + index;
				index++;
			});
		}
		await karaDB.addKaraToPlaylist(plcList);
		await updatePlaylistLastEditTime(playlist_id);
		await updatePlaylistDuration(playlist_id);
		await updatePlaylistKaraCount(playlist_id);
	} catch (err) {
		throw err;
	}
=======
	plcs.forEach(function(plc_id){
		plcList.push({
			plc_id: plc_id,
			playlist_id: playlist_id,
			date_add: date_add,				
		});				
	});
	plcList = await checkPLCandKaraInPlaylist(plcList);
	// If pos is provided, we need to update all karas above that and add 
	// karas.length to the position
	// If pos is not provided, we need to get the maximum position in the PL
	// And use that +1 to set our playlist position.				
	if (pos) {
		await plDB.shiftPosInPlaylist(playlist_id,pos,plcs.length);
	} else {
		const res = await plDB.getMaxPosInPlaylist(playlist_id);
		let startpos = res.maxpos + 1.0;
		let index = 0;
		plcList.forEach(() => {
			plcList[index].pos = startpos + index;
			index++;
		});
	}								
	await karaDB.addKaraToPlaylist(plcList);
	await Promise.all([
		updatePlaylistLastEditTime(playlist_id),
		updatePlaylistDuration(playlist_id),
		updatePlaylistKaraCount(playlist_id)
	]);
>>>>>>> 1c162c14
}

export async function deleteKaraFromPlaylist(plcs,playlist_id,opt) {
	if (!opt) opt = {};
	if (!await isPlaylist(playlist_id)) throw `Playlist ${playlist_id} unknown`;
	// Removing karaoke here.
<<<<<<< HEAD
	await karaDB.removeKaraFromPlaylist(plcs, playlist_id);
	await updatePlaylistDuration(playlist_id);
	await updatePlaylistKaraCount(playlist_id);
	await updatePlaylistLastEditTime(playlist_id);
	if (!opt.sortBy) opt.sortBy = 'pos';	
	await reorderPlaylist(playlist_id, opt);
=======
	await karaDB.removeKaraFromPlaylist(plcs);
	if (!opt.sortBy) opt.sortBy = 'pos';	
	await Promise.all([
		updatePlaylistDuration(playlist_id),
		updatePlaylistKaraCount(playlist_id),
		updatePlaylistLastEditTime(playlist_id),		
		reorderPlaylist(playlist_id, opt)
	]);
>>>>>>> 1c162c14
	return playlist_id;
}

export async function editKaraFromPlaylist(plc_id,pos,flag_playing,token) {
	if (flag_playing == 0) throw 'flag_playing cannot be unset! Set it to another karaoke to unset it on this one';
	const kara = await plDB.getPLCInfoMini(plc_id);
	if (!kara) throw 'PLCID unknown!';
	const playlist_id = kara.playlist_id;
	let seenFromUser;
	if (token.role != 'admin') seenFromUser = true;
	const playlist = await getPlaylistInfo(playlist_id,seenFromUser,token.username);
	if (!playlist) throw 'Access to playlist denied';
	if (playlist.flag_favorites === 1) throw 'Karaokes in favorite playlists cannot be modified';
	if (flag_playing) {
		await setPlaying(plc_id,playlist_id);
		if (await isCurrentPlaylist(playlist_id)) emitPlayingUpdated();
	} 
	if (pos) {
		await raisePosInPlaylist(pos,playlist_id);
		await plDB.setPos(plc_id,pos);
		await reorderPlaylist(playlist_id);		
	}
	await updatePlaylistLastEditTime(playlist_id);
	return playlist_id;
}

export async function deleteKaraFromWhitelist(wlcs) {
	let karaList = [];
	wlcs.forEach((wlc_id) => {
		karaList.push({
			wlc_id: wlc_id
		});				
	});
	await karaDB.removeKaraFromWhitelist(karaList);
	await generateBlacklist();
}

async function raisePosInPlaylist(pos,playlist_id) {
	await plDB.raisePosInPlaylist(pos,playlist_id);	
}

function sortByPos(a, b) {
	return a.pos - b.pos;
}

export async function reorderPlaylist(playlist_id, opt) {
	let pl;	
	if (!opt) opt = {};
	switch (opt.sortBy) {
	case 'name':
		pl = await getPlaylistKaraNames(playlist_id);
		break;
	case 'pos':
		pl = await getPlaylistPos(playlist_id);
		pl.sort(sortByPos);		
	}
	let newpos = 0;
	let arraypos = 0;
	pl.forEach(() => {
		newpos++;
		pl[arraypos].pos = newpos;
		arraypos++;
	});
	await plDB.reorderPlaylist(playlist_id,pl);
	return pl;	
}

export async function exportPlaylist(playlist_id) {
	if (!await isPlaylist(playlist_id)) throw `Playlist ${playlist_id} unknown`;
	const plContents = await getPlaylistContents(playlist_id);
	const plInfo = await getPlaylistInfo(playlist_id);
	let pl = {};
	plInfo.playlist_id = undefined;
	plInfo.num_karas = undefined;
	plInfo.flag_current = undefined;
	plInfo.flag_public = undefined;
	plInfo.flag_favorites = undefined;
	plInfo.length = undefined;
	plInfo.fk_id_user = undefined;
	let plcFiltered = [];
	plContents.forEach((plc) => {
		let plcObject = {};
		plcObject.kid = plc.kid;
		plcObject.pseudo_add = plc.pseudo_add;
		plcObject.created_at = plc.created_at;
		plcObject.pos = plc.pos;
		plcObject.username = plc.username;
		if (plc.flag_playing === 1) plcObject.flag_playing = 1;
		plcFiltered.push(plcObject);
	});
	pl.Header = {
		version: 3,
		description: 'Karaoke Mugen Playlist File',
	};
	pl.PlaylistInformation = plInfo;
	pl.PlaylistContents = plcFiltered;						
	return pl;							
}

<<<<<<< HEAD
=======
async function getKaraByKID(kid) {
	return await karaDB.getKaraByKID(kid);
}

async function checkImportedKIDs(playlist) {
	let karasToImport = [];
	let karasUnknown = [];
	for (const kara in playlist) {
		const karaFromDB = await getKaraByKID(playlist[kara].kid);
		if (karaFromDB) {
			playlist[kara].kara_id = karaFromDB.kara_id;
			karasToImport.push(playlist[kara]);			
		} else {
			logger.warn(`[PLC] importPlaylist : KID ${kara.kid} unknown`);
			karasUnknown.push(kara.kid);			
		}
	}
	return { 
		karasToImport: karasToImport, 
		karasUnknown: karasUnknown 
	};	
}

>>>>>>> 1c162c14
export async function importPlaylist(playlist,username) {
	// Check if format is valid :
	// Header must contain :
	// description = Karaoke Mugen Playlist File
	// version <= 3
	// 
	// PlaylistContents array must contain at least one element.
	// That element needs to have at least kid. flag_playing is optional
	// kid must be uuid
	// Test each element for those.
	//
	// PlaylistInformation must contain :
	// - flag_visible : (0 / 1)
	// - name : playlist name
	//
	// If all tests pass, then add playlist, then add karas
	// Playlist can end up empty if no karaokes are found in database				
	let playingKara;
	if (playlist.Header === undefined) throw 'No Header section';
	if (playlist.Header.description !== 'Karaoke Mugen Playlist File') throw 'Not a .kmplaylist file';
	if (playlist.Header.version > 3) throw `Cannot import this version (${playlist.Header.version})`;
	if (playlist.PlaylistContents === undefined) throw 'No PlaylistContents section';
	if (playlist.PlaylistInformation === undefined) throw 'No PlaylistInformation section';
	if (isNaN(playlist.PlaylistInformation.created_at)) throw 'Creation time is not valid';
	if (isNaN(playlist.PlaylistInformation.modified_at)) throw 'Modification time is not valid';
	if (playlist.PlaylistInformation.flag_visible !== 0 && 
		playlist.PlaylistInformation.flag_visible !== 1) throw 'Visible flag must be boolean';
	if (isEmpty(playlist.PlaylistInformation.name)) throw 'Playlist name must not be empty';
	let flag_playingDetected = false;
	if (playlist.PlaylistContents !== undefined) {
		playlist.PlaylistContents.forEach((kara,index) => {
			if (!(new RegExp(uuidRegexp).test(kara.kid))) throw 'KID is not a valid UUID!';
			if (isNaN(kara.created_at)) throw 'Karaoke added time is not a number';
			if (!isNaN(kara.flag_playing)) {
				if (kara.flag_playing !== 1) throw 'flag_playing must be 1 or not present!';
				if (flag_playingDetected) throw 'Playlist contains more than one currently playing marker';
				flag_playingDetected = true;
				playingKara = kara.kid;
			}
			if (isNaN(kara.pos)) throw 'Position must be a number';
			if (isEmpty(kara.pseudo_add)) throw 'All karaokes must have a nickname associated with them';
			playlist.PlaylistContents[index].NORM_pseudo_add = deburr(kara.pseudo_add);
			const user = findUserByName(kara.username);
			if (!user) playlist.PlaylistContents[index].username = 'admin';			
		});
	}

	// Validations done. First creating playlist.
	try {
		const playlist_id = await createPlaylist(playlist.PlaylistInformation.name,playlist.PlaylistInformation.flag_visible,0,0,0,username);
<<<<<<< HEAD
		const karas = await getAllKaras();
		let karasToImport = [];
		let karasUnknown = [];	
		playlist.PlaylistContents.forEach((plc) => {
			const isKaraInDB = karas.some((kara) => {
				if (kara.kid === plc.kid) {
					karasToImport.push(kara.kara_id);
					return true;
				}
				return false;
			});
			if (!isKaraInDB) karasUnknown.push(plc.kid);
		});
		await addKaraToPlaylist(karasToImport,username,playlist_id);
		if (playingKara) {
			const plcPlaying = await getPLCByKID(playingKara,playlist_id);
=======

		const ret = await checkImportedKIDs(playlist.PlaylistContents);	
		playlist.PlaylistContents = ret.karasToImport;	
		playlist.PlaylistContents.forEach((kara,index) => {
			playlist.PlaylistContents[index].playlist_id = playlist_id;
		});
		await karaDB.addKaraToPlaylist(playlist.PlaylistContents);
		if (playingKara) {
			const plcPlaying = await getPLCByKID(playingKara,playlist_id);				
>>>>>>> 1c162c14
			await setPlaying(plcPlaying.playlistcontent_id,playlist_id);
		}
		return {
			playlist_id: playlist_id,
<<<<<<< HEAD
			karasUnknown: karasUnknown
		};
	} catch (err) {
		console.log(err);
		throw err;
	}
	
=======
			karasUnknown: ret.karasUnknown
		};
	} catch(err) {
		throw err;
	}
>>>>>>> 1c162c14
}			

export function translateKaraInfo(karalist, lang) {
	const conf = getConfig();
	// If lang is not provided, assume we're using node's system locale
	if (!lang) lang = conf.EngineDefaultLocale;
	// Test if lang actually exists in ISO639-1 format
	if (!langs.has('1',lang)) throw `Unknown language : ${lang}`;
	// Instanciate a translation object for our needs with the correct language.
	const i18n = require('i18n'); // Needed for its own translation instance
	i18n.configure({
		directory: resolve(__dirname,'../_common/locales'),
	});
	i18n.setLocale(lang);

	// We need to read the detected locale in ISO639-1
	const detectedLocale = langs.where('1',lang);
	// If the kara list provided is not an array (only a single karaoke)
	// Put it into an array first
	let karas;
	if (karalist.constructor != Array) {
		karas = [];
		karas[0] = karalist;
	} else {
		karas = karalist;
	}

	karas.forEach(function(kara,index) {
		karas[index].songtype_i18n = i18n.__(kara.songtype);
		karas[index].songtype_i18n_short = i18n.__(kara.songtype+'_SHORT');

		if (kara.language != null) {
			const karalangs = kara.language.split(',');
			let languages = [];
			let langdata;
			karalangs.forEach(karalang => {
				// Special case : und
				// Undefined language
				// In this case we return something different.
				// Special case 2 : mul
				// mul is for multilanguages, when a karaoke has too many languages to list.
				switch (karalang) {
				case 'und':
					languages.push(i18n.__('UNDEFINED_LANGUAGE'));
					break;
				case 'mul':
					languages.push(i18n.__('MULTI_LANGUAGE'));						
					break;
				default:
					// We need to convert ISO639-2B to ISO639-1 to get its language
					langdata = langs.where('2B',karalang);
					if (langdata === undefined) {
						languages.push(__('UNKNOWN_LANGUAGE'));
					} else {
						languages.push(getLanguage(detectedLocale[1],langdata[1]));
					}
					break;
				}				
			});
			karas[index].language_i18n = languages.join();
		}
		// Let's do the same with tags, without language stuff
		if (kara.misc != null) {
			let tags = [];
			const karatags = kara.misc.split(',');
			karatags.forEach(function(karatag){
				tags.push(i18n.__(karatag));
			});
			karas[index].misc_i18n = tags.join();
		} else {
			karas[index].misc_i18n = null;
		}
	});
	return karas;
}


export async function translateBlacklistCriterias(blcs, lang) {
	const blcList = blcs;
	// If lang is not provided, assume we're using node's system locale
	if (!lang) lang = getConfig().EngineDefaultLocale;
	// Test if lang actually exists in ISO639-1 format
	if (!langs.has('1',lang)) throw `Unknown language : ${lang}`;
	// Instanciate a translation object for our needs with the correct language.
	const i18n = require('i18n'); // Needed for its own translation instance
	i18n.configure({
		directory: resolve(__dirname,'../_common/locales'),
	});
	i18n.setLocale(lang);
	// We need to read the detected locale in ISO639-1
	for (const i in blcList) {
		if (blcList[i].type === 1) {
			// We just need to translate the tag name if there is a translation
			if (typeof blcList[i].value != 'string') throw `BLC value is not a string : ${blcList[i].value}`;
			if (blcList[i].value.startsWith('TAG_')) {
				blcList[i].value_i18n = i18n.__(blcList[i].value);
			} else {
				blcList[i].value_i18n = blcList[i].value;
			}
		}			
		if (blcList[i].type >= 2 && blcList[i].type <= 999) {
			// We need to get the tag name and then translate it if needed
			const tag = await tagDB.getTag(blcList[i].value);
			if (typeof tag.name != 'string') throw 'Tag name is not a string : '+JSON.stringify(tag);
			if (tag.name.startsWith('TAG_')) {
				blcList[i].value_i18n = i18n.__(tag.name);
			} else {
				blcList[i].value_i18n = tag.name;
			}										
		}								
		if (blcList[i].type === 1001) {
			// We have a kara ID, let's get the kara itself and append it to the value
			const kara = await karaDB.getKara(blcList[i].value);
			const karaTranslated = translateKaraInfo(kara,lang);
			blcList[i].value = karaTranslated;										
		}
		// No need to do anything, values have been modified if necessary			
	}
	return blcList;				
}

export function translateTags(taglist,lang) {
	const conf = getConfig();
	// If lang is not provided, assume we're using node's system locale
	if (!lang) lang = conf.EngineDefaultLocale;
	// Test if lang actually exists in ISO639-1 format
	if (!langs.has('1',lang)) throw `Unknown language : ${lang}`;
	// Instanciate a translation object for our needs with the correct language.
	const i18n = require('i18n'); // Needed for its own translation instance
	i18n.configure({
		directory: resolve(__dirname,'../_common/locales'),
	});
	i18n.setLocale(lang);
	// We need to read the detected locale in ISO639-1
	const detectedLocale = langs.where('1',lang);
	taglist.forEach((tag, index) => {
		if (tag.type >= 2 && tag.type <= 999 && tag.type != 5) {
			if (tag.name.startsWith('TAG_') || tag.name.startsWith('TYPE_')) {
				taglist[index].name_i18n = i18n.__(tag.name);
			} else {
				taglist[index].name_i18n = tag.name;
			}							
		}
		// Special case for languages
		if (tag.type == 5) {
			if (tag.name === 'und') {
				taglist[index].name_i18n = i18n.__('UNDEFINED_LANGUAGE');
			} else {
				// We need to convert ISO639-2B to ISO639-1 to get its language
				var langdata = langs.where('2B',tag.name);
				if (langdata === undefined) {
					taglist[index].name_i18n = i18n.__('UNKNOWN_LANGUAGE');
				} else {
					taglist[index].name_i18n = (getLanguage(detectedLocale[1],langdata[1]));
				}
			}					
		}	
	});
	return taglist;	
}

export async function shufflePlaylist(playlist_id) {
	if (!await isPlaylist(playlist_id)) throw `Playlist ${playlist_id} unknown`;
	// We check if the playlist to shuffle is the current one. If it is, we will only shuffle
	// the part after the song currently being played.
	let playlist = await getPlaylistContents(playlist_id);
	if (!await isCurrentPlaylist(playlist_id)) {
		playlist = shuffle(playlist);
	} else {
		// If it's current playlist, we'll make two arrays out of the playlist :
		// - One before (and including) the current song being played (flag_playing = 1)
		// - One after.
		// We'll shuffle the one after then concatenate the two arrays.
		let BeforePlaying = [];
		let AfterPlaying = [];
		let ReachedPlaying = false;
		playlist.forEach((kara) => {
			if (!ReachedPlaying) {
				BeforePlaying.push(kara);
				if (kara.flag_playing == 1) {
					ReachedPlaying = true;
				}
			} else {
				AfterPlaying.push(kara);
			}
		});
		AfterPlaying = shuffle(AfterPlaying);
		playlist = BeforePlaying.concat(AfterPlaying);
		// If no flag_playing has been set, the current playlist won't be shuffled. To fix this, we shuffle the entire playlist if no flag_playing has been met
		if (!ReachedPlaying) {
			playlist = shuffle(playlist);
		}
	}
	let newpos = 0;
	let arraypos = 0;
	playlist.forEach(() => {
		newpos++;
		playlist[arraypos].pos = newpos;
		arraypos++;
	});
	await updatePlaylistLastEditTime(playlist_id);
	await plDB.reorderPlaylist(playlist_id,playlist);
}
	
export async function prev() {
	const playlist_id = await isACurrentPlaylist();
	const playlist = await getPlaylistContents(playlist_id,false,true);
	if (playlist.length == 0) throw 'Playlist is empty!';
	let readpos = 0;
	playlist.forEach((kara, index) => {
		if (kara.flag_playing) readpos = index - 1;
	});
	// If readpos ends up being -1 then we're at the beginning of the playlist and can't go to the previous song
	if (readpos < 0) throw 'Current position is first song!';
	const kara = playlist[readpos];
	if (!kara) throw 'Karaoke received is empty!';
	await setPlaying(kara.playlistcontent_id,playlist_id);
}

export async function next() {
	const conf = getConfig();
	const playlist_id = await isACurrentPlaylist();
	const playlist = await getPlaylistContents(playlist_id,false,true);
	if (playlist.length == 0) throw 'Playlist is empty!';
	let readpos = 0;
	playlist.forEach((kara, index) => {
		if (kara.flag_playing) readpos = index + 1;
	});
	// Test if we're at the end of the playlist and if RepeatPlaylist is set.
	if (readpos >= playlist.length && conf.EngineRepeatPlaylist == 0) {
		logger.debug('[PLC] End of playlist.');	
		await setPlaying(null,playlist_id);
		throw 'Current position is last song!';
	} else {
		// If we're here, it means either we're beyond the length of the playlist
		// OR that EngineRepeatPlaylist is set to 1. 
		// We test again if we're at the end of the playlist. If so we go back to first song.
		if (readpos >= playlist.length) readpos = 0;
		const kara = playlist[readpos];
		if (!kara) throw 'Karaoke received is empty!';
		await setPlaying(kara.playlistcontent_id,playlist_id);
	}
}

async function getCurrentPlaylist() {
	// Returns current playlist contents and where we're at.
	const playlist_id = await isACurrentPlaylist();
	const playlist = await getPlaylistContents(playlist_id,false,true);
	// Setting readpos to 0. If no flag_playing is found in current playlist
	// Then karaoke will begin at the first element of the playlist (0)
	let readpos = 0;
	playlist.forEach((kara, index) => {
		if(kara.flag_playing) readpos = index;
	});							
	return {
		id: playlist_id,
		content: playlist,
		index: readpos
	};
}

export async function playCurrentSong() {
	const conf = getConfig();
	const playlist = await getCurrentPlaylist();	
	// Search for currently playing song
	let readpos = false;
	playlist.content.forEach((kara, index) => {
		if (kara.flag_playing)
			readpos = index;
	});
	let updatePlayingKara = false;
	if (!readpos) {
		readpos = 0;
		updatePlayingKara = true;
	}
	const kara = playlist.content[readpos];	
	if (!kara) throw 'No karaoke found in playlist object';
	// If there's no kara with a playing flag, we set the first one in the playlist
	if (updatePlayingKara) await setPlaying(kara.playlistcontent_id,playlist.id);
	// Let's add details to our object so the player knows what to do with it.
	kara.playlist_id = playlist.id;	
	let requester;								
	if (conf.EngineDisplayNickname) {
		// When a kara has been added by admin/import, do not display it on screen.
		// Escaping {} because it'll be interpreted as ASS tags below.
		kara.pseudo_add = kara.pseudo_add.replace(/[\{\}]/g,'');				
		requester = __('REQUESTED_BY')+' '+kara.pseudo_add;
	} else {									
		requester = '';
	}								
	if (!isEmpty(kara.title)) kara.title = ' - '+kara.title;
	// If series is empty, pick singer information instead
	let series = kara.serie;
	if (isEmpty(kara.serie)) series = kara.singer; 
	// If song order is 0, don't display it (we don't want things like OP0, ED0...)
	if (kara.songorder === 0) kara.songorder = '';
	// Construct mpv message to display.
	kara.infos = '{\\bord0.7}{\\fscx70}{\\fscy70}{\\b1}'+series+'{\\b0}\\N{\\i1}'+__(kara.songtype+'_SHORT')+kara.songorder+kara.title+'{\\i0}\\N{\\fscx50}{\\fscy50}'+requester;		
	const ass = await getASS(kara.kara_id);
	kara.path = {
		video: kara.videofile,
		subtitle: ass
	};		
	return kara;
}

export async function buildDummyPlaylist(playlist_id) {
	const stats = await getStats();
	let karaCount = stats.totalcount;
	// Limiting to 5 sample karas to add if there's more. 
	if (karaCount > 5) karaCount = 5;
	if (karaCount > 0) {
		logger.info(`[PLC] Dummy Plug : Adding ${karaCount} karas into current playlist`);
		for (let i = 1; i <= karaCount; i++) {
			const kara_id = await getRandomKara(playlist_id);
			await addKaraToPlaylist([kara_id],'admin',playlist_id);
		}
		logger.info(`[PLC] Dummy Plug : Activation complete. The current playlist has now ${karaCount} sample songs in it.`);
		return true;		
	} else {
		logger.warn('[PLC] Dummy Plug : your database has no songs! Maybe you should try to regenerate it?');
		return true;
	}				
}<|MERGE_RESOLUTION|>--- conflicted
+++ resolved
@@ -15,10 +15,6 @@
 import {deburr, isEmpty, sample, shuffle} from 'lodash';
 import langs from 'langs';
 import {getLanguage} from 'iso-countries-languages';
-<<<<<<< HEAD
-import {eachOf, timesSeries} from 'async';
-=======
->>>>>>> 1c162c14
 import {emitWS} from '../_ws/websocket';
 import {emit} from '../_common/utils/pubsub';
 
@@ -278,12 +274,6 @@
 }
 
 export async function setVisiblePlaylist(playlist_id) {
-<<<<<<< HEAD
-	const pl = await getPlaylistInfo(playlist_id);
-	if (pl.flag_favorite === 1) throw 'A favorite playlist cannot be set to visible.';
-	await plDB.setVisiblePlaylist(playlist_id);	
-	await updatePlaylistLastEditTime(playlist_id);
-=======
 	
 	const pl = await getPlaylistInfo(playlist_id);
 	if (pl.flag_favorite === 1) throw 'A favorite playlist cannot be set to visible.';
@@ -291,7 +281,6 @@
 		plDB.setVisiblePlaylist(playlist_id),
 		updatePlaylistLastEditTime(playlist_id)
 	]);
->>>>>>> 1c162c14
 }
 
 export async function unsetVisiblePlaylist(playlist_id) {
@@ -316,17 +305,10 @@
 export async function deletePlaylist(playlist_id, opt) {
 	if (!opt) opt = {};
 	if (!await isPlaylist(playlist_id)) throw `Playlist ${playlist_id} unknown`;
-<<<<<<< HEAD
-	const pl = await getPlaylistInfo(playlist_id);
-	if (!opt.force && pl.flag_favorites == 1) throw `Playlist ${playlist_id} is a favorites list. Unable to delete it.`;	
-	if (pl.flag_public == 1) throw `Playlist ${playlist_id} is public. Unable to delete it`;
-	if (pl.flag_current == 1) throw `Playlist ${playlist_id} is public. Unable to delete it`;
-=======
 	if (await isPublicPlaylist(playlist_id)) throw `Playlist ${playlist_id} is public. Unable to delete it`;
 	if (await isCurrentPlaylist(playlist_id)) throw `Playlist ${playlist_id} is current. Unable to delete it`;
 	const pl = await getPlaylistInfo(playlist_id,false,'admin');
 	if (!opt.force && pl.flag_favorites == 1) throw `Playlist ${playlist_id} is a favorites list. Unable to delete it.`;	
->>>>>>> 1c162c14
 	await plDB.deletePlaylist(playlist_id);
 }
 
@@ -617,38 +599,10 @@
 	return karaAdded;
 }
 
-<<<<<<< HEAD
 export async function getPLCInfo(plc_id) {
 	return await plDB.getPLCInfo(plc_id);
 }
 
-async function checkPLCandKaraInPlaylist(plcList,playlist_id) {
-	let index = 0;
-	let newPLCList = [];	
-	let plc;
-	for (plc of plcList) {
-		const plcData = await plDB.getPLCInfo(plc);
-		if (!plcData) throw `PLC ${plc.plc_id} does not exist`;
-		//We got a hit!
-		// Let's check if the kara we're trying to add is 
-		// already in the playlist we plan to copy it to.
-		const isKaraInPL = await isKaraInPlaylist(plcData.kara_id,playlist_id);
-		//Karaoke song is already in playlist, abort mission
-		//since we don't want duplicates in playlists.
-		const user = await findUserByName(plcData.username);
-		if (!isKaraInPL) newPLCList.push({
-			kara_id: plcData.kara_id,
-			requester: plcData.pseudo_add,
-			NORM_requester: plcData.NORM_pseudo_add,
-			user_id: user.id,
-			date_add: now(),
-			playlist_id: playlist_id,
-			plc_id: plc
-		});
-		index++;			
-	}		
-	return newPLCList;	
-=======
 async function checkPLCandKaraInPlaylist(plcList,playlist_id) {
 	let plcToAdd = [];
 	for (const index in plcList) {		
@@ -668,39 +622,13 @@
 		}
 	}
 	return plcToAdd;	
->>>>>>> 1c162c14
 }
 
 export async function copyKaraToPlaylist(plcs,playlist_id,pos) {
 	if (!await isPlaylist(playlist_id)) throw `Playlist ${playlist_id} unknown`;	
 	// plcs is an array of plc_ids.		
+	const date_add = now();
 	let plcList = [];
-<<<<<<< HEAD
-	try {
-		plcList = await checkPLCandKaraInPlaylist(plcs,playlist_id);	
-		// If pos is provided, we need to update all karas above that and add 
-		// karas.length to the position
-		// If pos is not provided, we need to get the maximum position in the PL
-		// And use that +1 to set our playlist position.				
-		if (pos) {
-			await plDB.shiftPosInPlaylist(playlist_id,pos,plcs.length);
-		} else {
-			const res = await plDB.getMaxPosInPlaylist(playlist_id);
-			let startpos = res.maxpos + 1.0;
-			let index = 0;
-			plcList.forEach(() => {
-				plcList[index].pos = startpos + index;
-				index++;
-			});
-		}
-		await karaDB.addKaraToPlaylist(plcList);
-		await updatePlaylistLastEditTime(playlist_id);
-		await updatePlaylistDuration(playlist_id);
-		await updatePlaylistKaraCount(playlist_id);
-	} catch (err) {
-		throw err;
-	}
-=======
 	plcs.forEach(function(plc_id){
 		plcList.push({
 			plc_id: plc_id,
@@ -730,21 +658,12 @@
 		updatePlaylistDuration(playlist_id),
 		updatePlaylistKaraCount(playlist_id)
 	]);
->>>>>>> 1c162c14
 }
 
 export async function deleteKaraFromPlaylist(plcs,playlist_id,opt) {
 	if (!opt) opt = {};
 	if (!await isPlaylist(playlist_id)) throw `Playlist ${playlist_id} unknown`;
 	// Removing karaoke here.
-<<<<<<< HEAD
-	await karaDB.removeKaraFromPlaylist(plcs, playlist_id);
-	await updatePlaylistDuration(playlist_id);
-	await updatePlaylistKaraCount(playlist_id);
-	await updatePlaylistLastEditTime(playlist_id);
-	if (!opt.sortBy) opt.sortBy = 'pos';	
-	await reorderPlaylist(playlist_id, opt);
-=======
 	await karaDB.removeKaraFromPlaylist(plcs);
 	if (!opt.sortBy) opt.sortBy = 'pos';	
 	await Promise.all([
@@ -753,7 +672,6 @@
 		updatePlaylistLastEditTime(playlist_id),		
 		reorderPlaylist(playlist_id, opt)
 	]);
->>>>>>> 1c162c14
 	return playlist_id;
 }
 
@@ -853,8 +771,6 @@
 	return pl;							
 }
 
-<<<<<<< HEAD
-=======
 async function getKaraByKID(kid) {
 	return await karaDB.getKaraByKID(kid);
 }
@@ -878,7 +794,6 @@
 	};	
 }
 
->>>>>>> 1c162c14
 export async function importPlaylist(playlist,username) {
 	// Check if format is valid :
 	// Header must contain :
@@ -929,24 +844,6 @@
 	// Validations done. First creating playlist.
 	try {
 		const playlist_id = await createPlaylist(playlist.PlaylistInformation.name,playlist.PlaylistInformation.flag_visible,0,0,0,username);
-<<<<<<< HEAD
-		const karas = await getAllKaras();
-		let karasToImport = [];
-		let karasUnknown = [];	
-		playlist.PlaylistContents.forEach((plc) => {
-			const isKaraInDB = karas.some((kara) => {
-				if (kara.kid === plc.kid) {
-					karasToImport.push(kara.kara_id);
-					return true;
-				}
-				return false;
-			});
-			if (!isKaraInDB) karasUnknown.push(plc.kid);
-		});
-		await addKaraToPlaylist(karasToImport,username,playlist_id);
-		if (playingKara) {
-			const plcPlaying = await getPLCByKID(playingKara,playlist_id);
-=======
 
 		const ret = await checkImportedKIDs(playlist.PlaylistContents);	
 		playlist.PlaylistContents = ret.karasToImport;	
@@ -956,26 +853,15 @@
 		await karaDB.addKaraToPlaylist(playlist.PlaylistContents);
 		if (playingKara) {
 			const plcPlaying = await getPLCByKID(playingKara,playlist_id);				
->>>>>>> 1c162c14
 			await setPlaying(plcPlaying.playlistcontent_id,playlist_id);
 		}
 		return {
 			playlist_id: playlist_id,
-<<<<<<< HEAD
-			karasUnknown: karasUnknown
-		};
-	} catch (err) {
-		console.log(err);
-		throw err;
-	}
-	
-=======
 			karasUnknown: ret.karasUnknown
 		};
 	} catch(err) {
 		throw err;
 	}
->>>>>>> 1c162c14
 }			
 
 export function translateKaraInfo(karalist, lang) {
