--- conflicted
+++ resolved
@@ -1125,11 +1125,7 @@
 	});
 	// Test if we're at the end of the playlist and if RepeatPlaylist is set.
 	if (readpos >= playlist.length && +conf.EngineRepeatPlaylist === 0) {
-<<<<<<< HEAD
 		logger.debug('[PLC] End of playlist.');
-=======
-		logger.debug( '[PLC] End of playlist.');
->>>>>>> a450aded
 		await setPlaying(null,playlist_id);
 		throw 'Current position is last song!';
 	} else {
