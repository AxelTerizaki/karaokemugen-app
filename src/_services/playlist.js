--- conflicted
+++ resolved
@@ -15,10 +15,6 @@
 import {deburr, isEmpty, sample, shuffle} from 'lodash';
 import langs from 'langs';
 import {getLanguage} from 'iso-countries-languages';
-<<<<<<< HEAD
-=======
-import {eachOf, timesSeries} from 'async';
->>>>>>> e3c1d982
 import {emitWS} from '../_ws/websocket';
 import {emit} from '../_common/utils/pubsub';
 
@@ -257,17 +253,13 @@
 }
 
 export async function setVisiblePlaylist(playlist_id) {
-<<<<<<< HEAD
+	
+	const pl = await getPlaylistInfo(playlist_id);
+	if (pl.flag_favorite === 1) throw 'A favorite playlist cannot be set to visible.';
 	await Promise.all([
 		plDB.setVisiblePlaylist(playlist_id),
 		updatePlaylistLastEditTime(playlist_id)
 	]);
-=======
-	const pl = await getPlaylistInfo(playlist_id);
-	if (pl.flag_favorite === 1) throw 'A favorite playlist cannot be set to visible.';
-	await plDB.setVisiblePlaylist(playlist_id);	
-	await updatePlaylistLastEditTime(playlist_id);
->>>>>>> e3c1d982
 }
 
 export async function unsetVisiblePlaylist(playlist_id) {
@@ -292,15 +284,10 @@
 export async function deletePlaylist(playlist_id, opt) {
 	if (!opt) opt = {};
 	if (!await isPlaylist(playlist_id)) throw `Playlist ${playlist_id} unknown`;
-<<<<<<< HEAD
 	if (await isPublicPlaylist(playlist_id)) throw `Playlist ${playlist_id} is public. Unable to delete it`;
 	if (await isCurrentPlaylist(playlist_id)) throw `Playlist ${playlist_id} is current. Unable to delete it`;
-=======
-	const pl = await getPlaylistInfo(playlist_id);
+	const pl = await getPlaylistInfo(playlist_id,false,'admin');
 	if (!opt.force && pl.flag_favorites == 1) throw `Playlist ${playlist_id} is a favorites list. Unable to delete it.`;	
-	if (pl.flag_public == 1) throw `Playlist ${playlist_id} is public. Unable to delete it`;
-	if (pl.flag_current == 1) throw `Playlist ${playlist_id} is public. Unable to delete it`;
->>>>>>> e3c1d982
 	await plDB.deletePlaylist(playlist_id);
 }
 
@@ -573,14 +560,7 @@
 		});
 	}	
 	await karaDB.addKaraToPlaylist(karaList);
-<<<<<<< HEAD
-	await Promise.all([
-		updatePlaylistLastEditTime(playlist_id),
-		updatePlaylistKaraCount(playlist_id)
-	]);
-=======
 	await updatePlaylistLastEditTime(playlist_id);
->>>>>>> e3c1d982
 	// Checking if a flag_playing is present inside the playlist.					
 	// If not, we'll have to set the karaoke we just added as the currently playing one. updatePlaylistDuration is done by setPlaying already.
 	if (!await isPlaylistFlagPlaying(playlist_id)) {
@@ -598,7 +578,6 @@
 }
 
 async function checkPLCandKaraInPlaylist(plcList,playlist_id) {
-<<<<<<< HEAD
 	let plcToAdd = [];
 	for (const index in plcList) {		
 		const plcData = await plDB.getPLCInfoMini(plcList[index].plc_id);
@@ -617,40 +596,13 @@
 		}
 	}
 	return plcToAdd;	
-=======
-	let index = 0;
-	let newPLCList = [];	
-	let plc;
-	for (plc of plcList) {
-		const plcData = await plDB.getPLCInfo(plc);
-		if (!plcData) throw `PLC ${plc.plc_id} does not exist`;
-		//We got a hit!
-		// Let's check if the kara we're trying to add is 
-		// already in the playlist we plan to copy it to.
-		const isKaraInPL = await isKaraInPlaylist(plcData.kara_id,playlist_id);
-		//Karaoke song is already in playlist, abort mission
-		//since we don't want duplicates in playlists.
-		const user = await findUserByName(plcData.username);
-		if (!isKaraInPL) newPLCList.push({
-			kara_id: plcData.kara_id,
-			requester: plcData.pseudo_add,
-			NORM_requester: plcData.NORM_pseudo_add,
-			user_id: user.id,
-			date_add: now(),
-			playlist_id: playlist_id,
-			plc_id: plc
-		});
-		index++;			
-	}		
-	return newPLCList;	
->>>>>>> e3c1d982
 }
 
 export async function copyKaraToPlaylist(plcs,playlist_id,pos) {
 	if (!await isPlaylist(playlist_id)) throw `Playlist ${playlist_id} unknown`;	
 	// plcs is an array of plc_ids.		
+	const date_add = now();
 	let plcList = [];
-<<<<<<< HEAD
 	plcs.forEach(function(plc_id){
 		plcList.push({
 			plc_id: plc_id,
@@ -680,66 +632,26 @@
 		updatePlaylistDuration(playlist_id),
 		updatePlaylistKaraCount(playlist_id)
 	]);
-=======
-	try {
-		plcList = await checkPLCandKaraInPlaylist(plcs,playlist_id);	
-		// If pos is provided, we need to update all karas above that and add 
-		// karas.length to the position
-		// If pos is not provided, we need to get the maximum position in the PL
-		// And use that +1 to set our playlist position.				
-		if (pos) {
-			await plDB.shiftPosInPlaylist(playlist_id,pos,plcs.length);
-		} else {
-			const res = await plDB.getMaxPosInPlaylist(playlist_id);
-			let startpos = res.maxpos + 1.0;
-			let index = 0;
-			plcList.forEach(() => {
-				plcList[index].pos = startpos + index;
-				index++;
-			});
-		}
-		await karaDB.addKaraToPlaylist(plcList);
-		await updatePlaylistLastEditTime(playlist_id);
-		await updatePlaylistDuration(playlist_id);
-		await updatePlaylistKaraCount(playlist_id);
-	} catch (err) {
-		throw err;
-	}
->>>>>>> e3c1d982
 }
 
 export async function deleteKaraFromPlaylist(plcs,playlist_id,opt) {
 	if (!opt) opt = {};
 	if (!await isPlaylist(playlist_id)) throw `Playlist ${playlist_id} unknown`;
 	// Removing karaoke here.
-<<<<<<< HEAD
 	await karaDB.removeKaraFromPlaylist(plcs);
+	if (!opt.sortBy) opt.sortBy = 'pos';	
 	await Promise.all([
 		updatePlaylistDuration(playlist_id),
 		updatePlaylistKaraCount(playlist_id),
-		updatePlaylistLastEditTime(playlist_id),
-		reorderPlaylist(playlist_id)
+		updatePlaylistLastEditTime(playlist_id),		
+		reorderPlaylist(playlist_id, opt)
 	]);
 	return playlist_id;
 }
 
-export async function editKaraFromPlaylist(plc_id,pos,flag_playing) {
+export async function editKaraFromPlaylist(plc_id,pos,flag_playing,token) {
 	if (flag_playing == 0) throw 'flag_playing cannot be unset! Set it to another karaoke to unset it on this one';
 	const kara = await plDB.getPLCInfoMini(plc_id);
-	if (!kara) throw 'PLCID unknown!';
-	const playlist_id = kara.playlist_id;
-=======
-	await karaDB.removeKaraFromPlaylist(plcs, playlist_id);
-	await updatePlaylistDuration(playlist_id);
-	await updatePlaylistKaraCount(playlist_id);
-	await updatePlaylistLastEditTime(playlist_id);
-	if (!opt.sortBy) opt.sortBy = 'pos';	
-	await reorderPlaylist(playlist_id, opt);
-	return playlist_id;
-}
-
-export async function editKaraFromPlaylist(plc_id,pos,flag_playing,token) {
-	const kara = await plDB.getPLCInfo(plc_id);
 	if (!kara) throw 'PLCID unknown!';
 	const playlist_id = kara.playlist_id;
 	let seenFromUser;
@@ -747,22 +659,16 @@
 	const playlist = await getPlaylistInfo(playlist_id,seenFromUser,token.username);
 	if (!playlist) throw 'Access to playlist denied';
 	if (playlist.flag_favorites === 1) throw 'Karaokes in favorite playlists cannot be modified';
-	if (flag_playing == 0) throw 'flag_playing cannot be unset! Set it to another karaoke to unset it on this one';
 	if (flag_playing) {
 		await setPlaying(plc_id,playlist_id);
 		if (await isCurrentPlaylist(playlist_id)) emitPlayingUpdated();
 	} 
->>>>>>> e3c1d982
 	if (pos) {
 		await raisePosInPlaylist(pos,playlist_id);
 		await plDB.setPos(plc_id,pos);
 		await reorderPlaylist(playlist_id);		
 	}
 	await updatePlaylistLastEditTime(playlist_id);
-	if (flag_playing) {
-		await setPlaying(plc_id,playlist_id);
-		if (await isCurrentPlaylist(playlist_id)) emitPlayingUpdated();
-	} 
 	return playlist_id;
 }
 
@@ -839,7 +745,10 @@
 	return pl;							
 }
 
-<<<<<<< HEAD
+async function getKaraByKID(kid) {
+	return await karaDB.getKaraByKID(kid);
+}
+
 async function checkImportedKIDs(playlist) {
 	let karasToImport = [];
 	let karasUnknown = [];
@@ -859,10 +768,7 @@
 	};	
 }
 
-export async function importPlaylist(playlist) {
-=======
 export async function importPlaylist(playlist,username) {
->>>>>>> e3c1d982
 	// Check if format is valid :
 	// Header must contain :
 	// description = Karaoke Mugen Playlist File
@@ -910,52 +816,26 @@
 	}
 
 	// Validations done. First creating playlist.
-<<<<<<< HEAD
-	const playlist_id = await createPlaylist(playlist.PlaylistInformation.name,playlist.PlaylistInformation.flag_visible,0,0);
-	const ret = await checkImportedKIDs(playlist.PlaylistContents);	
-	playlist.PlaylistContents = ret.karasToImport;	
-	playlist.PlaylistContents.forEach((kara,index) => {
-		playlist.PlaylistContents[index].playlist_id = playlist_id;
-	});
-	await karaDB.addKaraToPlaylist(playlist.PlaylistContents);
-	if (playingKara) {
-		const plcPlaying = await getPLCByKID(playingKara,playlist_id);				
-		await setPlaying(plcPlaying.playlistcontent_id,playlist_id);
-	}
-	return {
-		playlist_id: playlist_id,
-		karasUnknown: ret.karasUnknown
-	};
-=======
 	try {
 		const playlist_id = await createPlaylist(playlist.PlaylistInformation.name,playlist.PlaylistInformation.flag_visible,0,0,0,username);
-		const karas = await getAllKaras();
-		let karasToImport = [];
-		let karasUnknown = [];	
-		playlist.PlaylistContents.forEach((plc) => {
-			const isKaraInDB = karas.some((kara) => {
-				if (kara.kid === plc.kid) {
-					karasToImport.push(kara.kara_id);
-					return true;
-				}
-				return false;
-			});
-			if (!isKaraInDB) karasUnknown.push(plc.kid);
+
+		const ret = await checkImportedKIDs(playlist.PlaylistContents);	
+		playlist.PlaylistContents = ret.karasToImport;	
+		playlist.PlaylistContents.forEach((kara,index) => {
+			playlist.PlaylistContents[index].playlist_id = playlist_id;
 		});
-		await addKaraToPlaylist(karasToImport,username,playlist_id);
+		await karaDB.addKaraToPlaylist(playlist.PlaylistContents);
 		if (playingKara) {
-			const plcPlaying = await getPLCByKID(playingKara,playlist_id);
+			const plcPlaying = await getPLCByKID(playingKara,playlist_id);				
 			await setPlaying(plcPlaying.playlistcontent_id,playlist_id);
 		}
 		return {
 			playlist_id: playlist_id,
-			karasUnknown: karasUnknown
+			karasUnknown: ret.karasUnknown
 		};
-	} catch (err) {
+	} catch(err) {
 		throw err;
 	}
-	
->>>>>>> e3c1d982
 }			
 
 export function translateKaraInfo(karalist, lang) {
