import {uuidRegexp} from './constants';
import {getStats} from '../_dao/database';
import {ASSToLyrics} from '../_common/utils/ass';
import {getConfig} from '../_common/utils/config';
import {findUserByName} from '../_services/user';
const blcDB = require('../_dao/blacklist');
const tagDB = require('../_dao/tag');
const wlDB = require('../_dao/whitelist');
const karaDB = require('../_dao/kara');
const plDB = require('../_dao/playlist');

import {resolve} from 'path';
import {now} from 'unix-timestamp';
import logger from 'winston';
import {deburr, isEmpty, sample, shuffle} from 'lodash';
import langs from 'langs';
import {getLanguage} from 'iso-countries-languages';
import {emitWS} from '../_ws/websocket';
import {emit} from '../_common/utils/pubsub';

function emitPlayingUpdated() {
	emit('playingUpdated');
}

export function getPlayingPos(playlist) {
	// Function to run in array.some of a playlist to check if a kara is a flag_playing one, and get its position.
	let PLCIDPlayingPos;
	let indexPlaying;
	const isASongFlagPlaying = playlist.some((element,index) => {
		if (element.flag_playing == 1) {
			PLCIDPlayingPos = element.pos;
			indexPlaying = index;
			return true;
		}
		return false;		
	});
	if (isASongFlagPlaying) {
		return {
			plc_id_pos: PLCIDPlayingPos,
			index: indexPlaying
		};
	}
	return undefined;	
}

export async function isUserAllowedToAddKara(playlist_id,requester) {
	const limit = getConfig().EngineSongsPerUser;
	try { 
		const count = await karaDB.getSongCountForUser(playlist_id,requester);	
		if (count.count >= limit) {
			logger.info('[PLC] User '+requester+' tried to add more songs than he/she was allowed ('+limit+')');
			return false;
		} else {
			return true;
		}
	} catch (err) {
		throw err;
	}
}

export async function isCurrentPlaylist(playlist_id) {
	if (await isPlaylist(playlist_id)) {
		const res = await plDB.findCurrentPlaylist();
		if (res.playlist_id == playlist_id) return true;
		return false;
	}
	return false;
}
					
export async function isPublicPlaylist(playlist_id) {
	if (await isPlaylist(playlist_id)) {
		const res = await plDB.findPublicPlaylist();
		if (res.playlist_id == playlist_id) return true;
		return false;
	}
	return false;
}

export async function isACurrentPlaylist() {
	const res = await plDB.findCurrentPlaylist();
	if (res) {
		return res.playlist_id;
	}
	return false;	
}

export async function isAPublicPlaylist() {
	const res = await plDB.findPublicPlaylist();
	if (res) {
		return res.playlist_id;
	} 
	return false;	
}

async function setPlaying(plc_id,playlist_id) {	
	await plDB.unsetPlaying(playlist_id);
	if (plc_id) await plDB.setPlaying(plc_id);		
	emitWS('playingUpdated',{
		playlist_id: playlist_id,
		plc_id: plc_id,
	});
	await updatePlaylistDuration(playlist_id);
	return true;							
}

async function getPLCIDByDate (playlist_id,date_added) {
	return await plDB.getPLCByDate(playlist_id,date_added);	
}
			
async function generateBlacklist() {
	return await blcDB.generateBlacklist();
}				

async function BLCgetTagName(blcList) {
	for (const index in blcList) {
		const res = await tagDB.getTag(blcList[index].blcvalue);
		if (res) blcList[index].blcuniquevalue = res.name;
	}
	return blcList;	
}

async function BLCGetKID(blcList) {
	for (const index in blcList) {
		const res = await karaDB.getKara(blcList[index].blcvalue);
		if (res) blcList[index].blcuniquevalue = res.kid;
	}
	return blcList;	
}

export async function addBlacklistCriteria(blctype, blcvalues) {
	let blcList = [];
	blcvalues.forEach(function(blcvalue){
		blcList.push({
			blcvalue: blcvalue,
			blctype: parseInt(blctype)
		});				
	});	
	if (blctype < 0 && blctype > 1004) throw `Incorrect BLC type (${blctype})`;
	if (blctype > 0 && blctype < 1000) blcList = await BLCgetTagName(blcList);
	if (blctype == 1001) blcList = await BLCGetKID(blcList);
	if (((blctype >= 1001 && blctype <= 1003) || (blctype > 0 && blctype < 999)) && blcvalues.some(isNaN)) {
		let err = 'Blacklist criteria type mismatch : type '+blctype+' must have a numeric value!';
		logger.error('[PLC] '+err);
		throw err;
	} else {
		await blcDB.addBlacklistCriteria(blcList);
		await generateBlacklist();
		return true;
	}
}

async function isAllKaras(karas) {	
	let err;
	for (const kara_id of karas) {
		if (!await isKara(kara_id)) err = true;
	}		
	if (err) {
		return false;
	} else {
		return true;
	}
}

export async function addKaraToWhitelist(karas) {	
	const karasInWhitelist = await getWhitelistContents();
	if (!await isAllKaras(karas)) throw 'One of the karaokes does not exist.';
	const karaList = isAllKarasInPlaylist(karas,karasInWhitelist);
	if (karaList.length === 0) throw 'No karaoke could be added, all are in whitelist already';
	await karaDB.addKaraToWhitelist(karaList,now());
	await generateBlacklist();
	return karaList;
}

export async function getKaraLyrics(kara_id) {
	if (!await isKara(kara_id)) throw `Kara ${kara_id} unknown`;
	const ASS = await getASS(kara_id);
	if (ASS) return ASSToLyrics(ASS);
	return 'Lyrics not available for this song';		
}

async function getASS(kara_id) {
	const ASS = await karaDB.getASS(kara_id);
	if (ASS) return ASS.ass;
	return false;
}

export async function deleteBlacklistCriteria(blc_id) {
	if (!await isBLCriteria(blc_id)) throw `BLC ID ${blc_id} unknown`;
	await blcDB.deleteBlacklistCriteria(blc_id);
	await generateBlacklist();
}

export async function editBlacklistCriteria(blc_id, blctype, blcvalue) {
	if (!await isBLCriteria(blc_id)) throw `BLC ID ${blc_id} unknown`;
	if (blctype < 0 && blctype > 1004) throw `Blacklist criteria type error : ${blctype} is incorrect`;
	if (((blctype >= 1001 && blctype <= 1003) || (blctype > 0 && blctype < 999)) && (isNaN(blcvalue))) throw `Blacklist criteria type mismatch : type ${blctype} must have a numeric value!`;		
	await blcDB.editBlacklistCriteria({
		id: blc_id,
		type: blctype,
		value: blcvalue
	});
	await generateBlacklist();	
}

async function isPlaylist(playlist_id,seenFromUser) {
	return await plDB.findPlaylist(playlist_id,seenFromUser);	
}

async function isPlaylistFlagPlaying(playlist_id) {
	return await plDB.findPlaylistFlagPlaying(playlist_id);	
}

async function isKara(kara_id) {	
	return await karaDB.isKara(kara_id);	
}


async function isBLCriteria(blc_id) {
	return await blcDB.isBLCriteria(blc_id);
}

async function isKaraInPlaylist(kara_id,playlist_id) {
	return await karaDB.isKaraInPlaylist(kara_id,playlist_id);
}

export async function setCurrentPlaylist(playlist_id) {
	const pl = await getPlaylistInfo(playlist_id);
	if (pl.flag_public === 1) throw 'A current playlist cannot be set to public. Set another playlist to current first.';
	await unsetCurrentAllPlaylists();
	await Promise.all([
		plDB.setCurrentPlaylist(playlist_id),
		updatePlaylistLastEditTime(playlist_id)
	]);	
}

export async function setVisiblePlaylist(playlist_id) {
	await Promise.all([
		plDB.setVisiblePlaylist(playlist_id),
		updatePlaylistLastEditTime(playlist_id)
	]);
}

export async function unsetVisiblePlaylist(playlist_id) {
	await Promise.all([
		plDB.unsetVisiblePlaylist(playlist_id),
		updatePlaylistLastEditTime(playlist_id)
	]);
	
}

export async function setPublicPlaylist(playlist_id) {
	const pl = await getPlaylistInfo(playlist_id);
	if (pl.flag_current == 1) throw 'A public playlist cannot be set to current. Set another playlist to public first.';
	await unsetPublicAllPlaylists();
	await Promise.all([
		plDB.setPublicPlaylist(playlist_id),
		updatePlaylistLastEditTime(playlist_id)
	]);	
}

export async function deletePlaylist(playlist_id) {
	if (!await isPlaylist(playlist_id)) throw `Playlist ${playlist_id} unknown`;
	if (await isPublicPlaylist(playlist_id)) throw `Playlist ${playlist_id} is public. Unable to delete it`;
	if (await isCurrentPlaylist(playlist_id)) throw `Playlist ${playlist_id} is public. Unable to delete it`;
	await plDB.deletePlaylist(playlist_id);
}

export async function emptyPlaylist(playlist_id) {
	if (!await isPlaylist(playlist_id)) throw `Playlist ${playlist_id} unknown`;
	await plDB.emptyPlaylist(playlist_id);
	await Promise.all([
		updatePlaylistLastEditTime(playlist_id),
		updatePlaylistDuration(playlist_id)
	]);
	
}

export async function emptyWhitelist() {
	await wlDB.emptyWhitelist();
	await generateBlacklist();
}

export async function emptyBlacklistCriterias() {
	await blcDB.emptyBlacklistCriterias();
	await generateBlacklist();
}

export async function editPlaylist(playlist_id,name,flag_visible) {
	if (!await isPlaylist(playlist_id)) throw `Playlist ${playlist_id} unknown`;
	await plDB.editPlaylist({
		id: playlist_id,
		name: name,
		NORM_name: deburr(name),
		modified_at: now(),
		flag_visible: flag_visible
	});
}				

export async function createPlaylist(name,flag_visible,flag_current,flag_public) {
	if (flag_current == 1 && flag_public == 1) throw 'A playlist cannot be current and public at the same time!';
	if (flag_public == 1) await unsetPublicAllPlaylists();
	if (flag_current == 1) await unsetCurrentAllPlaylists();
	const pl = await plDB.createPlaylist({
		name: name,
		NORM_name: deburr(name),
		created_at: now(),
		modified_at: now(),
		flag_visible: flag_visible,
		flag_current: flag_current,
		flag_public: flag_public
	});
	return pl.lastID;
}

export async function getPlaylistInfo(playlist_id,seenFromUser) {
	if (!await isPlaylist(playlist_id,seenFromUser)) throw `Playlist ${playlist_id} unknown`;
	return await plDB.getPlaylistInfo(playlist_id,seenFromUser);
}

export async function getPlaylists(seenFromUser) {
	return await plDB.getPlaylists(seenFromUser);
}

async function unsetPublicAllPlaylists() {
	return await plDB.unsetPublicPlaylist();
}

async function unsetCurrentAllPlaylists() {
	return await plDB.unsetCurrentPlaylist();
}

async function updatePlaylistKaraCount(playlist_id) {
	const count = await plDB.countKarasInPlaylist(playlist_id);
	await plDB.updatePlaylistKaraCount(playlist_id,count.karaCount);
}

async function updatePlaylistLastEditTime(playlist_id) {
	await plDB.updatePlaylistLastEditTime(playlist_id,now());
}

async function updatePlaylistDuration(playlist_id) {
	await plDB.updatePlaylistDuration(playlist_id);
}

export async function getPlaylistContents(playlist_id,seenFromUser,forPlayer) {
	if (!await isPlaylist(playlist_id,seenFromUser)) throw `Playlist ${playlist_id} unknown`;
	return await plDB.getPlaylistContents(playlist_id,forPlayer);
}

async function getPlaylistPos(playlist_id) {
	return await plDB.getPlaylistPos(playlist_id);
}

export async function getKaraFromPlaylist(plc_id,seenFromUser) {
	const kara = await plDB.getPLCInfo(plc_id,seenFromUser);
	if (kara) return [kara];
	throw 'PLCID unknown!';
}

export async function getWhitelistContents() {
	return await wlDB.getWhitelistContents();
}

export async function getBlacklistContents() {
	return await blcDB.getBlacklistContents();
}

export async function getBlacklistCriterias() {
	return await blcDB.getBlacklistCriterias();
}

export async function getAllKaras() {
	return await karaDB.getAllKaras();
}

export async function getRandomKara(playlist_id,filter) {
	// Get karaoke list	
	let karas = await getAllKaras();
	if (filter) karas = filterPlaylist(karas,filter);
	// Strip list to just kara IDs
	karas.forEach((elem,index) => {
		karas[index] = elem.kara_id;
	});
	//Now, get current playlist's contents.
	const pl = await getPlaylistContents(playlist_id);
	//Strip playlist to just kara IDs
	pl.forEach(function(elem,index){
		pl[index] = elem.kara_id;
	});
	let allKarasNotInCurrentPlaylist = [];
	allKarasNotInCurrentPlaylist = karas.filter((el) => {
		return pl.indexOf(el) < 0;
	});
	return sample(allKarasNotInCurrentPlaylist);									
}

export async function getKara(kara_id) {
	const kara = await karaDB.getKara(kara_id);
	logger.debug('[PLC] Kara get : '+JSON.stringify(kara));
	return kara;
}

async function getKaraByKID(kid) {
	return await karaDB.getKaraByKID(kid);
}

async function getPLCByKID(kid,playlist_id) {
	return await plDB.getPLCByKID(kid,playlist_id);
}

export function filterPlaylist(playlist,searchText) {
	function textSearch(kara) {
		searchText = deburr(searchText);
		searchText = searchText.toLowerCase();
		let searchOK = [];
		const searchWords = searchText.split(' ');
		let searchWordID = 0;
		searchWords.forEach((searchWord) => {
			searchOK[searchWordID] = false;					
			if (!isEmpty(kara.NORM_title)) {
				if (kara.NORM_title.toLowerCase().includes(searchWord)) searchOK[searchWordID] = true;
			}
			if (!isEmpty(kara.NORM_author)) {
				if (kara.NORM_author.toLowerCase().includes(searchWord)) searchOK[searchWordID] = true;
			}
			if (!isEmpty(kara.NORM_serie)) {
				if (kara.NORM_serie.toLowerCase().includes(searchWord)) searchOK[searchWordID] = true;
			}
			if (!isEmpty(kara.NORM_serie_altname)) {
				if (kara.NORM_serie_altname.toLowerCase().includes(searchWord)) searchOK[searchWordID] = true;
			}
			if (!isEmpty(kara.NORM_singer)) {
				if (kara.NORM_singer.toLowerCase().includes(searchWord)) searchOK[searchWordID] = true;
			}
			if (!isEmpty(kara.NORM_creator)) {
				if (kara.NORM_creator.toLowerCase().includes(searchWord)) searchOK[searchWordID] = true;
			}					
			if (!isEmpty(kara.songtype_i18n_short)) {
				if (kara.songtype_i18n_short.toLowerCase().includes(searchWord)) searchOK[searchWordID] = true;
				//Allows searches for "OP1", "OP2", and such to work.
				let songorder = kara.songorder;
				if (songorder === 0) songorder = '';
				if ((kara.songtype_i18n_short.toLowerCase()+songorder).includes(searchWord)) searchOK[searchWordID] = true;
			}
			if (!isEmpty(kara.misc_i18n)) {
				if (kara.misc_i18n.toLowerCase().includes(searchWord)) searchOK[searchWordID] = true;
			}
			if (!isEmpty(kara.language_i18n)) {						
				if (deburr(kara.language_i18n).toLowerCase().includes(searchWord)) searchOK[searchWordID] = true;						
			}
			searchWordID++;
		});
		if (searchOK.indexOf(false) > -1 ) {
			return false;
		} else {
			return true;
		}
	}
	return playlist.filter(textSearch);
}

function isAllKarasInPlaylist(karas, karasToRemove) {
	return karas.filter(k => !karasToRemove.map(ktr => ktr.kara_id).includes(k.kara_id));
}

export async function addKaraToPlaylist(karas,requester,playlist_id,pos) {
	if (!await isPlaylist(playlist_id)) throw `Playlist ${playlist_id} unknown`;	
	let karaList = [];	
	const user = await findUserByName(requester);	
	if (!user) throw 'User does not exist';
	const date_add = now();			
	karas.forEach((kara_id) => {
		karaList.push({
			kara_id: parseInt(kara_id),
			username: requester,
			pseudo_add: user.nickname,
			NORM_pseudo_add: deburr(user.nickname),
			playlist_id: parseInt(playlist_id),
			created_at: date_add,				
		});				
	});
	const [userMaxPosition,
		numUsersInPlaylist,
		playlistMaxPos] =
	await Promise.all([
			plDB.getMaxPosInPlaylistForPseudo(playlist_id, user.id),
			plDB.countPlaylistUsers(playlist_id),
			plDB.getMaxPosInPlaylist(playlist_id)
		]);
	if (!await isAllKaras(karas)) throw 'One of the karaokes does not exist';
	const pl = await plDB.getPlaylistKaraIDs(playlist_id);	
	karaList = isAllKarasInPlaylist(karaList,pl);
	if (karaList.length === 0) throw `No karaoke could be added, all are in destination playlist already (PLID : ${playlist_id})`;
	// If pos is provided, we need to update all karas above that and add 
	// karas.length to the position
	// If pos is not provided, we need to get the maximum position in the PL
	// And use that +1 to set our playlist position.
	// If pos is -1, we must add it after the currently flag_playing karaoke.
	const conf = getConfig();
	const playingObject = getPlayingPos(pl);
	const playingPos = playingObject ? playingObject.plc_id_pos : 0;
	// Position management here :
	if (conf.EngineSmartInsert == 1 && user.flag_admin == 0) {
		if (userMaxPosition == null) {
			// No songs yet from that user, they go first.
			pos = -1;			
		} else if (userMaxPosition < playingPos){
			// No songs enqueued in the future, they go first.
			pos = -1;			
		} else {
			// Everyone is in the queue, we will leave an empty spot for each user and place ourselves next.
			pos = Math.min(playlistMaxPos.maxpos + 1, userMaxPosition.maxpos + numUsersInPlaylist);
		}
	}
	if (pos == -1) {
		// Find out position of currently playing karaoke
		// If no flag_playing is found, we'll add songs at the end of playlist.
		pos = playingPos + 1;
	}
	if (pos) {
		await plDB.shiftPosInPlaylist(playlist_id,pos,karas.length);
		karaList.forEach((kara,index) => {
			karaList[index].pos = pos+index;
		});
	} else {		
		const startpos = playlistMaxPos.maxpos + 1.0;
		karaList.forEach((kara,index) => {
			karaList[index].pos = startpos+index;
		});
	}	
	await karaDB.addKaraToPlaylist(karaList);
	await Promise.all([
		updatePlaylistLastEditTime(playlist_id),
		updatePlaylistKaraCount(playlist_id)
	]);
	// Checking if a flag_playing is present inside the playlist.					
	// If not, we'll have to set the karaoke we just added as the currently playing one. updatePlaylistDuration is done by setPlaying already.
	if (!await isPlaylistFlagPlaying(playlist_id)) {
		const plcid = await getPLCIDByDate(playlist_id,date_add);
		await setPlaying(plcid,playlist_id);
	} else {
		await updatePlaylistDuration(playlist_id);				
	}
	let karaAdded = [];
	karaList.forEach(function(kara) {
		karaAdded.push(kara.kara_id);
	});
	return karaAdded;
}

async function checkPLCandKaraInPlaylist(plcList,playlist_id) {
	let plcToAdd = [];
	for (const index in plcList) {
		const plcData = await plDB.getPLCInfo(plcList[index].plc_id);
		if (!plcData) throw `PLC ${plcList[index].plc_id} does not exist`;
		//We got a hit!
		// Let's check if the kara we're trying to add is 
		// already in the playlist we plan to copy it to.
		if (!await isKaraInPlaylist(plcData.kara_id,playlist_id)) {
			plcList[index].kara_id = plcData.kara_id;
			plcList[index].pseudo_add = plcData.nickname;
			plcList[index].NORM_pseudo_add = plcData.NORM_nickname;
			plcList[index].created_at = now();
			plcList[index].username = plcData.username;
			plcList[index].playlist_id = playlist_id;
			plcToAdd.push(plcList[index]);
		}
	}
	return plcToAdd;	
}

export async function copyKaraToPlaylist(plcs,playlist_id,pos) {
	if (!await isPlaylist(playlist_id)) throw `Playlist ${playlist_id} unknown`;	
	// plcs is an array of plc_ids.		
	const date_add = now();
	let plcList = [];
	plcs.forEach(function(plc_id){
		plcList.push({
			plc_id: plc_id,
			playlist_id: playlist_id,
			date_add: date_add,				
		});				
	});
	plcList = await checkPLCandKaraInPlaylist(plcList);
	// If pos is provided, we need to update all karas above that and add 
	// karas.length to the position
	// If pos is not provided, we need to get the maximum position in the PL
	// And use that +1 to set our playlist position.				
	if (pos) {
		await plDB.shiftPosInPlaylist(playlist_id,pos,plcs.length);
	} else {
		const res = await plDB.getMaxPosInPlaylist(playlist_id);
		let startpos = res.maxpos + 1.0;
		let index = 0;
		plcList.forEach(() => {
			plcList[index].pos = startpos + index;
			index++;
		});
	}								
	await karaDB.addKaraToPlaylist(plcList);
	await Promise.all([
		updatePlaylistLastEditTime(playlist_id),
		updatePlaylistDuration(playlist_id),
		updatePlaylistKaraCount(playlist_id)
	]);
}

export async function deleteKaraFromPlaylist(plcs,playlist_id) {
	if (!await isPlaylist(playlist_id)) throw `Playlist ${playlist_id} unknown`;
	// Removing karaoke here.
	await karaDB.removeKaraFromPlaylist(plcs);
	await Promise.all([
		updatePlaylistDuration(playlist_id),
		updatePlaylistKaraCount(playlist_id),
		updatePlaylistLastEditTime(playlist_id),
		reorderPlaylist(playlist_id)
	]);
	return playlist_id;
}

export async function editKaraFromPlaylist(plc_id,pos,flag_playing) {
	if (flag_playing == 0) throw 'flag_playing cannot be unset! Set it to another karaoke to unset it on this one';
	const kara = await plDB.getPLCInfo(plc_id);
	if (!kara) throw 'PLCID unknown!';
	const playlist_id = kara.playlist_id;
	if (pos) {
		await raisePosInPlaylist(pos,playlist_id);
		await plDB.setPos(plc_id,pos);
		await reorderPlaylist(playlist_id);
	}
	await updatePlaylistLastEditTime(playlist_id);
	if (flag_playing) {
		await setPlaying(plc_id,playlist_id);
		if (await isCurrentPlaylist(playlist_id)) emitPlayingUpdated();
	} 
	return playlist_id;
}

export async function deleteKaraFromWhitelist(wlcs) {
	let karaList = [];
	wlcs.forEach((wlc_id) => {
		karaList.push({
			wlc_id: wlc_id
		});				
	});
	await karaDB.removeKaraFromWhitelist(karaList);
	await generateBlacklist();
}

async function raisePosInPlaylist(pos,playlist_id) {
	await plDB.raisePosInPlaylist(pos,playlist_id);	
}

async function reorderPlaylist(playlist_id) {
	if (!await isPlaylist(playlist_id)) throw `Playlist ${playlist_id} unknown`;
	let pl = await getPlaylistPos(playlist_id);
	pl.sort((a,b) => {
		return a.pos - b.pos;
	});
	let newpos = 0;
	let arraypos = 0;
	pl.forEach(() => {
		newpos++;
		pl[arraypos].pos = newpos;
		arraypos++;
	});
	await plDB.reorderPlaylist(playlist_id,pl);
	return pl;	
}

export async function exportPlaylist(playlist_id) {
	if (!await isPlaylist(playlist_id)) throw `Playlist ${playlist_id} unknown`;
	const plContents = await getPlaylistContents(playlist_id);
	const plInfo = await getPlaylistInfo(playlist_id);
	let pl = {};
	plInfo.playlist_id = undefined;
	plInfo.num_karas = undefined;
	plInfo.flag_current = undefined;
	plInfo.flag_public = undefined;
	plInfo.length = undefined;
	let plcFiltered = [];
	plContents.forEach((plc) => {
		let plcObject = {};
		plcObject.kid = plc.kid;
		plcObject.pseudo_add = plc.pseudo_add;
		plcObject.created_at = plc.created_at;
		plcObject.pos = plc.pos;
		plcObject.username = plc.username;
		if (plc.flag_playing === 1) plcObject.flag_playing = 1;
		plcFiltered.push(plcObject);
	});
	pl.Header = {
		version: 3,
		description: 'Karaoke Mugen Playlist File',
	};
	pl.PlaylistInformation = plInfo;
	pl.PlaylistContents = plcFiltered;						
	return pl;							
}

async function checkImportedKIDs(playlist) {
	let karasToImport = [];
	let karasUnknown = [];
	for (const kara in playlist) {
		const karaFromDB = await getKaraByKID(playlist[kara].kid);
		if (karaFromDB) {
			playlist[kara].kara_id = karaFromDB.kara_id;
			karasToImport.push(playlist[kara]);			
		} else {
			logger.warn(`[PLC] importPlaylist : KID ${kara.kid} unknown`);
			karasUnknown.push(kara.kid);			
		}
	}
	return { 
		karasToImport: karasToImport, 
		karasUnknown: karasUnknown 
	};	
}

export async function importPlaylist(playlist) {
	// Check if format is valid :
	// Header must contain :
	// description = Karaoke Mugen Playlist File
	// version <= 3
	// 
	// PlaylistContents array must contain at least one element.
	// That element needs to have at least kid. flag_playing is optional
	// kid must be uuid
	// Test each element for those.
	//
	// PlaylistInformation must contain :
	// - flag_visible : (0 / 1)
	// - name : playlist name
	//
	// If all tests pass, then add playlist, then add karas
	// Playlist can end up empty if no karaokes are found in database				
	let playingKara;
	if (playlist.Header === undefined) throw 'No Header section';
	if (playlist.Header.description !== 'Karaoke Mugen Playlist File') throw 'Not a .kmplaylist file';
	if (playlist.Header.version > 3) throw `Cannot import this version (${playlist.Header.version})`;
	if (playlist.PlaylistContents === undefined) throw 'No PlaylistContents section';
	if (playlist.PlaylistInformation === undefined) throw 'No PlaylistInformation section';
	if (isNaN(playlist.PlaylistInformation.created_at)) throw 'Creation time is not valid';
	if (isNaN(playlist.PlaylistInformation.modified_at)) throw 'Modification time is not valid';
	if (playlist.PlaylistInformation.flag_visible !== 0 && 
		playlist.PlaylistInformation.flag_visible !== 1) throw 'Visible flag must be boolean';
	if (isEmpty(playlist.PlaylistInformation.name)) throw 'Playlist name must not be empty';
	let flag_playingDetected = false;
	if (playlist.PlaylistContents !== undefined) {
		playlist.PlaylistContents.forEach((kara,index) => {
			if (!(new RegExp(uuidRegexp).test(kara.kid))) throw 'KID is not a valid UUID!';
			if (isNaN(kara.created_at)) throw 'Karaoke added time is not a number';
			if (!isNaN(kara.flag_playing)) {
				if (kara.flag_playing !== 1) throw 'flag_playing must be 1 or not present!';
				if (flag_playingDetected) throw 'Playlist contains more than one currently playing marker';
				flag_playingDetected = true;
				playingKara = kara.kid;
			}
			if (isNaN(kara.pos)) throw 'Position must be a number';
			if (isEmpty(kara.pseudo_add)) throw 'All karaokes must have a nickname associated with them';
			playlist.PlaylistContents[index].NORM_pseudo_add = deburr(kara.pseudo_add);
			const user = findUserByName(kara.username);
			if (!user) playlist.PlaylistContents[index].username = 'admin';			
		});
	}

	// Validations done. First creating playlist.
	const playlist_id = await createPlaylist(playlist.PlaylistInformation.name,playlist.PlaylistInformation.flag_visible,0,0);
	const ret = await checkImportedKIDs(playlist.PlaylistContents);	
	playlist.PlaylistContents = ret.karasToImport;	
	playlist.PlaylistContents.forEach((kara,index) => {
		playlist.PlaylistContents[index].playlist_id = playlist_id;
	});
	await karaDB.addKaraToPlaylist(playlist.PlaylistContents);
	if (playingKara) {
		const plcPlaying = await getPLCByKID(playingKara,playlist_id);				
		await setPlaying(plcPlaying.playlistcontent_id,playlist_id);
	}
	return {
		playlist_id: playlist_id,
		karasUnknown: ret.karasUnknown
	};
}			

export function translateKaraInfo(karalist, lang) {
	const conf = getConfig();
	// If lang is not provided, assume we're using node's system locale
	if (!lang) lang = conf.EngineDefaultLocale;
	// Test if lang actually exists in ISO639-1 format
	if (!langs.has('1',lang)) throw `Unknown language : ${lang}`;
	// Instanciate a translation object for our needs with the correct language.
	const i18n = require('i18n'); // Needed for its own translation instance
	i18n.configure({
		directory: resolve(__dirname,'../_common/locales'),
	});
	i18n.setLocale(lang);

	// We need to read the detected locale in ISO639-1
	const detectedLocale = langs.where('1',lang);
	// If the kara list provided is not an array (only a single karaoke)
	// Put it into an array first
	let karas;
	if (karalist.constructor != Array) {
		karas = [];
		karas[0] = karalist;
	} else {
		karas = karalist;
	}

	karas.forEach(function(kara,index) {
		karas[index].songtype_i18n = i18n.__(kara.songtype);
		karas[index].songtype_i18n_short = i18n.__(kara.songtype+'_SHORT');

		if (kara.language != null) {
			const karalangs = kara.language.split(',');
			let languages = [];
			karalangs.forEach(function(karalang){
				// Special case : und
				// Undefined language
				// In this case we return something different.
				if (karalang === 'und') {
					languages.push(i18n.__('UNDEFINED_LANGUAGE'));
				} else {
					// We need to convert ISO639-2B to ISO639-1 to get its language
					const langdata = langs.where('2B',karalang);
					if (langdata === undefined) {
						languages.push(__('UNKNOWN_LANGUAGE'));
					} else {
						languages.push(getLanguage(detectedLocale[1],langdata[1]));
					}
				}
			});
			karas[index].language_i18n = languages.join();
		}
		// Let's do the same with tags, without language stuff
		if (kara.misc != null) {
			let tags = [];
			const karatags = kara.misc.split(',');
			karatags.forEach(function(karatag){
				tags.push(i18n.__(karatag));
			});
			karas[index].misc_i18n = tags.join();
		} else {
			karas[index].misc_i18n = null;
		}
	});
	return karas;
}


export async function translateBlacklistCriterias(blcs, lang) {
	const blcList = blcs;
	// If lang is not provided, assume we're using node's system locale
	if (!lang) lang = getConfig().EngineDefaultLocale;
	// Test if lang actually exists in ISO639-1 format
	if (!langs.has('1',lang)) throw `Unknown language : ${lang}`;
	// Instanciate a translation object for our needs with the correct language.
	const i18n = require('i18n'); // Needed for its own translation instance
	i18n.configure({
		directory: resolve(__dirname,'../_common/locales'),
	});
	i18n.setLocale(lang);
	// We need to read the detected locale in ISO639-1
	for (const i in blcList) {
		if (blcList[i].type === 1) {
			// We just need to translate the tag name if there is a translation
			if (typeof blcList[i].value != 'string') throw `BLC value is not a string : ${blcList[i].value}`;
			if (blcList[i].value.startsWith('TAG_')) {
				blcList[i].value_i18n = i18n.__(blcList[i].value);
			} else {
				blcList[i].value_i18n = blcList[i].value;
			}
		}			
		if (blcList[i].type >= 2 && blcList[i].type <= 999) {
			// We need to get the tag name and then translate it if needed
			const tag = await tagDB.getTag(blcList[i].value);
			if (typeof tag.name != 'string') throw 'Tag name is not a string : '+JSON.stringify(tag);
			if (tag.name.startsWith('TAG_')) {
				blcList[i].value_i18n = i18n.__(tag.name);
			} else {
				blcList[i].value_i18n = tag.name;
			}										
		}								
		if (blcList[i].type === 1001) {
			// We have a kara ID, let's get the kara itself and append it to the value
<<<<<<< HEAD
			const kara = await karaDB.getKara(blcList[i].value);
			const karaTranslated = await translateKaraInfo(kara,lang);
			blcList[i].value = karaTranslated;										
=======
			karaDB.getKara(blc.value).then((kara) => {
				blclist[index].value =	translateKaraInfo(kara,lang);
			}).catch((err) => {
				throw err;
			});
>>>>>>> 738b1543
		}
		// No need to do anything, values have been modified if necessary			
	}
	return blcList;				
}

export function translateTags(taglist,lang) {
	const conf = getConfig();
	// If lang is not provided, assume we're using node's system locale
	if (!lang) lang = conf.EngineDefaultLocale;
	// Test if lang actually exists in ISO639-1 format
	if (!langs.has('1',lang)) throw `Unknown language : ${lang}`;
	// Instanciate a translation object for our needs with the correct language.
	const i18n = require('i18n'); // Needed for its own translation instance
	i18n.configure({
		directory: resolve(__dirname,'../_common/locales'),
	});
	i18n.setLocale(lang);
	// We need to read the detected locale in ISO639-1
	const detectedLocale = langs.where('1',lang);
	taglist.forEach((tag, index) => {
		if (tag.type >= 2 && tag.type <= 999 && tag.type != 5) {
			if (tag.name.startsWith('TAG_') || tag.name.startsWith('TYPE_')) {
				taglist[index].name_i18n = i18n.__(tag.name);
			} else {
				taglist[index].name_i18n = tag.name;
			}							
		}
		// Special case for languages
		if (tag.type == 5) {
			if (tag.name === 'und') {
				taglist[index].name_i18n = i18n.__('UNDEFINED_LANGUAGE');
			} else {
				// We need to convert ISO639-2B to ISO639-1 to get its language
				var langdata = langs.where('2B',tag.name);
				if (langdata === undefined) {
					taglist[index].name_i18n = i18n.__('UNKNOWN_LANGUAGE');
				} else {
					taglist[index].name_i18n = (getLanguage(detectedLocale[1],langdata[1]));
				}
			}					
		}	
	});
	return taglist;	
}

export async function shufflePlaylist(playlist_id) {
	if (!await isPlaylist(playlist_id)) throw `Playlist ${playlist_id} unknown`;
	// We check if the playlist to shuffle is the current one. If it is, we will only shuffle
	// the part after the song currently being played.
	let playlist = await getPlaylistContents(playlist_id);
	if (!await isCurrentPlaylist(playlist_id)) {
		playlist = shuffle(playlist);
	} else {
		// If it's current playlist, we'll make two arrays out of the playlist :
		// - One before (and including) the current song being played (flag_playing = 1)
		// - One after.
		// We'll shuffle the one after then concatenate the two arrays.
		let BeforePlaying = [];
		let AfterPlaying = [];
		let ReachedPlaying = false;
		playlist.forEach((kara) => {
			if (!ReachedPlaying) {
				BeforePlaying.push(kara);
				if (kara.flag_playing == 1) {
					ReachedPlaying = true;
				}
			} else {
				AfterPlaying.push(kara);
			}
		});
		AfterPlaying = shuffle(AfterPlaying);
		playlist = BeforePlaying.concat(AfterPlaying);
		// If no flag_playing has been set, the current playlist won't be shuffled. To fix this, we shuffle the entire playlist if no flag_playing has been met
		if (!ReachedPlaying) {
			playlist = shuffle(playlist);
		}
	}
	let newpos = 0;
	let arraypos = 0;
	playlist.forEach(() => {
		newpos++;
		playlist[arraypos].pos = newpos;
		arraypos++;
	});
	await updatePlaylistLastEditTime(playlist_id);
	await plDB.reorderPlaylist(playlist_id,playlist);
}
	
export async function prev() {
	const playlist_id = await isACurrentPlaylist();
	const playlist = await getPlaylistContents(playlist_id,false,true);
	if (playlist.length == 0) throw 'Playlist is empty!';
	let readpos = 0;
	playlist.forEach((kara, index) => {
		if (kara.flag_playing) readpos = index - 1;
	});
	// If readpos ends up being -1 then we're at the beginning of the playlist and can't go to the previous song
	if (readpos < 0) throw 'Current position is first song!';
	const kara = playlist[readpos];
	if (!kara) throw 'Karaoke received is empty!';
	await setPlaying(kara.playlistcontent_id,playlist_id);
}

export async function next() {
	const conf = getConfig();
	const playlist_id = await isACurrentPlaylist();
	const playlist = await getPlaylistContents(playlist_id,false,true);
	if (playlist.length == 0) throw 'Playlist is empty!';
	let readpos = 0;
	playlist.forEach((kara, index) => {
		if (kara.flag_playing) readpos = index + 1;
	});
	// Test if we're at the end of the playlist and if RepeatPlaylist is set.
	if (readpos >= playlist.length && conf.EngineRepeatPlaylist == 0) {
		logger.debug('[PLC] End of playlist.');	
		await setPlaying(null,playlist_id);
		throw 'Current position is last song!';
	} else {
		// If we're here, it means either we're beyond the length of the playlist
		// OR that EngineRepeatPlaylist is set to 1. 
		// We test again if we're at the end of the playlist. If so we go back to first song.
		if (readpos >= playlist.length) readpos = 0;
		const kara = playlist[readpos];
		if (!kara) throw 'Karaoke received is empty!';
		await setPlaying(kara.playlistcontent_id,playlist_id);
	}
}

async function getCurrentPlaylist() {
	// Returns current playlist contents and where we're at.
	const playlist_id = await isACurrentPlaylist();
	const playlist = await getPlaylistContents(playlist_id,false,true);
	// Setting readpos to 0. If no flag_playing is found in current playlist
	// Then karaoke will begin at the first element of the playlist (0)
	let readpos = 0;
	playlist.forEach((kara, index) => {
		if(kara.flag_playing) readpos = index;
	});							
	return {
		id: playlist_id,
		content: playlist,
		index: readpos
	};
}

export async function playCurrentSong() {
	const conf = getConfig();
	const playlist = await getCurrentPlaylist();	
	// Search for currently playing song
	let readpos = false;
	playlist.content.forEach((kara, index) => {
		if (kara.flag_playing)
			readpos = index;
	});
	let updatePlayingKara = false;
	if (!readpos) {
		readpos = 0;
		updatePlayingKara = true;
	}
	const kara = playlist.content[readpos];	
	if (!kara) throw 'No karaoke found in playlist object';
	// If there's no kara with a playing flag, we set the first one in the playlist
	if (updatePlayingKara) await setPlaying(kara.playlistcontent_id,playlist.id);
	// Let's add details to our object so the player knows what to do with it.
	kara.playlist_id = playlist.id;	
	let requester;								
	if (conf.EngineDisplayNickname) {
		// When a kara has been added by admin/import, do not display it on screen.
		// Escaping {} because it'll be interpreted as ASS tags below.
		kara.pseudo_add = kara.pseudo_add.replace(/[\{\}]/g,'');				
		requester = __('REQUESTED_BY')+' '+kara.pseudo_add;
	} else {									
		requester = '';
	}								
	if (!isEmpty(kara.title)) kara.title = ' - '+kara.title;
	// If series is empty, pick singer information instead
	let series = kara.serie;
	if (isEmpty(kara.serie)) series = kara.singer; 
	// If song order is 0, don't display it (we don't want things like OP0, ED0...)
	if (kara.songorder === 0) kara.songorder = '';
	// Construct mpv message to display.
	kara.infos = '{\\bord0.7}{\\fscx70}{\\fscy70}{\\b1}'+series+'{\\b0}\\N{\\i1}'+__(kara.songtype+'_SHORT')+kara.songorder+kara.title+'{\\i0}\\N{\\fscx50}{\\fscy50}'+requester;		
	const ass = await getASS(kara.kara_id);
	kara.path = {
		video: kara.videofile,
		subtitle: ass
	};		
	//If karaoke is present in the public playlist, we're deleting it.
	const playlist_id = await isAPublicPlaylist();
	const plc = await getPLCByKID(kara.kid,playlist_id);
	if (plc) await deleteKaraFromPlaylist([plc.playlistcontent_id],playlist_id); 
	return kara;
}

export async function buildDummyPlaylist(playlist_id) {
	const stats = await getStats();
	let karaCount = stats.totalcount;
	// Limiting to 5 sample karas to add if there's more. 
	if (karaCount > 5) karaCount = 5;
	if (karaCount > 0) {
		logger.info(`[PLC] Dummy Plug : Adding ${karaCount} karas into current playlist`);
		for (let i = 1; i <= karaCount; i++) {
			const kara_id = await getRandomKara(playlist_id);
			await addKaraToPlaylist([kara_id],'admin',playlist_id);
		}
		logger.info(`[PLC] Dummy Plug : Activation complete. The current playlist has now ${karaCount} sample songs in it.`);
		return true;		
	} else {
		logger.warn('[PLC] Dummy Plug : your database has no songs! Maybe you should try to regenerate it?');
		return true;
	}				
}<|MERGE_RESOLUTION|>--- conflicted
+++ resolved
@@ -883,17 +883,9 @@
 		}								
 		if (blcList[i].type === 1001) {
 			// We have a kara ID, let's get the kara itself and append it to the value
-<<<<<<< HEAD
 			const kara = await karaDB.getKara(blcList[i].value);
-			const karaTranslated = await translateKaraInfo(kara,lang);
+			const karaTranslated = translateKaraInfo(kara,lang);
 			blcList[i].value = karaTranslated;										
-=======
-			karaDB.getKara(blc.value).then((kara) => {
-				blclist[index].value =	translateKaraInfo(kara,lang);
-			}).catch((err) => {
-				throw err;
-			});
->>>>>>> 738b1543
 		}
 		// No need to do anything, values have been modified if necessary			
 	}
