import {getConfig} from '../_utils/config';
import {editUser} from '../_services/user';
import randomstring from 'randomstring';
import open from 'open';

function generateAdminPassword() {
	// Resets admin's password when appFirstRun is set to 1.
	// Returns the generated password.
	const adminPassword = randomstring.generate(8);
	editUser('admin',
		{
			password: adminPassword,
			nickname: 'Dummy Plug System',
			type: 0
		},
		null,
		'admin');
	return adminPassword;
}

export async function welcomeToYoukousoKaraokeMugen(port) {
	const conf = getConfig();
	if (+conf.appFirstRun === 1) {
		const adminPassword = generateAdminPassword();
<<<<<<< HEAD
		if (!conf.optNoBrowser && !conf.isDemo && !conf.isTest) opn(`http://localhost:${port}/welcome?admpwd=${adminPassword}`);
=======
		if (!conf.isDemo && !conf.isTest) open(`http://localhost:${port}/welcome?admpwd=${adminPassword}`);
>>>>>>> 9dcdf419
		console.log(`\nAdmin password is : ${adminPassword}\nPlease keep it in a safe place, it will not be displayed ever again.\nTo reset admin password, set appFirstRun to 1 in config.ini\n`);
	} else {
		if (!conf.optNoBrowser && !conf.isDemo && !conf.isTest) {
			open(`http://localhost:${port}/welcome`);
		}
	}
}<|MERGE_RESOLUTION|>--- conflicted
+++ resolved
@@ -22,11 +22,7 @@
 	const conf = getConfig();
 	if (+conf.appFirstRun === 1) {
 		const adminPassword = generateAdminPassword();
-<<<<<<< HEAD
-		if (!conf.optNoBrowser && !conf.isDemo && !conf.isTest) opn(`http://localhost:${port}/welcome?admpwd=${adminPassword}`);
-=======
-		if (!conf.isDemo && !conf.isTest) open(`http://localhost:${port}/welcome?admpwd=${adminPassword}`);
->>>>>>> 9dcdf419
+		if (!conf.optNoBrowser && !conf.isDemo && !conf.isTest) open(`http://localhost:${port}/welcome?admpwd=${adminPassword}`);
 		console.log(`\nAdmin password is : ${adminPassword}\nPlease keep it in a safe place, it will not be displayed ever again.\nTo reset admin password, set appFirstRun to 1 in config.ini\n`);
 	} else {
 		if (!conf.optNoBrowser && !conf.isDemo && !conf.isTest) {
