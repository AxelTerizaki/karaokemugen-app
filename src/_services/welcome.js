import {getConfig} from '../_utils/config';
import {getState} from '../_utils/state';
import {editUser} from '../_services/user';
import randomstring from 'randomstring';
import open from 'open';

function generateAdminPassword() {
	// Resets admin's password when appFirstRun is set to true.
	// Returns the generated password.
	const adminPassword = randomstring.generate(8);
	editUser('admin',
		{
			password: adminPassword,
			nickname: 'Dummy Plug System',
			type: 0
		},
		null,
		'admin');
	return adminPassword;
}

export async function welcomeToYoukousoKaraokeMugen(port) {
	const conf = getConfig();
	const state = getState();
	if (conf.App.FirstRun) {
		const adminPassword = generateAdminPassword();
<<<<<<< HEAD
		if (!conf.optNoBrowser && !conf.isDemo && !conf.isTest) open(`http://localhost:${port}/welcome?admpwd=${adminPassword}`);
		console.log(`\nAdmin password is : ${adminPassword}\nPlease keep it in a safe place, it will not be displayed ever again.\nTo reset admin password, set appFirstRun to 1 in config.ini\n`);
=======
		if (!state.isDemo && !state.isTest) open(`http://localhost:${port}/welcome?admpwd=${adminPassword}`);
		console.log(`\nAdmin password is : ${adminPassword}\nPlease keep it in a safe place, it will not be displayed ever again.\nTo reset admin password, set appFirstRun to true in config.yml\n`);
>>>>>>> 2ffe13a1
	} else {
		if (!state.opt.noBrowser && !state.isDemo && !state.isTest) {
			open(`http://localhost:${port}/welcome`);
		}
	}
}<|MERGE_RESOLUTION|>--- conflicted
+++ resolved
@@ -24,13 +24,8 @@
 	const state = getState();
 	if (conf.App.FirstRun) {
 		const adminPassword = generateAdminPassword();
-<<<<<<< HEAD
-		if (!conf.optNoBrowser && !conf.isDemo && !conf.isTest) open(`http://localhost:${port}/welcome?admpwd=${adminPassword}`);
-		console.log(`\nAdmin password is : ${adminPassword}\nPlease keep it in a safe place, it will not be displayed ever again.\nTo reset admin password, set appFirstRun to 1 in config.ini\n`);
-=======
 		if (!state.isDemo && !state.isTest) open(`http://localhost:${port}/welcome?admpwd=${adminPassword}`);
 		console.log(`\nAdmin password is : ${adminPassword}\nPlease keep it in a safe place, it will not be displayed ever again.\nTo reset admin password, set appFirstRun to true in config.yml\n`);
->>>>>>> 2ffe13a1
 	} else {
 		if (!state.opt.noBrowser && !state.isDemo && !state.isTest) {
 			open(`http://localhost:${port}/welcome`);
