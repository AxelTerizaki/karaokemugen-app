--- conflicted
+++ resolved
@@ -1,11 +1,6 @@
 import {createPreviews, isPreviewAvailable} from '../_webapp/previews';
-<<<<<<< HEAD
-import {updateConfig, configureHost, getConfig} from '../_common/utils/config';
+import {mergeConfig, getConfig} from '../_common/utils/config';
 import {initUserSystem, findUserByID} from '../_services/user';
-=======
-import {mergeConfig, getConfig} from '../_common/utils/config';
-import {initUserSystem} from '../_services/user';
->>>>>>> 1c162c14
 import {initDBSystem, getStats} from '../_dao/database';
 import {initAPIServer} from '../_apiserver/api';
 import {initWSServer} from '../_ws/websocket';
@@ -13,11 +8,7 @@
 import {initializationCatchphrases} from '../_services/constants';
 import {initFavoritesSystem} from '../_services/favorites';
 import {getAllTags} from '../_dao/tag';
-<<<<<<< HEAD
-import {addViewcount, updateTotalViewcounts} from '../_dao/kara';
-=======
 import {addViewcount} from '../_dao/kara';
->>>>>>> 1c162c14
 import {emit,on} from '../_common/utils/pubsub';
 import {emitWS} from '../_ws/websocket';
 import {validateKaras} from '../_services/kara';
@@ -371,13 +362,6 @@
 			plc.updateSongsLeft(user.login,modePlaylist_id);
 			return true;
 		} catch(err) {
-<<<<<<< HEAD
-			logger.info('[Engine] Cannot find a song to play');
-			state.engine.status = 'stop';
-			emitEngineStatus();
-			stopPlayer(true);					
-			throw err;
-=======
 			logger.error(`[Engine] Error during song playback : ${err}`);
 			emitEngineStatus();			
 			if (state.engine.status != 'stop') {
@@ -386,7 +370,6 @@
 			} else {                                   
 				stopPlayer(true);					
 			}				
->>>>>>> 1c162c14
 		}
 	}
 }
@@ -515,13 +498,8 @@
 	}	
 }
 
-<<<<<<< HEAD
-export async function getKaraInfo(kara_id, lang, username) {
-	const kara = await plc.getKara(kara_id, username);
-=======
 export async function getKaraInfo(kara_id, lang, token) {
 	const kara = await plc.getKara(kara_id, token.username);
->>>>>>> 1c162c14
 	let output = plc.translateKaraInfo(kara, lang);
 	const previewfile = await isPreviewAvailable(output[0].videofile);
 	if (previewfile) output[0].previewfile = previewfile;
