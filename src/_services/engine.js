--- conflicted
+++ resolved
@@ -960,11 +960,7 @@
 	const [plcData, pl] = await Promise.all([
 		plc.getPLCInfoMini(plcs[0]),
 		plc.getPlaylistInfo(playlist_id)
-<<<<<<< HEAD
 	]);
-=======
-	]);	
->>>>>>> a450aded
 	logger.info(`[Engine] Copying ${plcs.length} karaokes to playlist ${pl.name} : ${plcData.title}...`);
 	try {
 		profile('copyKaraToPL');
