import {createPreviews, isPreviewAvailable} from '../_webapp/previews';
import {mergeConfig, getConfig} from '../_common/utils/config';
import {initUserSystem, findUserByName, findUserByID} from '../_services/user';
import {initDBSystem, getStats} from '../_dao/database';
import {initAPIServer} from '../_apiserver/api';
import {initWSServer} from '../_ws/websocket';
import {initFrontend} from '../_webapp/frontend';
import {initializationCatchphrases} from '../_services/constants';
import {initFavoritesSystem} from '../_services/favorites';
import {getAllTags} from '../_dao/tag';
<<<<<<< HEAD
import {addViewcount, updateTotalViewcounts} from '../_dao/kara';
=======
import {addViewcount} from '../_dao/kara';
>>>>>>> 5ccdb325
import {emit,on} from '../_common/utils/pubsub';
import {emitWS} from '../_ws/websocket';
import {validateKaras} from '../_services/kara';
import {displayInfo, playJingle, restartmpv, toggleOnTop, setFullscreen, showSubs, hideSubs, seek, goTo, setVolume, mute, unmute, play, pause, stop, message, resume, initPlayerSystem} from '../_player/player';
import {now} from 'unix-timestamp';
import readlineSync from 'readline-sync';
import {promisify} from 'util';
import {isEmpty, cloneDeep, sample} from 'lodash';

const plc = require('./playlist');
const logger = require('winston');
const sleep = promisify(setTimeout);


const ports = {
	frontend: 1337,
	apiserver: 1339,
	ws: 1340	
};
let publicState = {};
let state = {};

// Initial settings
let internalState = {
	endOfPlaylist: false,
	currentPlaylistID: undefined,
	currentPlayingPLC: undefined,
	archivedStatus: {},
	playerNeedsRestart: false,
	currentlyPlayingKara: undefined,
	counterToJingle: 1
};

let initialState = {
	status: 'stop', // [stop,play,pause] // general engine status
	private: true, // [bool(true|false)] // karaoke mode
	fullscreen: false,
	ontop: true,
	playlist: null,
	timeposition: 0,
	frontendPort: ports.frontend
};

on('playingUpdated', () => {
	playingUpdated();
});

on('playerNeedsRestart', () => {
	internalState.playerNeedsRestart = true;
});

on('modeUpdated', mode => {
	if (mode === 0) setPrivateOn();
	if (mode === 1) setPrivateOff();
});

on('engineStatusChange', (newstate) => {
	state.engine = newstate[0];	
	emitPublicStatus();
});

on('publicStatusChange', () => {
	publicState = {
		playing: state.player.playing,
		private: state.engine.private,
		status: state.engine.status,
		onTop: state.engine.ontop,
		fullscreen: state.player.fullscreen,
		timePosition: state.player.timeposition,
		duration: state.player.duration,
		muteStatus: state.player.mutestatus,
		playerStatus: state.player.playerstatus,
		currentlyPlaying: state.engine.currentlyPlayingKara,
		subText: state.player.subtext,
		showSubs: state.player.showsubs,
		volume: state.player.volume,
	};	
	emitWS('playerStatus',publicState);
});

on('playerEnd', () => {
	playerEnding();
});

on('playerSkip', () => {
	next();
});

on('playerStatusChange', (states) => {
	//FIXME: Simplify this
	if (internalState.fullscreen != states.fullscreen){
		internalState.fullscreen = states.fullscreen;		
	}
	state.player = states[0];	
	emitPublicStatus();
});

function emitPublicStatus() {
	emit('publicStatusChange');
}
function emitEngineStatus() {
	emit('engineStatusChange', state);
}

export async function initEngine() {
	const conf = getConfig();
	state.engine = initialState;
	state.player = {};
	state.engine.fullscreen = conf.PlayerFullScreen > 0;
	state.engine.ontop = conf.PlayerStayOnTop > 0;
	if (conf.optValidateKaras) {
		try {
			logger.info('[Engine] Starting validation process, please wait...');
			await validateKaras();
			logger.info('[Engine] Validation completed successfully. Yayifications!');
			process.exit(0);
		} catch(err) {
			logger.error(`[Engine] Validation failed : ${err}`);
			process.exit(1);
		}		
	}
	//Database system is the foundation of every other <system className=""></system>
	await initDBSystem();
	await initUserSystem();
	let inits = [];
	if (conf.EngineCreatePreviews > 0) {
		createPreviews();
	}
	inits.push(initPlayerSystem(state.engine));
	inits.push(initFrontend(ports.frontend));
	inits.push(initAPIServer(ports.apiserver));
	inits.push(initWSServer(ports.ws));	
	inits.push(initFavoritesSystem);
	//Initialize engine
	// Test if current/public playlists exist
	const currentPL_id = await plc.isACurrentPlaylist();
	if (currentPL_id) {
		internalState.currentPlaylistID = currentPL_id;
	} else {
		internalState.currentPlaylistID = await plc.createPlaylist(__('CURRENT_PLAYLIST'),1,1,0,0,'admin');
		logger.info('[Engine] Initial current playlist created');
		if (!conf.isTest) {
			inits.push(plc.buildDummyPlaylist(internalState.currentPlaylistID));
		}
	}
	if (!await plc.isAPublicPlaylist()) {
		plc.createPlaylist(__('PUBLIC_PLAYLIST'),1,0,1,0,'admin');
		logger.info('[Engine] Initial public playlist created');
	}
	await Promise.all(inits);
	logger.info('[Engine] Initialization complete');
	const catchphrase = sample(initializationCatchphrases);
	console.log(`\n${catchphrase}\n`);
}

export function exit(rc) {
	//Exiting on Windows will require a keypress from the user to avoid the window immediately closing on an error.
	//On other systems or if terminal is not a TTY we exit immediately.
	// non-TTY terminals have no stdin support.
	
	if (process.platform != 'win32' || !process.stdout.isTTY) process.exit(rc);
	console.log('\n');
	readlineSync.question('Press enter to exit', {hideEchoBack: true});
	process.exit(rc);
}

async function playPlayer() {
	if(state.engine.status !== 'play') {
		// Switch to playing mode and ask which karaoke to play next		
		if (state.engine.status === 'pause') resume();
		if (state.engine.status === 'stop') await tryToReadKaraInPlaylist();			
		state.engine.status = 'play';
		emitEngineStatus();
	} 
	if (state.engine.status === 'play') {
		// resume current play if needed
		resume();
	}
}

function sendMessageToPlayer(string, duration) {
	message(string,duration);
}

function stopPlayer(now) {
	if (now) {
		logger.info('[Engine] Karaoke stopping NOW.');
		stop();
	} else {
		logger.info('[Engine] Karaoke stopping after current song.');
	}
	if (state.engine.status !== 'stop') {
		state.engine.status = 'stop';
		emitEngineStatus();
	}
}

function pausePlayer() {
	pause();
	state.engine.status = 'pause';
	emitEngineStatus();
}

function mutePlayer() {
	mute();
}

function unmutePlayer() {
	unmute();
}
	
function seekPlayer(delta) {
	seek(delta);
}

function goToPlayer(seconds) {
	goTo(seconds);
}

function setVolumePlayer(volume) {
	setVolume(volume);
}

function showSubsPlayer() {
	showSubs();
}

function hideSubsPlayer() {
	hideSubs();
}

async function prev() {
	stopPlayer(true);
	try {
		await plc.prev();
		playPlayer();
	} catch(err) {
		logger.warn(`[Engine] Previous song is not available : ${err}`);
		// A failed previous means we restart the current song.
		playPlayer();
	}
}

async function next() {
	stopPlayer(true);
	try {
		await plc.next();
		playPlayer();
	} catch(err) {
		logger.warn(`[Engine] Next song is not available : ${err}`);
	}
}

function setPrivateOn() {
	state.engine.private = true;
	emitEngineStatus();
}

function setPrivateOff() {
	state.engine.private = false;
	emitEngineStatus();
}

function toggleFullScreenPlayer() {
	state.engine.fullscreen = !state.engine.fullscreen;
	setFullscreen(state.engine.fullscreen);
	emitEngineStatus();
}

function toggleOnTopPlayer() {
	state.engine.ontop = toggleOnTop();
	emitEngineStatus();
}
	

async function playingUpdated() {
	if (state.engine.status === 'play' && state.player.playing) {
		await stopPlayer(true);
		playPlayer();
	}			
}

async function playerEnding() {
	logger.debug('[Engine] Player Ending event triggered');
	if (internalState.playerNeedsRestart) {
		logger.info('[Engine] Player restarts, please wait');
		internalState.playerNeedsRestart = false;				
		try {
			await restartmpv();
			logger.info('[Engine] Player restart complete');
		} catch(err) {
			throw err;
		}
	}
	const conf = getConfig();
	logger.debug('[Jingles] Songs before next jingle : '+ (conf.EngineJinglesInterval - internalState.counterToJingle));
	if (internalState.counterToJingle >= conf.EngineJinglesInterval) { 
		playJingle();
		internalState.counterToJingle = 0;
	} else {										
		try {
			internalState.counterToJingle++;
			displayInfo();				
			if (state.engine.status != 'stop') {
				await plc.next();				
				await tryToReadKaraInPlaylist();				
			}
		} catch(err) {                   
			displayInfo();				
			logger.warn(`[Engine] Next song is not available : ${err}`);
			stopPlayer();
		}
	}
}

async function tryToReadKaraInPlaylist() {
	if(!state.player.playing) {
		try {
			const kara = await plc.playCurrentSong();			
			let karaForLogging = cloneDeep(kara);
			karaForLogging.path.subtitle = '[Not logging ASS data]';
			logger.debug('[PLC] Karaoke selected : ' + JSON.stringify(karaForLogging));
			let serie = kara.serie;
			let title = kara.title;
			if (isEmpty(serie)) serie = kara.singer;
			if (isEmpty(title)) title = '';
			logger.info(`[Engine] Playing ${serie}${title}`);						
			await play({
				video: kara.path.video,
				subtitle: kara.path.subtitle,
				gain: kara.gain,
				infos: kara.infos
			});
			state.engine.currentlyPlayingKara = kara.kara_id;
			emitEngineStatus();
			//Add a view to the viewcount
			addViewcountKara(kara.kara_id,kara.kid);				
			//Free karaoke
			await plc.freePLC([kara.playlistcontent_id]);
			//If karaoke is present in the public playlist, we're marking it free.
			const publicPlaylist_id = await plc.isAPublicPlaylist();
			const plcontent = await plc.getPLCByKID(kara.kid,publicPlaylist_id);
			if (plcontent) await plc.freePLC([plcontent.playlistcontent_id]);			
			let modePlaylist_id;
			if (getConfig().EnginePrivateMode) {
				modePlaylist_id = state.engine.currentPlaylistID;
			} else {
				modePlaylist_id = publicPlaylist_id;
			}
			const user = await findUserByID(kara.user_id);
			plc.updateSongsLeft(user.login,modePlaylist_id);
			return true;
		} catch(err) {
			logger.error(`[Engine] Error during song playback : ${err}`);
			emitEngineStatus();			
			if (state.engine.status != 'stop') {
				logger.warn('[Player] Skipping playback due to missing video');
				next();
			} else {                                   
				stopPlayer(true);					
			}				
		}
	}
}

async function addViewcountKara(kara_id, kid) {
	return await addViewcount(kara_id,kid,now());			
}
	
export async function getKaras(filter,lang,from,size,token) {
	try {
		const pl = await plc.getAllKaras(token.username);
		let karalist = plc.translateKaraInfo(pl,lang);
		if (filter) karalist = plc.filterPlaylist(karalist,filter);
		return {
			infos: { 
				count: karalist.length,
				from: parseInt(from),
				to: parseInt(from)+parseInt(size)
			},
			content: karalist.slice(from,parseInt(from)+parseInt(size))
		};
	} catch(err) {
		throw err;
	}	
}

export async function getRandomKara(filter) {	
	return await plc.getRandomKara(internalState.currentPlaylistID,filter);	
}

export async function getWL(filter,lang,from,size) {
	try {
		const pl = await plc.getWhitelistContents();
		let karalist = plc.translateKaraInfo(pl,lang);
		if (filter) karalist = plc.filterPlaylist(karalist,filter);
		return {
			infos: { 
				count: karalist.length,
				from: parseInt(from),
				to: parseInt(from)+parseInt(size)
			},
			content: karalist.slice(from,parseInt(from)+parseInt(size))
		};
	} catch(err) {
		throw err;
	}
}

export async function getBL(filter,lang,from,size) {
	try {
		const pl = await plc.getBlacklistContents();
		let karalist = plc.translateKaraInfo(pl,lang);
		if (filter) karalist = plc.filterPlaylist(karalist,filter);
		return {
			infos: { 
				count: karalist.length,
				from: parseInt(from),
				to: parseInt(from)+parseInt(size)
			},
			content: karalist.slice(from,parseInt(from)+parseInt(size))
		};
	} catch(err) {
		throw err;
	}
}

export async function getTags(lang) {
	const tags = await getAllTags();
	return await plc.translateTags(tags, lang);
}

export async function exportPL(playlist_id) {
	try {
		return await plc.exportPlaylist(playlist_id);
	} catch(err) {
		const pl = plc.getPlaylistInfo(playlist_id);
		throw {
			message: err,
			data: pl.name
		};
	}
}
		
export async function importPL(playlist,username) {
	try {
		return await plc.importPlaylist(playlist,username);
	} catch(err) {
		logger.error(err);
		throw err;
	}
}

export async function getBLC(lang) {
	const blcs = await plc.getBlacklistCriterias();
	return await plc.translateBlacklistCriterias(blcs, lang);
}

export async function addBLC(blctype, blcvalue) {
	let blcvalues;
	if (typeof blcvalue === 'string') {
		blcvalues = blcvalue.split(',');
	} else {
		blcvalues = [blcvalue];
	}
	return await plc.addBlacklistCriteria(blctype, blcvalues);
}

export async function deleteBLC(blc_id) {
	return await plc.deleteBlacklistCriteria(blc_id);
}

export async function editBLC(blc_id, blctype, blcvalue) {
	return await plc.editBlacklistCriteria(blc_id, blctype, blcvalue);
}

export async function shufflePL(playlist_id) {	
	const pl = await plc.getPlaylistInfo(playlist_id);				
	try {
		await plc.shufflePlaylist(playlist_id);
		return pl.name;
	} catch(err) {
		throw {
			message: err,
			data: pl.name
		};
	}	
}

<<<<<<< HEAD
export async function getKaraInfo(kara_id, lang, username) {
	const kara = await plc.getKara(kara_id, username);
=======
export async function getKaraInfo(kara_id, lang, token) {
	const kara = await plc.getKara(kara_id, token.username);
>>>>>>> 5ccdb325
	let output = plc.translateKaraInfo(kara, lang);
	const previewfile = await isPreviewAvailable(output[0].videofile);
	if (previewfile) output[0].previewfile = previewfile;
	return output;
}


export async function getPLCInfo(plc_id, lang, userToken) {
	const kara = await plc.getKaraFromPlaylist(plc_id, userToken);
	let output = plc.translateKaraInfo(kara, lang);
	const previewfile = await isPreviewAvailable(output[0].videofile);
	if (previewfile) output[0].previewfile = previewfile;
	return output;
}

export async function getAllPLs(token) {
	let seenFromUser = true;
	if (token.role == 'admin') seenFromUser = false;
	return await plc.getPlaylists(seenFromUser,token.username);
}

export async function createPL(playlist,username) {
	return await plc.createPlaylist(
		playlist.name,
		playlist.flag_visible,
		playlist.flag_current,
		playlist.flag_public,
		0,
		username);
}

export async function getPLInfo(playlist_id, token) {
	if (!await testPlaylistVisible(playlist_id,token)) throw `Playlist ${playlist_id} unknown`;
	return await plc.getPlaylistInfo(playlist_id);	
}

export async function deletePL(playlist_id, token) {
	try {
		return await plc.deletePlaylist(playlist_id, token);
	} catch(err) {
		const pl = await plc.getPlaylistInfo(playlist_id);
		throw {
			message: err,
			data: pl.name
		};
	}
}

export async function deleteKara(plc_ids,playlist_id) {
	logger.debug(`[Engine] Deleting karaokes from playlist ${playlist_id} : ${plc_ids}`);
	let karas;
	if (typeof plc_ids === 'string') {
		karas = plc_ids.split(',');
	} else {
		karas = [plc_ids];
	}
	let pl;
	try {
		await plc.deleteKaraFromPlaylist(karas, playlist_id);
		pl = await plc.getPlaylistInfo(playlist_id);
		return {
			pl_id: playlist_id,
			pl_name: pl.name
		};
	} catch(err) {
		pl = await plc.getPlaylistInfo(playlist_id);
		throw {
			message: err,
			data: pl.name
		};
	}
}

export async function deleteWLC(wlc_ids) {
	logger.debug(`[Engine] Deleting karaokes from whitelist : ${wlc_ids}`);
	let karas;
	if (typeof wlc_ids === 'string') {
		karas = wlc_ids.split(',');
	} else {
		karas = [wlc_ids];
	}	
	return await plc.deleteKaraFromWhitelist(karas);	
}

export async function editPLC(plc_id, pos, flag_playing, token) {
	const plcData = await plc.getPLCInfoMini(plc_id);
	if (!plcData) throw 'PLC ID unknown';
	if (!await testPlaylistVisible(plcData.playlist_id,token)) throw `Playlist ${plc.playlist_id} unknown`;
	return await plc.editKaraFromPlaylist(plc_id, pos, flag_playing, token);	
}

export function updateSettings(newConfig) {	
	return mergeConfig(newConfig);				
}

export async function editPL(playlist_id, playlist) {
	try {
		return await plc.editPlaylist(playlist_id,playlist.name,playlist.flag_visible);
	} catch(err) {
		const pl = await plc.getPlaylistInfo(playlist_id);
		throw {
			message: err,
			data: pl.name
		};
	}	
}

export async function setCurrentPL(playlist_id) {
	try {
		const oldCurrentPL_id = await plc.isACurrentPlaylist();
		await plc.setCurrentPlaylist(playlist_id);
		emitWS('playlistInfoUpdated', oldCurrentPL_id);
		internalState.currentPlaylistID = playlist_id;
		return playlist_id;
	} catch(err) {
		const pl = await plc.getPlaylistInfo(playlist_id);
		throw {
			message: err,
			data: pl.name
		};
	}	
}

export async function setPublicPL(playlist_id) {
	try {
		const oldPublicPL_id = await plc.isAPublicPlaylist();
		await plc.setPublicPlaylist(playlist_id);
		emitWS('playlistInfoUpdated', oldPublicPL_id);
		return playlist_id;
	} catch(err) {
		const pl = await plc.getPlaylistInfo(playlist_id);
		throw {
			message: err,
			data: pl.name
		};
	}	
}

export function shutdown() {
	logger.info('[Engine] Dropping the mic, shutting down!');
	sleep(1000).then(process.exit(0));
	return;
}

export async function emptyPL(playlist_id) {
	try {
		await plc.emptyPlaylist(playlist_id);
		return playlist_id;
	} catch(err) {
		const pl = await plc.getPlaylistInfo(playlist_id);
		throw {
			message: err,
			data: pl.name
		};
	}
}

export async function emptyBLC() {
	return await plc.emptyBlacklistCriterias();
}

export async function emptyWL() {
	return await plc.emptyWhitelist();
}

async function testPlaylistVisible(playlist_id, token) {
	let seenFromUser = false;
	const user = await findUserByName(token.username);
	if (token.role != 'admin' && user.favoritesPlaylistID == playlist_id) seenFromUser = true;
	if (!await plc.isPlaylist(playlist_id,seenFromUser)) return false;
	return true;
}

export async function getPLContents(playlist_id,filter,lang,token,from,size) {
	try {
		if (!await testPlaylistVisible(playlist_id,token)) throw `Playlist ${playlist_id} unknown`;			
		const pl = await plc.getPlaylistContents(playlist_id);
		let karalist = plc.translateKaraInfo(pl,lang);
		if (filter) karalist = plc.filterPlaylist(karalist,filter);
		if (from == -1) {
			const pos = plc.getPlayingPos(karalist);
			if (!pos) {
				from = 0;
			} else {
				from = pos.index;
			}
		}
		return {
			infos: { 
				count: karalist.length,
				from: parseInt(from),
				to: parseInt(from)+parseInt(size)
			},
			content: karalist.slice(from,parseInt(from)+parseInt(size))
		};
	} catch(err) {
		const pl = await plc.getPlaylistInfo(playlist_id);
		throw {
			message: err,
			data: pl.name
		};
	}	
}

export async function getCurrentPLInfo() {
	const playlist_id = await plc.isACurrentPlaylist();
	return await plc.getPlaylistInfo(playlist_id);
}

export async function getCurrentPLContents(filter,lang,from,size) {
	const playlist_id = await plc.isACurrentPlaylist();
	return await getPLContents(playlist_id, filter, lang, true, from, size);
}

export async function getPublicPLInfo() {
	const playlist_id = await plc.isAPublicPlaylist();
	return await plc.getPlaylistInfo(playlist_id);
}

export async function getPublicPLContents(filter,lang,from,size) {
	const playlist_id = await plc.isAPublicPlaylist();
	return await getPLContents(playlist_id, filter, lang, true, from, size);
}

export async function addKaraToPL(playlist_id, kara_id, requester, pos) {
	const conf = getConfig();
	let addByAdmin = true;
	let errorCode = 'PLAYLIST_MODE_ADD_SONG_ERROR';
	let karas;
	if (typeof kara_id === 'string') {
		karas = kara_id.split(',');
	} else {
		karas = [kara_id];
	}
	if (!playlist_id) {		
		addByAdmin = false;
		if (state.engine.private) {			
			playlist_id = await plc.isACurrentPlaylist();
		} else {
			playlist_id = await plc.isAPublicPlaylist();
		}
	}	
	logger.debug(`[Engine] Adding karaokes to playlist ${playlist_id} : ${kara_id}`);	
	try {
		if (!addByAdmin) {
			// Check user quota first
			if (!await plc.isUserAllowedToAddKara(playlist_id,requester)) {
				errorCode = 'PLAYLIST_MODE_ADD_SONG_ERROR_QUOTA_REACHED';			
				throw 'User quota reached';
			}
		}
		await plc.addKaraToPlaylist(karas, requester, playlist_id, pos);
		if (conf.EngineAutoPlay == 1 && 
			playlist_id == internalState.currentPlaylistID &&
			state.engine.status == 'stop' ) {
			playPlayer();
		}
		const pl = await plc.getPlaylistInfo(playlist_id);
		const kara = await plc.getKara(parseInt(kara_id));
		if (addByAdmin) {			
			return {
				playlist: pl.name
			};
		} else {
			return {
				kara: kara.title,
				playlist: pl.name,
				kara_id: parseInt(kara_id),
				playlist_id: playlist_id
			};
		}		
	} catch(err) {
		logger.error(`[Engine] Unable to add karaokes : ${err}`);
		const pl = await plc.getPlaylistInfo(playlist_id);
		if (addByAdmin) {
			throw {
				code: errorCode,
				message: err,
				data: {
					kara: karas,
					playlist: pl.name
				}
			};
		} else {
			const kara = await plc.getKara(parseInt(kara_id));
			throw {
				code: errorCode,
				message: err,
				data: {
					kara: kara.title,
					playlist: pl.name,
					user: requester
				}
			};
		}				
	}	
}

export async function copyKaraToPL(plc_id, playlist_id, pos) {
	logger.debug(`[Engine] Copying karaokes to playlist ${playlist_id} : ${plcs}`);
	const plcs = plc_id.split(',');
	try {
		await plc.copyKaraToPlaylist(plcs, playlist_id, pos);
		return playlist_id;
	} catch(err) {
		const pl = await plc.getPlaylistInfo(playlist_id);
		throw {
			message: err,
			data: pl.name
		};
	}
}

export async function addKaraToWL(kara_id) {
	let karas;
	if (typeof kara_id === 'string') {
		karas = kara_id.split(',');
	} else {
		karas = [kara_id];
	}
	try {
		return await plc.addKaraToWhitelist(karas);
	} catch(err) {
		throw {
			message: err,
			data: karas
		};
	}
}

export function sendMessage(message, duration) {
	sendMessageToPlayer(message, duration);	
}

export async function sendCommand(command, options) {
	if (!state.player.ready) throw '[Player] Player is not ready yet!';
	switch (command) {
	case 'play':
		playPlayer();
		break;
	case 'stopNow':
		stopPlayer(true);
		break;
	case 'pause':
		pausePlayer();
		break;
	case 'stopAfter':
		stopPlayer();
		break;
	case 'skip':
		next();
		break;
	case 'prev':
		prev();
		break;
	case 'toggleFullscreen':
		toggleFullScreenPlayer();
		break;
	case 'toggleAlwaysOnTop':
		toggleOnTopPlayer();
		break;
	case 'mute':
		mutePlayer();
		break;
	case 'unmute':
		unmutePlayer();
		break;
	case 'showSubs':
		showSubsPlayer();
		break;
	case 'hideSubs':
		hideSubsPlayer();
		break;
	case 'seek':
		if (!options && typeof options !== 'undefined') options = 0;
		if (isNaN(options)) throw 'Command seek must have a numeric option value';
		seekPlayer(options);
		break;
	case 'goTo':
		if (!options && typeof options !== 'undefined') options = 0;
		if (isNaN(options)) throw 'Command goTo must have a numeric option value';
		goToPlayer(options);
		break;
	case 'setVolume':
		if (!options && typeof options !== 'undefined') throw 'Command setVolume must have a value';
		if (isNaN(options)) throw 'Command setVolume must have a numeric option value';
		setVolumePlayer(options);
		break;
	}	
}

export function getPlayerStatus() {
	return publicState;
}

export async function getKMStats() {
	return await getStats();
}

export async function getLyrics(kara_id) {
	return await plc.getKaraLyrics(kara_id);
}<|MERGE_RESOLUTION|>--- conflicted
+++ resolved
@@ -8,11 +8,7 @@
 import {initializationCatchphrases} from '../_services/constants';
 import {initFavoritesSystem} from '../_services/favorites';
 import {getAllTags} from '../_dao/tag';
-<<<<<<< HEAD
-import {addViewcount, updateTotalViewcounts} from '../_dao/kara';
-=======
 import {addViewcount} from '../_dao/kara';
->>>>>>> 5ccdb325
 import {emit,on} from '../_common/utils/pubsub';
 import {emitWS} from '../_ws/websocket';
 import {validateKaras} from '../_services/kara';
@@ -502,13 +498,8 @@
 	}	
 }
 
-<<<<<<< HEAD
-export async function getKaraInfo(kara_id, lang, username) {
-	const kara = await plc.getKara(kara_id, username);
-=======
 export async function getKaraInfo(kara_id, lang, token) {
 	const kara = await plc.getKara(kara_id, token.username);
->>>>>>> 5ccdb325
 	let output = plc.translateKaraInfo(kara, lang);
 	const previewfile = await isPreviewAvailable(output[0].videofile);
 	if (previewfile) output[0].previewfile = previewfile;
