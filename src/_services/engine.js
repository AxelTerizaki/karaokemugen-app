import {createPreviews, isPreviewAvailable} from '../_webapp/previews';
import {setConfig, mergeConfig, getConfig} from '../_common/utils/config';
import {initUserSystem, findUserByName} from '../_services/user';
import {initDBSystem, getStats, closeUserDatabase} from '../_dao/database';
import {initFrontend, emitWS} from '../_webapp/frontend';
import {initializationCatchphrases} from '../_services/constants';
import {initFavoritesSystem} from '../_services/favorites';
import {getAllTags} from '../_dao/tag';
import {addViewcount} from '../_dao/kara';
import {emit,on} from '../_common/utils/pubsub';
import {validateKaras} from '../_services/kara';
import {displayInfo, playJingle, quitmpv, restartmpv, toggleOnTop, setFullscreen, showSubs, hideSubs, seek, goTo, setVolume, mute, unmute, play, pause, stop, message, resume, initPlayerSystem} from '../_player/player';
import {now} from 'unix-timestamp';
import {welcomeToYoukousoKaraokeMugen} from '../_services/welcome';
import readlineSync from 'readline-sync';
import {promisify} from 'util';
import isEmpty from 'lodash.isempty';
import sample from 'lodash.sample';
import {runBaseUpdate} from '../_updater/karabase_updater.js';
import {openTunnel, closeTunnel} from '../_webapp/tunnel.js';
import logger from 'winston';
const plc = require('./playlist');
const sleep = promisify(setTimeout);

let publicState = {};
let state = {};

// Internal settings
let internalState = {
	currentPlaylistID: undefined,
	publicPlaylistID: undefined,
	modePlaylistID: undefined,
	playerNeedsRestart: false,
	currentlyPlayingKara: null,
	counterToJingle: 1
};

// Initial settings.
state.engine = {
	status: 'stop', // [stop,play,pause] // general engine status
	private: true, // [bool(true|false)] // karaoke mode
	fullscreen: false,
	ontop: true,
	frontendPort: null
};

state.player = {};

on('playingUpdated', () => {
	playingUpdated();
});

on('playerNeedsRestart', () => {
	if (state.engine.status === 'stop' && !internalState.playerNeedsRestart) {
		internalState.playerNeedsRestart = true;
		logger.info('[Engine] Player will restart in 5 seconds');
		sleep(5000).then(() => {
			restartPlayer().then(() => {
				internalState.playerNeedsRestart = false;
			});			
		});
	} else {
		internalState.playerNeedsRestart = true;	
	}	
});

on('modeUpdated', mode => {
	if (+mode === 0) setPrivate(false);
	if (+mode === 1) setPrivate(true);
});

on('engineStatusChange', (newstate) => {
	state.engine = newstate[0];
	emitPublicStatus();
});

on('publicStatusChange', () => {
	publicState = {
		playing: state.player.playing,
		private: state.engine.private,
		status: state.engine.status,
		onTop: state.engine.ontop,
		fullscreen: state.player.fullscreen,
		timePosition: state.player.timeposition,
		duration: state.player.duration,
		muteStatus: state.player.mutestatus,
		playerStatus: state.player.playerstatus,
		currentlyPlaying: state.engine.currentlyPlayingKara,
		subText: state.player.subtext,
		showSubs: state.player.showsubs,
		volume: state.player.volume,
	};
	if (state.player.ready) emitWS('playerStatus',publicState);
});

on('playerEnd', () => {
	playerEnding();
});

on('playerStatusChange', (states) => {
	state.player = states[0];
	emitPublicStatus();
});

function emitPublicStatus() {
	emit('publicStatusChange');
}

function emitEngineStatus() {
	emit('engineStatusChange', state.engine);
}

function updateModePlaylist() {
	if (state.engine.private) {
		internalState.modePlaylistID = internalState.currentPlaylistID;
	} else {
		internalState.modePlaylistID = internalState.publicPlaylistID;
	}
}

async function restartPlayer() {
	try {
		await restartmpv();
		logger.info('[Engine] Player restart complete');
	} catch(err) {
		throw err;
	}
}

export async function initEngine() {
	const conf = getConfig();
	state.engine.frontendPort = conf.appFrontendPort;	
	state.engine.fullscreen = conf.PlayerFullScreen > 0;
	state.engine.ontop = conf.PlayerStayOnTop > 0;
	state.engine.private = conf.EnginePrivateMode > 0;
	if (conf.optValidateKaras) try {
		logger.info('[Engine] Starting validation process, please wait...');
		await validateKaras();
		logger.info('[Engine] Validation completed successfully. Yayifications!');
		exit(0);
	} catch (err) {
		logger.error(`[Engine] Validation failed : ${err}`);
		exit(1);
	}
	if (conf.optBaseUpdate) try {
		if (await runBaseUpdate()) {
			logger.info('[Updater] Done updating karaoke base');
			setConfig({optGenerateDB: true});
		} else {
			logger.info('[Updater] No updates found, exiting');
			exit(0);
		}
	} catch (err) {
		logger.error(`[Updater] Update failed : ${err}`);
		exit(1);
	}
	//Database system is the foundation of every other system
	await initDBSystem();
	await initUserSystem();
	let inits = [];
	if (conf.EngineCreatePreviews > 0) {
		createPreviews();
	}
	if (conf.optOnline || conf.OnlineMode === 1) {
		state.engine.url = await openTunnel();		
	}
	inits.push(plc.initPlaylistSystem());
	inits.push(initPlayerSystem(state.engine));
	inits.push(initFrontend(conf.appFrontendPort));
	inits.push(initFavoritesSystem());
	//Initialize engine
	// Test if current/public playlists exist
	const currentPL_id = await plc.isACurrentPlaylist();
	if (currentPL_id) {
		internalState.currentPlaylistID = currentPL_id;
	} else {
		internalState.currentPlaylistID = await plc.createPlaylist(__('CURRENT_PLAYLIST'),1,1,0,0,'admin');
		logger.info('[Engine] Initial current playlist created');
		if (!conf.isTest) {
			inits.push(plc.buildDummyPlaylist(internalState.currentPlaylistID));
		}
	}
	const publicPL_id = await plc.isAPublicPlaylist();
	if (publicPL_id) {
		internalState.publicPlaylistID = publicPL_id;
	} else {
		internalState.publicPlaylistID = await plc.createPlaylist(__('PUBLIC_PLAYLIST'),1,0,1,0,'admin');
		logger.info('[Engine] Initial public playlist created');
	}
	updateModePlaylist();
	await Promise.all(inits);
	
	let ready = 'READY';
	if (Math.floor(Math.random() * Math.floor(10)) >= 9) ready = 'LADY';
	logger.info(`[Engine] Karaoke Mugen is ${ready}`);
	console.log(`\n${sample(initializationCatchphrases)}\n`);
	if (!conf.isTest) welcomeToYoukousoKaraokeMugen(conf.appFrontendPort);
}

export function exit(rc) {
	logger.info('[Engine] Shutdown in progress');
	const conf = getConfig();
	//Exiting on Windows will require a keypress from the user to avoid the window immediately closing on an error.
	//On other systems or if terminal is not a TTY we exit immediately.
	// non-TTY terminals have no stdin support.
	
	if (conf.optOnline || conf.OnlineMode === 1) closeTunnel();

	if (state.player.ready) quitmpv();
	logger.info('[Engine] Player has shut down');

	closeUserDatabase().then(() => {
		logger.info('[Engine] Database closed');		
		console.log('\nMata ne !\n');
		if (process.platform !== 'win32' || !process.stdout.isTTY) process.exit(rc); 
		if (rc !== 0) readlineSync.question('Press enter to exit', {hideEchoBack: true});
		process.exit(rc);	
	});
}

async function playPlayer() {	
	if (state.engine.status === 'stop') {
		// Switch to playing mode and ask which karaoke to play next
		await tryToReadKaraInPlaylist();
		state.engine.status = 'play';
		emitEngineStatus();
	} else {
		resume();
	}	
}

function sendMessageToPlayer(string, duration) {
	logger.info(`[Engine] I have a message from another time... : ${string}`);	
	message(string, duration);
}

function stopPlayer(now) {
	if (now) {
		logger.info('[Engine] Karaoke stopping NOW');
		stop();
	} else {
		logger.info('[Engine] Karaoke stopping after current song');
	}
	state.engine.status = 'stop';
	emitEngineStatus();	
}

function pausePlayer() {
	pause();
	logger.info('[Engine] Karaoke paused');
	state.engine.status = 'pause';
	emitEngineStatus();
}

function mutePlayer() {
	logger.info('[Engine] Player muted');
	mute();
}

function unmutePlayer() {
	logger.info('[Engine] Player unmuted');
	unmute();
}

function seekPlayer(delta) {
	seek(delta);
}

function goToPlayer(seconds) {
	goTo(seconds);
}

function setVolumePlayer(volume) {
	setVolume(volume);
}

function showSubsPlayer() {
	logger.info('[Engine] Showing lyrics on screen');
	showSubs();
}

function hideSubsPlayer() {
	logger.info('[Engine] Hiding lyrics on screen');
	hideSubs();
}

async function prev() {
	logger.info('[Engine] Going to previous song');
	stopPlayer(true);
	try {
		await plc.prev();
		playPlayer();
	} catch(err) {
		logger.warn(`[Engine] Previous song is not available : ${err}`);
		// A failed previous means we restart the current song.
		playPlayer();
	}
}

async function next() {
	logger.info('[Engine] Going to next song');
	stopPlayer(true);
	try {
		await plc.next();
		playPlayer();
	} catch(err) {
		logger.warn(`[Engine] Next song is not available : ${err}`);
	}
}

function setPrivate(privateMode) {
	if (state.engine.private !== privateMode) {
		if (privateMode) {
			logger.info('[Engine] Karaoke mode switching to private');
		} else {
			logger.info('[Engine] Karaoke mode switching to public');
		}
	}
	state.engine.private = privateMode;	
	emitEngineStatus();
}

function toggleFullScreenPlayer() {
	state.engine.fullscreen = !state.engine.fullscreen;
	setFullscreen(state.engine.fullscreen);
	if (state.engine.fullscreen) {
		logger.info('[Engine] Player going to full screen');
	} else {
		logger.info('[Engine] Player going to windowed mode');
	}	
	emitEngineStatus();
}

function toggleOnTopPlayer() {
	state.engine.ontop = toggleOnTop();
	if (state.engine.ontop) {
		logger.info('[Engine] Player staying on top');
	} else {
		logger.info('[Engine] Player NOT staying on top');
	}
	emitEngineStatus();
}


async function playingUpdated() {
	if (state.engine.status === 'play' && state.player.playing) {
		await stopPlayer(true);
		playPlayer();
	}
}

async function playerEnding() {
	logger.debug('[Engine] Player Ending event triggered');
	if (internalState.playerNeedsRestart) {
		logger.info('[Engine] Player restarts, please wait');
		internalState.playerNeedsRestart = false;				
		await restartPlayer();
	}
	const conf = getConfig();
	logger.debug('[Jingles] Songs before next jingle : '+ (conf.EngineJinglesInterval - internalState.counterToJingle));
	if (internalState.counterToJingle >= conf.EngineJinglesInterval) {
		state.engine.currentlyPlayingKara = -1;
		playJingle();
		internalState.counterToJingle = 0;
	} else {
		try {
			internalState.counterToJingle++;
			displayInfo();
			if (state.engine.status !== 'stop') {
				await plc.next();
				await tryToReadKaraInPlaylist();
			}
		} catch(err) {
			displayInfo();
			logger.warn(`[Engine] Next song is not available : ${err}`);
			stopPlayer();
		}
	}
}

async function tryToReadKaraInPlaylist() {
	if (!state.player.playing) {
		try {
			const kara = await plc.getCurrentSong();
			let karaForLogging = { ...kara };
			karaForLogging.subtitle = '[Not logging ASS data]';
			logger.debug('[PLC] Karaoke selected : ' + JSON.stringify(karaForLogging, null, '\n'));
			let serie = kara.serie;
			let title = kara.title;
			if (isEmpty(serie)) serie = kara.singer;
			if (isEmpty(title)) title = '';
			logger.info(`[Engine] Playing ${serie}${title}`);
			await play({
				media: kara.mediafile,
				subtitle: kara.subtitle,
				gain: kara.gain,
				infos: kara.infos
			});
			state.engine.currentlyPlayingKara = kara.kara_id;
			emitEngineStatus();
			addViewcountKara(kara.kara_id,kara.kid);
			updateUserQuotas(kara);			
		} catch(err) {
			logger.error(`[Engine] Error during song playback : ${err}`);
			emitEngineStatus();
			if (state.engine.status !== 'stop') {
				logger.warn('[Player] Skipping playback due to missing media');
				next();
			} else {
				stopPlayer(true);
			}
		}
	}
}

async function updateUserQuotas(kara) {
	//If karaokes are present in the public playlist, we're marking it free.			
	//First find which KIDs are to be freed. All those before the currently playing kara 
	// are to be set free.
	await plc.freePLCBeforePos(kara.pos, internalState.currentPlaylistID);
	// For every KID we check if it exists and add the PLC to a list
	const [publicPlaylist, currentPlaylist] = await Promise.all([
		plc.getPlaylistContentsMini(internalState.publicPlaylistID),
		plc.getPlaylistContentsMini(internalState.currentPlaylistID)
	]);	
	let freeTasks = [];
	let usersNeedingUpdate = [];
	for (const currentSong of currentPlaylist) {
		publicPlaylist.some(publicSong => {
			if (publicSong.kid === currentSong.kid && currentSong.flag_free === 1) {
				freeTasks.push(plc.freePLC(publicSong.playlistcontent_id));	
				if (!usersNeedingUpdate.includes(publicSong.user_id)) usersNeedingUpdate.push(publicSong.user_id);
				return true;
			}
			return false;
		});
	}
	await Promise.all(freeTasks);
	usersNeedingUpdate.forEach(user_id => {
		plc.updateSongsLeft(user_id,internalState.modePlaylistID);	
	});		
}

async function addViewcountKara(kara_id, kid) {
	return await addViewcount(kara_id,kid,now());
}

<<<<<<< HEAD
function sortByRanking(a,b) {
	if (a.requested < b.requested) return -1;
	if (a.requested > b.requested) return 1;
	return 0;
}

export async function getTop50(filter,lang,from,size) {
	const karas = await getKaras(filter,lang,from,size);
	karas.sort(sortByRanking);
	return karas.slice(0,50);
}

export async function getKaras(filter,lang,from,size,token) {
=======

export function formatKaraList(karaList, lang, from, count) {
	karaList = plc.translateKaraInfo(karaList, lang);
	return {
		infos: {
			count: count,
			from: from,
			to: from + karaList.length
		},
		content: karaList
	};
}

export async function getKaras(filter, lang, from, size, token) {
>>>>>>> 3d69790d
	try {
		const pl = await plc.getAllKaras(token.username, filter, lang);
		const result = formatKaraList(pl.slice(from, from + size), lang, from, pl.length);
		return result;
	} catch(err) {
		throw err;
	}
}

export async function getRandomKara(filter, token) {
	logger.debug('[Engine] Requesting a random song');
	return await plc.getRandomKara(internalState.currentPlaylistID,filter,token.username);
}

export async function getWL(filter,lang,from,size) {
	try {
		const pl = await plc.getWhitelistContents(filter, lang);
		return formatKaraList(pl.slice(from, from + size), lang, from, pl.length);
	} catch(err) {
		throw err;
	}
}

export async function getBL(filter,lang,from,size) {
	try {
		const pl = await plc.getBlacklistContents(filter, lang);
		return formatKaraList(pl.slice(from, from + size), lang, from, pl.length);
	} catch(err) {
		throw err;
	}
}

export async function getTags(lang) {
	const tags = await getAllTags();
	return await plc.translateTags(tags, lang);
}

export async function exportPL(playlist_id) {
	const pl = await plc.getPlaylistInfo(playlist_id);		
	try {
		logger.debug(`[Engine] Exporting playlist ${pl.name}`);
		return await plc.exportPlaylist(playlist_id);
	} catch(err) {
		throw {
			message: err,
			data: pl.name
		};
	}
}

export async function importPL(playlist,username) {
	try {
		logger.debug(`[Engine] Importing playlist ${JSON.stringify(playlist,null,'\n')}`);
		return await plc.importPlaylist(playlist,username);
	} catch(err) {
		logger.error(err);
		throw err;
	}
}

export async function getBLC(lang) {
	const blcs = await plc.getBlacklistCriterias();
	return await plc.translateBlacklistCriterias(blcs, lang);
}

export async function addBLC(blctype, blcvalue) {
	let blcvalues;
	if (typeof blcvalue === 'string') {
		blcvalues = blcvalue.split(',');
	} else {
		blcvalues = [blcvalue];
	}
	logger.info(`[Blacklist] Adding criteria ${blctype} = ${blcvalues}`);
	return await plc.addBlacklistCriteria(blctype, blcvalues);
}

export async function deleteBLC(blc_id) {
	logger.info(`[Blacklist] Deleting criteria ${blc_id}`);
	return await plc.deleteBlacklistCriteria(blc_id);
}

export async function editBLC(blc_id, blctype, blcvalue) {
	logger.info(`[Blacklist] Editing criteria ${blc_id} : ${blctype} = ${blcvalue}`);
	return await plc.editBlacklistCriteria(blc_id, blctype, blcvalue);
}

export async function shufflePL(playlist_id) {
	const pl = await plc.getPlaylistInfo(playlist_id);
	try {
		await plc.shufflePlaylist(playlist_id);
		logger.info(`[Engine] Playlist ${pl.name} shuffled`);
		return pl.name;
	} catch(err) {
		throw {
			message: err,
			data: pl.name
		};
	}
}

export async function getKaraInfo(kara_id, lang, token) {
	const kara = await plc.getKara(kara_id, token.username);
	let output = plc.translateKaraInfo(kara, lang);
	const previewfile = await isPreviewAvailable(output[0].mediafile);
	if (previewfile) output[0].previewfile = previewfile;
	return output;
}


export async function getPLCInfo(plc_id, lang, userToken) {
	const kara = await plc.getKaraFromPlaylist(plc_id, userToken);
	let output = plc.translateKaraInfo(kara, lang);
	const previewfile = await isPreviewAvailable(output[0].mediafile);
	if (previewfile) output[0].previewfile = previewfile;
	return output;
}

export async function getAllPLs(token) {
	let seenFromUser = true;
	if (token.role === 'admin') seenFromUser = false;
	return await plc.getPlaylists(seenFromUser,token.username);
}

export async function createPL(playlist,username) {
	return await plc.createPlaylist(
		playlist.name,
		playlist.flag_visible,
		playlist.flag_current,
		playlist.flag_public,
		0,
		username);
}

export async function getPLInfo(playlist_id, token) {
	if (!await testPlaylistVisible(playlist_id,token)) throw `Playlist ${playlist_id} unknown`;
	return await plc.getPlaylistInfo(playlist_id);
}

export async function deletePL(playlist_id, token) {
	const pl = await plc.getPlaylistInfo(playlist_id);
	if (!pl) {
		throw {
			message: 'Playlist unknown',
			data: null
		};
	}
	try {
		logger.info(`[Engine] Deleting playlist ${pl.name} (by ${token.username})`);
		return await plc.deletePlaylist(playlist_id, token);
	} catch(err) {		
		throw {
			message: err,
			data: pl.name
		};
	}
}

export async function deleteKara(plc_ids,playlist_id,token) {
	// If playlist_id is null, set it to current/public PL ID
	if (!playlist_id) playlist_id = internalState.modePlaylistID;
	const pl = await plc.getPlaylistInfo(playlist_id);
	let karas;
	if (typeof plc_ids === 'string') {
		karas = plc_ids.split(',');
	} else {
		karas = [plc_ids];
	}
	const plcData = await plc.getPLCInfoMini(karas[0]);
	logger.info(`[Engine] Deleting karaokes from playlist ${pl.name} : ${plcData.title}...`);	
	try {
		//If token is present, a user is trying to remove a karaoke
		if (token) if (plcData.username !== token.username) throw 'You cannot delete a song you did not add';
		await plc.deleteKaraFromPlaylist(karas, playlist_id);
		return {
			pl_id: playlist_id,
			pl_name: pl.name
		};
	} catch(err) {
		throw {
			message: err,
			data: pl.name
		};
	}
}

export async function deleteWLC(wlc_ids) {
	logger.info(`[Engine] Deleting karaokes from whitelist : ${wlc_ids}`);
	let karas;
	if (typeof wlc_ids === 'string') {
		karas = wlc_ids.split(',');
	} else {
		karas = [wlc_ids];
	}
	return await plc.deleteKaraFromWhitelist(karas);
}

export async function editPLC(plc_id, pos, flag_playing, token) {
	const plcData = await plc.getPLCInfoMini(plc_id);
	if (!plcData) throw 'PLC ID unknown';
	if (!await testPlaylistVisible(plcData.playlist_id,token)) throw `Playlist ${plc.playlist_id} unknown`;
	return await plc.editKaraFromPlaylist(plc_id, pos, flag_playing, token);
}

export async function updateSettings(newConfig) {	
	const conf = getConfig();
	if (!isEmpty(newConfig.EngineConnectionInfoHost)) {
		state.player.url = `http://${newConfig.EngineConnectionInfoHost}`;		
	} else {
		if (+state.engine.frontendPort !== 80) {
			state.player.url = `http://${conf.osHost}:${state.engine.frontendPort}`;
		} else {
			state.player.url = `http://${conf.osHost}`;
		}
	}
	emit('playerStatusChange', state.player);
	return await mergeConfig(conf, newConfig);				
}

export async function editPL(playlist_id, playlist) {
	try {
		logger.info(`[Engine] Editing playlist ${playlist_id} : ${JSON.stringify(playlist)}`);
		return await plc.editPlaylist(playlist_id,playlist.name,playlist.flag_visible);
	} catch(err) {
		const pl = await plc.getPlaylistInfo(playlist_id);
		throw {
			message: err,
			data: pl.name
		};
	}
}

export async function setCurrentPL(playlist_id) {
	const pl = await plc.getPlaylistInfo(playlist_id);
	try {
		logger.info(`[Engine] Playlist ${pl.name} is now current`);
		await plc.setCurrentPlaylist(playlist_id);
		emitWS('playlistInfoUpdated', internalState.currentPlaylistID);
		internalState.currentPlaylistID = playlist_id;
		updateModePlaylist();
		return playlist_id;
	} catch(err) {
		throw {
			message: err,
			data: pl.name
		};
	}
}

export async function setPublicPL(playlist_id) {
	const pl = await plc.getPlaylistInfo(playlist_id);		
	try {
		logger.info(`[Engine] Playlist ${pl.name} is now public`);
		await plc.setPublicPlaylist(playlist_id);
		emitWS('playlistInfoUpdated', internalState.publicPlaylistID);
		internalState.publicPlaylistID = playlist_id;
		updateModePlaylist();
		return playlist_id;
	} catch(err) {
		throw {
			message: err,
			data: pl.name
		};
	}
}

export function shutdown() {
	logger.info('[Engine] Dropping the mic, shutting down!');
	exit(0);	
}

export async function emptyPL(playlist_id) {
	const pl = await plc.getPlaylistInfo(playlist_id);		
	try {
		logger.info(`[Engine] Emptying playlist ${pl.name}`);
		await plc.emptyPlaylist(playlist_id);
		return playlist_id;
	} catch(err) {
		throw {
			message: err,
			data: pl.name
		};
	}
}

export async function emptyBLC() {
	logger.info('[Blacklist] Wiping criterias');
	return await plc.emptyBlacklistCriterias();
}

export async function emptyWL() {
	logger.info('[Whitelist] Wiping whitelist');
	return await plc.emptyWhitelist();
}

async function testPlaylistVisible(playlist_id, token) {
	let seenFromUser = false;
	const user = await findUserByName(token.username);
	if (token.role !== 'admin' && user.favoritesPlaylistID === playlist_id) seenFromUser = true;
	if (!await plc.isPlaylist(playlist_id,seenFromUser)) return false;
	return true;
}

export async function getPLContents(playlist_id,filter,lang,token,from,size) {
	try {
		if (!await testPlaylistVisible(playlist_id,token)) throw `Playlist ${playlist_id} unknown`;
		const pl = await plc.getPlaylistContents(playlist_id, token, filter, lang);

		if (from === -1) {
			const pos = plc.getPlayingPos(pl);
			if (!pos) {
				from = 0;
			} else {
				from = pos.index;
			}
		}
		
		return formatKaraList(pl.slice(from, from + size), lang, from, pl.length);
	} catch(err) {
		const pl = await plc.getPlaylistInfo(playlist_id);
		throw {
			message: err,
			data: pl.name
		};
	}
}

export async function getCurrentPLInfo() {
	return await plc.getPlaylistInfo(internalState.currentPlaylistID);
}

export async function getCurrentPLContents(filter,lang,from,size) {	
	return await getPLContents(internalState.currentPlaylistID, filter, lang, true, from, size);
}

export async function getPublicPLInfo() {
	return await plc.getPlaylistInfo(internalState.publicPlaylistID);
}

export async function getPublicPLContents(filter,lang,from,size) {
	return await getPLContents(internalState.publicPlaylistID, filter, lang, true, from, size);
}

export async function addKaraToPL(playlist_id, kara_id, requester, pos) {
	let addByAdmin = true;
	const conf = getConfig();
	let errorCode = 'PLAYLIST_MODE_ADD_SONG_ERROR';
	let karas;
	if (typeof kara_id === 'string') {
		karas = kara_id.split(',');
	} else {
		karas = [kara_id];
	}
	if (!playlist_id) {
		addByAdmin = false;
		playlist_id = internalState.currentPlaylistID;
		if (!state.engine.private) playlist_id = internalState.publicPlaylistID;
	}
	let [pl, kara] = await Promise.all([
		plc.getPlaylistInfo(playlist_id),
		plc.getKaraMini(parseInt(karas[0], 10))
	]);
	if (!pl) pl = {};
	if (!kara) kara = {};
	try {
		logger.info(`[Engine] Adding ${karas.length} karaokes to playlist ${pl.name || 'unknown'} by ${requester} : ${kara.title || 'unknown'}...`);
		
		if (!addByAdmin) {
			// Check user quota first
			if (!await plc.isUserAllowedToAddKara(playlist_id,requester,kara.duration)) {
				errorCode = 'PLAYLIST_MODE_ADD_SONG_ERROR_QUOTA_REACHED';
				throw 'User quota reached';
			}
		}
		await plc.addKaraToPlaylist(karas, requester, playlist_id, pos);
		if (+conf.EngineAutoPlay === 1 &&
			playlist_id === internalState.currentPlaylistID &&
			state.engine.status === 'stop' ) {
			playPlayer();
		}		
		return {
			kara: kara.title,
			playlist: pl.name,
			kara_id: parseInt(kara_id, 10),
			playlist_id: playlist_id
		};		
	} catch(err) {
		logger.error(`[Engine] Unable to add karaokes : ${err.msg}`);
		if (err.code === 4) errorCode = 'PLAYLIST_MODE_ADD_SONG_ERROR_ALREADY_ADDED';
		throw {
			code: errorCode,
			message: err.msg,
			data: {
				kara: karas,
				playlist: pl.name,
				user: requester
			}
		};		
	}
}

export async function copyKaraToPL(plc_id, playlist_id, pos) {
	const plcs = plc_id.split(',');
	const [plcData, pl] = await Promise.all([
		plc.getPLCInfoMini(plcs[0]),
		plc.getPlaylistInfo(playlist_id)
	]);	
	logger.info(`[Engine] Copying ${plcs.length} karaokes to playlist ${pl.name} : ${plcData.title}...`);	
	try {
		await plc.copyKaraToPlaylist(plcs, playlist_id, pos);
		return playlist_id;
	} catch(err) {
		throw {
			message: err,
			data: pl.name
		};
	}
}

export async function addKaraToWL(kara_id) {
	let karas;
	if (typeof kara_id === 'string') {
		karas = kara_id.split(',');
	} else {
		karas = [kara_id];
	}
	const kara = await plc.getKara(parseInt(karas[0], 10));	
	logger.info(`[Whitelist] Adding ${karas.length} karaokes to whitelist : ${kara.title}...`);
	try {
		return await plc.addKaraToWhitelist(karas);
	} catch(err) {
		throw {
			message: err,
			data: karas
		};
	}
}

export function sendMessage(message, duration) {
	if (!state.player.ready) throw '[Player] Player is not ready yet!';
	sendMessageToPlayer(message, duration);
}

export async function sendCommand(command, options) {
	if (!state.player.ready) throw '[Player] Player is not ready yet!';
	if (internalState.commandInProgress) throw '[Engine] A command is already in progress';
	internalState.commandInProgress = true;
	switch (command) {
	case 'play':
		await playPlayer();
		break;
	case 'stopNow':
		await stopPlayer(true);
		break;
	case 'pause':
		await pausePlayer();
		break;
	case 'stopAfter':
		stopPlayer();
		await plc.next();		
		break;
	case 'skip':
		await next();
		break;
	case 'prev':
		await prev();
		break;
	case 'toggleFullscreen':
		await toggleFullScreenPlayer();
		break;
	case 'toggleAlwaysOnTop':
		await toggleOnTopPlayer();
		break;
	case 'mute':
		await mutePlayer();
		break;
	case 'unmute':
		await unmutePlayer();
		break;
	case 'showSubs':
		await showSubsPlayer();
		break;
	case 'hideSubs':
		await hideSubsPlayer();
		break;
	case 'seek':
		if (!options || isNaN(options)) {
			internalState.commandInProgress = false;
			throw 'Command seek must have a numeric option value';
		}
		await seekPlayer(options);
		break;
	case 'goTo':
		if (!options || isNaN(options)) {
			internalState.commandInProgress = false;
			throw 'Command goTo must have a numeric option value';
		}
		await goToPlayer(options);
		break;
	case 'setVolume':
		if (!options || isNaN(options)) {
			internalState.commandInProgress = false;			
			throw 'Command setVolume must have a numeric option value';
		}
		await setVolumePlayer(options);
		break;
	default:
		// Unknown commands are not possible, they're filtered by API's validation.
		break;
	}
	internalState.commandInProgress = false;
}

export function getPlayerStatus() {
	return publicState;
}

export async function getKMStats() {
	return await getStats();
}

export async function getLyrics(kara_id) {
	return await plc.getKaraLyrics(kara_id);
}<|MERGE_RESOLUTION|>--- conflicted
+++ resolved
@@ -445,21 +445,16 @@
 	return await addViewcount(kara_id,kid,now());
 }
 
-<<<<<<< HEAD
-function sortByRanking(a,b) {
-	if (a.requested < b.requested) return -1;
-	if (a.requested > b.requested) return 1;
-	return 0;
-}
-
-export async function getTop50(filter,lang,from,size) {
-	const karas = await getKaras(filter,lang,from,size);
-	karas.sort(sortByRanking);
+export async function getTop50(filter,lang,from,size,token) {
+	let karas = await getKaras(filter,lang,from,size,token);
+	karas = karas.filter(kara => kara.requested > 0);
+	karas.sort((a,b) => {
+		if (a.requested < b.requested) return -1;
+		if (a.requested > b.requested) return 1;
+		return 0;
+	});
 	return karas.slice(0,50);
 }
-
-export async function getKaras(filter,lang,from,size,token) {
-=======
 
 export function formatKaraList(karaList, lang, from, count) {
 	karaList = plc.translateKaraInfo(karaList, lang);
@@ -474,11 +469,9 @@
 }
 
 export async function getKaras(filter, lang, from, size, token) {
->>>>>>> 3d69790d
 	try {
 		const pl = await plc.getAllKaras(token.username, filter, lang);
-		const result = formatKaraList(pl.slice(from, from + size), lang, from, pl.length);
-		return result;
+		return formatKaraList(pl.slice(from, from + size), lang, from, pl.length);		
 	} catch(err) {
 		throw err;
 	}
