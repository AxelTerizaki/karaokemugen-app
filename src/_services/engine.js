--- conflicted
+++ resolved
@@ -5,15 +5,10 @@
 import {initAPIServer} from '../_apiserver/api';
 import {initWSServer} from '../_ws/websocket';
 import {initFrontend} from '../_webapp/frontend';
-<<<<<<< HEAD
 import {initializationCatchphrases} from '../_services/constants';
+import {initFavoritesSystem} from '../_services/favorites';
 import {getAllTags} from '../_dao/tag';
 import {addViewcount} from '../_dao/kara';
-=======
-import {initFavoritesSystem} from '../_services/favorites';
-import {getAllTags} from '../_dao/tag';
-import {addViewcount, updateTotalViewcounts} from '../_dao/kara';
->>>>>>> e3c1d982
 import {emit,on} from '../_common/utils/pubsub';
 import {emitWS} from '../_ws/websocket';
 import {validateKaras} from '../_services/kara';
@@ -137,7 +132,6 @@
 	}
 	//Database system is the foundation of every other <system className=""></system>
 	await initDBSystem();
-<<<<<<< HEAD
 	await initUserSystem();
 	let inits = [];
 	if (conf.EngineCreatePreviews > 0) {
@@ -147,14 +141,7 @@
 	inits.push(initFrontend(ports.frontend));
 	inits.push(initAPIServer(ports.apiserver));
 	inits.push(initWSServer(ports.ws));	
-=======
-	initPlayerSystem(state.engine);
-	initFrontend(ports.frontend);
-	initAPIServer(ports.apiserver);
-	initWSServer(ports.ws);
-	initUserSystem();
-	initFavoritesSystem();	
->>>>>>> e3c1d982
+	inits.push(initFavoritesSystem);
 	//Initialize engine
 	// Test if current/public playlists exist
 	const currentPL_id = await plc.isACurrentPlaylist();
@@ -535,9 +522,9 @@
 	return await plc.getPlaylistInfo(playlist_id, seenFromUser, token.username);
 }
 
-export async function deletePL(playlist_id) {
-	try {
-		return await plc.deletePlaylist(playlist_id);
+export async function deletePL(playlist_id, token) {
+	try {
+		return await plc.deletePlaylist(playlist_id, token);
 	} catch(err) {
 		const pl = await plc.getPlaylistInfo(playlist_id);
 		throw {
