import timestamp from 'unix-timestamp';
import uuidV4 from 'uuid/v4';
import {check, initValidators} from '../_utils/validators';
import {tagTypes, karaTypes, karaTypesArray, subFileRegexp, uuidRegexp, mediaFileRegexp} from './constants';
import logger from 'winston';
import {ASSToLyrics} from '../_utils/ass';
import {getPlaylistContentsMini} from './playlist';
import {selectAllKaras,
	getYears as getYearsDB,
	getKara as getKaraDB,
	getKaraMini as getKaraMiniDB,
	getASS,
	isKara as isKaraDB,
	addKara,
	updateKara,
	addPlayed,
	getKaraHistory as getKaraHistoryDB,
	refreshKaras,
	refreshYears
} from '../_dao/kara';
import {getState} from '../_utils/state';
import {updateKaraSeries} from '../_dao/series';
import {updateKaraTags, checkOrCreateTag, refreshTags} from '../_dao/tag';
import sample from 'lodash.sample';
import {getConfig} from '../_utils/config';
import langs from 'langs';
import {getLanguage} from 'iso-countries-languages';
import {resolve} from 'path';
import {profile} from '../_utils/logger';
import {isPreviewAvailable} from '../_webapp/previews';
import { getOrAddSerieID } from './series';

export async function isAllKaras(karas) {
	const unknownKaras = [];
	for (const kid of karas) {
		if (!await isKara(kid)) unknownKaras.push(kid);
	}
	return unknownKaras;
}

async function isKara(kid) {
	return await isKaraDB(kid);
}

export function translateKaraInfo(karas, lang) {
	// If lang is not provided, assume we're using node's system locale
	if (!lang) lang = getConfig().EngineDefaultLocale;
	// Test if lang actually exists in ISO639-1 format
	if (!langs.has('1',lang)) throw `Unknown language : ${lang}`;
	// Instanciate a translation object for our needs with the correct language.
	const i18n = require('i18n'); // Needed for its own translation instance
	i18n.configure({
		directory: resolve(__dirname,'../_locales'),
	});
	i18n.setLocale(lang);

	// We need to read the detected locale in ISO639-1
	const detectedLocale = langs.where('1',lang);
	// If the kara list provided is not an array (only a single karaoke)
	// Put it into an array first
	if (!Array.isArray(karas)) karas = [karas];
	karas.forEach((kara,index) => {
		if (kara.languages.length > 0) {
			let languages = [];
			let langdata;
			kara.languages.forEach(karalang => {
				// Special case : und
				// Undefined language
				// In this case we return something different.
				// Special case 2 : mul
				// mul is for multilanguages, when a karaoke has too many languages to list.
				switch (karalang.name) {
				case 'und':
					languages.push(i18n.__('UNDEFINED_LANGUAGE'));
					break;
				case 'mul':
					languages.push(i18n.__('MULTI_LANGUAGE'));
					break;
				case 'zxx':
					languages.push(i18n.__('NO_LANGUAGE'));
					break;
				default:
					// We need to convert ISO639-2B to ISO639-1 to get its language
					langdata = langs.where('2B',karalang.name);
					if (langdata === undefined) {
						languages.push(__('UNKNOWN_LANGUAGE'));
					} else {
						languages.push(getLanguage(detectedLocale[1],langdata[1]));
					}
					break;
				}
			});
			karas[index].languages_i18n = languages;
		}
	});
	return karas;
}

export async function getAllKaras(username, filter, lang, searchType, searchValue, from, size) {
	return await selectAllKaras(username, filter, lang, searchType, searchValue, from, size);
}

export async function getRandomKara(username, filter) {
	logger.debug('[Kara] Requesting a random song');
	// Get karaoke list
	let [karas, pl] = await Promise.all([
		getAllKaras(username, filter),
		getPlaylistContentsMini(getState().modePlaylistID)
	]);
	// Strip list to just kara IDs
	const allKIDs = karas.map(e => e.kid);
	const plKIDs = pl.map(e => e.kid);
	const allKarasNotInCurrentPlaylist = allKIDs.filter(e => plKIDs.indexOf(e) < 0);
	return sample(allKarasNotInCurrentPlaylist);
}

export async function getKara(kid, token, lang) {
	profile('getKaraInfo');
	const kara = await getKaraDB(kid, token.username, lang, token.role);
	if (!kara) throw `Kara ${kid} unknown`;
	let output = translateKaraInfo(kara, lang);
	const previewfile = await isPreviewAvailable(output[0].mediafile);
	if (previewfile) output[0].previewfile = previewfile;
	profile('getKaraInfo');
	return output;
}

export async function getKaraMini(kid) {
	return await getKaraMiniDB(kid);
}

export async function getKaraLyrics(kid) {
	const kara = await getKaraMini(kid);
	if (!kara) throw `Kara ${kid} unknown`;
	if (kara.subfile === 'dummy.ass') return 'Lyrics not available for this song';
	const ASS = await getASS(kara.subfile);
	if (ASS) return ASSToLyrics(ASS);
	return 'Lyrics not available for this song';
}

async function updateSeries(kara) {
	if (!kara.series) return true;
	let lang = 'und';
	if (kara.lang) lang = kara.lang.split(',')[0];
	let sids = [];
	for (const s of kara.series.split(',')) {
		let langObj = {};
		langObj[lang] = s;
		let seriesObj = {
			name: s
		};
		seriesObj.i18n = {...langObj};
		const sid = await getOrAddSerieID(seriesObj);
		sids.push(sid);
		if (kara.KID) kara.kid = kara.KID;
	}
	await updateKaraSeries(kara.kid,sids);
}

async function updateTags(kara) {
	// Create an array of tags to add for our kara
	let tags = [];
<<<<<<< HEAD
	kara.singer
		? kara.singer.split(',').forEach(t => tags.push({tag: t, type: tagTypes.singer}))
		: tags.pugh({tag: 'NO_TAG', type: tagTypes.singer});
	kara.tags
		? kara.tags.split(',').forEach(t => tags.push({tag: t, type: tagTypes.misc}))
		: tags.pugh({tag: 'NO_TAG', type: tagTypes.misc});
	kara.songwriter
		? kara.songwriter.split(',').forEach(t => tags.push({tag: t, type: tagTypes.songwriter}))
		: tags.pugh({tag: 'NO_TAG', type: tagTypes.songwriter});
	kara.creator
		? kara.creator.split(',').forEach(t => tags.push({tag: t, type: tagTypes.creator}))
		: tags.pugh({tag: 'NO_TAG', type: tagTypes.creator});
	kara.author
		? kara.author.split(',').forEach(t => tags.push({tag: t, type: tagTypes.author}))
		: tags.pugh({tag: 'NO_TAG', type: tagTypes.author});
	kara.lang
		? kara.lang.split(',').forEach(t => tags.push({tag: t, type: tagTypes.lang}))
		: tags.pugh({tag: 'NO_TAG', type: tagTypes.lang});
	kara.groups
		? kara.groups.split(',').forEach(t => tags.push({tag: t, type: tagTypes.group}))
		: tags.pugh({tag: 'NO_TAG', type: tagTypes.group});

=======
	if (kara.singer) kara.singer.split(',').forEach(t => tags.push({tag: t, type: tagTypes.singer}));
	if (kara.tags) kara.tags.split(',').forEach(t => tags.push({tag: t, type: tagTypes.misc}));
	if (kara.songwriter) kara.songwriter.split(',').forEach(t => tags.push({tag: t, type: tagTypes.songwriter}));
	if (kara.creator) kara.creator.split(',').forEach(t => tags.push({tag: t, type: tagTypes.creator}));
	if (kara.author) kara.author.split(',').forEach(t => tags.push({tag: t, type: tagTypes.author}));
	if (kara.lang) kara.lang.split(',').forEach(t => tags.push({tag: t, type: tagTypes.lang}));
	if (kara.groups) kara.groups.split(',').forEach(t => tags.push({tag: t, type: tagTypes.group}));
	if (kara.KID) kara.kid = kara.KID;
	
>>>>>>> 8ccd8cb5
	//Songtype is a little specific.
	tags.push({tag: karaTypes[kara.type].dbType, type: tagTypes.songtype});

	if (tags.length === 0) return true;
	for (const i in tags) {
		tags[i].id = await checkOrCreateTag(tags[i]);
	}
	return await updateKaraTags(kara.kid, tags);
}

export async function createKaraInDB(kara) {
	await addKara(kara);
	await Promise.all([
		updateTags(kara),
		updateSeries(kara)
	]);
	await Promise.all([
		refreshKaras(),
		refreshYears(),
		refreshTags()
	]);
}

export async function editKaraInDB(kara) {
	await updateKara(kara);
	await Promise.all([
		updateTags(kara),
		updateSeries(kara)
	]);
	await Promise.all([
		refreshKaras(),
		refreshYears(),
		refreshTags()
	]);
}

/**
 * Generate info to write in a .kara file from an object passed as argument by filtering out unnecessary fields and adding default values if needed.
 */
export function formatKara(karaData) {
	timestamp.round = true;
	return {
		mediafile: karaData.mediafile || '',
		subfile: karaData.subfile || 'dummy.ass',
		subchecksum: karaData.subchecksum || '',
		title: karaData.title || '',
		series: karaData.series || '',
		type: karaData.type || '',
		order: karaData.order || '',
		year: karaData.year || '',
		singer: karaData.singer || '',
		tags: karaData.tags || '',
		groups: karaData.groups || '',
		songwriter: karaData.songwriter || '',
		creator: karaData.creator || '',
		author: karaData.author || '',
		lang: karaData.lang || 'und',
		KID: karaData.KID || uuidV4(),
		dateadded: karaData.dateadded || timestamp.now(),
		datemodif: karaData.datemodif || timestamp.now(),
		mediasize: karaData.mediasize || 0,
		mediagain: karaData.mediagain || 0,
		mediaduration: karaData.mediaduration || 0,
		version: karaData.version || 3
	};
}

const karaConstraintsV3 = {
	mediafile: {
		presence: {allowEmpty: false},
		format: mediaFileRegexp
	},
	subfile: {
		presence: {allowEmpty: false},
		format: subFileRegexp
	},
	title: {presence: {allowEmpty: true}},
	type: {presence: true, inclusion: karaTypesArray},
	series: (value, attributes) => {
		if (!serieRequired(attributes['type'])) {
			return { presence: {allowEmpty: true} };
		} else {
			return { presence: {allowEmpty: false} };
		}
	},
	lang: {langValidator: true},
	order: {integerValidator: true},
	year: {integerValidator: true},
	KID: {presence: true, format: uuidRegexp},
	dateadded: {numericality: {onlyInteger: true, greaterThanOrEqualTo: 0}},
	datemodif: {numericality: {onlyInteger: true, greaterThanOrEqualTo: 0}},
	mediasize: {numericality: {onlyInteger: true, greaterThanOrEqualTo: 0}},
	mediagain: {numericality: true},
	mediaduration: {numericality: {onlyInteger: true, greaterThanOrEqualTo: 0}},
	version: {numericality: {onlyInteger: true, equality: 3}}
};

export function karaDataValidationErrors(karaData) {
	initValidators();
	return check(karaData, karaConstraintsV3);
}

export function verifyKaraData(karaData) {
	// Version 2 is considered deprecated, so let's throw an error.
	if (karaData.version < 3) throw 'Karaoke version 2 or lower is deprecated';
	const validationErrors = karaDataValidationErrors(karaData);
	if (validationErrors) {
		throw `Karaoke data is not valid: ${JSON.stringify(validationErrors)}`;
	}
}

/** Only MV or LIVE types don't have to have a series filled. */
export function serieRequired(karaType) {
	return karaType !== karaTypes.MV.type && karaType !== karaTypes.LIVE.type;
}

export async function getKaraHistory() {
	// Called by system route
	return await getKaraHistoryDB();
}

export async function getTop50(token, lang) {
	return await getAllKaras(token.username, null, lang, 'requested', null);
}

export async function getKaraPlayed(token, lang, from, size) {
	// Called by system route
	return await selectAllKaras(token.username, null, lang, 'played', null, from, size);
}

export async function addPlayedKara(kid) {
	profile('addPlayed');
	const ret = await addPlayed(kid);
	profile('addPlayed');
	return ret;
}

export async function getYears() {
	const years = await getYearsDB();
	return {
		content: years,
		infos: {
			from: 0,
			to: years.length,
			count: years.length
		}
	};
}

export async function getKaras(filter, lang, from, size, searchType, searchValue, token) {
	try {
		profile('getKaras');
		const pl = await getAllKaras(token.username, filter, lang, searchType, searchValue);
		profile('formatList');
		const ret = formatKaraList(pl.slice(from, from + size), lang, from, pl.length);
		profile('formatList');
		profile('getKaras');
		return ret;
	} catch(err) {
		throw err;
	}
}

export function formatKaraList(karaList, lang, from, count) {
	karaList = translateKaraInfo(karaList, lang);
	return {
		infos: {
			count: count,
			from: from,
			to: from + karaList.length
		},
		content: karaList
	};
}<|MERGE_RESOLUTION|>--- conflicted
+++ resolved
@@ -160,7 +160,7 @@
 async function updateTags(kara) {
 	// Create an array of tags to add for our kara
 	let tags = [];
-<<<<<<< HEAD
+	if (kara.KID) kara.kid = kara.KID;
 	kara.singer
 		? kara.singer.split(',').forEach(t => tags.push({tag: t, type: tagTypes.singer}))
 		: tags.pugh({tag: 'NO_TAG', type: tagTypes.singer});
@@ -183,17 +183,6 @@
 		? kara.groups.split(',').forEach(t => tags.push({tag: t, type: tagTypes.group}))
 		: tags.pugh({tag: 'NO_TAG', type: tagTypes.group});
 
-=======
-	if (kara.singer) kara.singer.split(',').forEach(t => tags.push({tag: t, type: tagTypes.singer}));
-	if (kara.tags) kara.tags.split(',').forEach(t => tags.push({tag: t, type: tagTypes.misc}));
-	if (kara.songwriter) kara.songwriter.split(',').forEach(t => tags.push({tag: t, type: tagTypes.songwriter}));
-	if (kara.creator) kara.creator.split(',').forEach(t => tags.push({tag: t, type: tagTypes.creator}));
-	if (kara.author) kara.author.split(',').forEach(t => tags.push({tag: t, type: tagTypes.author}));
-	if (kara.lang) kara.lang.split(',').forEach(t => tags.push({tag: t, type: tagTypes.lang}));
-	if (kara.groups) kara.groups.split(',').forEach(t => tags.push({tag: t, type: tagTypes.group}));
-	if (kara.KID) kara.kid = kara.KID;
-	
->>>>>>> 8ccd8cb5
 	//Songtype is a little specific.
 	tags.push({tag: karaTypes[kara.type].dbType, type: tagTypes.songtype});
 
