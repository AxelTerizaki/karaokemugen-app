import uuidV4 from 'uuid/v4';
import {check, initValidators} from '../_utils/validators';
import {tagTypes, karaTypes, karaTypesArray, subFileRegexp, uuidRegexp, mediaFileRegexp} from './constants';
import logger from 'winston';
import {ASSToLyrics} from '../_utils/ass';
import {refreshKaras, refreshYears} from '../_dao/kara';
import {refreshKaraSeries, refreshSeries} from '../_dao/series';
import {refreshKaraTags, refreshTags} from '../_dao/tag';
import {now} from '../_utils/date';
import { compareKarasChecksum } from '../_dao/database';
import {selectAllKaras,
	getYears as getYearsDB,
	getKara as getKaraDB,
	getKaraMini as getKaraMiniDB,
	deleteKara as deleteKaraDB,
	getASS,
	addKara,
	updateKara,
	addPlayed,
	getKaraHistory as getKaraHistoryDB,
	selectRandomKara,
	selectAllKIDs
} from '../_dao/kara';
import {getState} from '../_utils/state';
import {updateKaraSeries} from '../_dao/series';
import {updateKaraTags, checkOrCreateTag} from '../_dao/tag';
import {getConfig} from '../_utils/config';
import langs from 'langs';
import {getLanguage} from 'iso-countries-languages';
import {resolve} from 'path';
import {profile} from '../_utils/logger';
import {isPreviewAvailable} from '../_webapp/previews';
import { getOrAddSerieID, deleteSerie } from './series';
import {asyncUnlink, resolveFileInDirs} from '../_utils/files';

export async function isAllKaras(karas) {
	// Returns an array of unknown karaokes
	// If array is empty, all songs in "karas" are present in database
	const allKaras = await selectAllKIDs();
	return karas.filter(kid => !allKaras.includes(kid));
}

export function translateKaraInfo(karas, lang) {
	// If lang is not provided, assume we're using node's system locale
	if (!lang) lang = getConfig().EngineDefaultLocale;
	// Test if lang actually exists in ISO639-1 format
	if (!langs.has('1',lang)) throw `Unknown language : ${lang}`;
	// Instanciate a translation object for our needs with the correct language.
	const i18n = require('i18n'); // Needed for its own translation instance
	i18n.configure({
		directory: resolve(__dirname,'../_locales'),
	});
	i18n.setLocale(lang);

	// We need to read the detected locale in ISO639-1
	const detectedLocale = langs.where('1',lang);
	// If the kara list provided is not an array (only a single karaoke)
	// Put it into an array first
	if (!Array.isArray(karas)) karas = [karas];
	karas.forEach((kara,index) => {
		kara.languages = kara.languages || [];
		if (kara.languages.length > 0) {
			let languages = [];
			let langdata;
			kara.languages.forEach(karalang => {
				// Special case : und
				// Undefined language
				// In this case we return something different.
				// Special case 2 : mul
				// mul is for multilanguages, when a karaoke has too many languages to list.
				switch (karalang.name) {
				case 'und':
					languages.push(i18n.__('UNDEFINED_LANGUAGE'));
					break;
				case 'mul':
					languages.push(i18n.__('MULTI_LANGUAGE'));
					break;
				case 'zxx':
					languages.push(i18n.__('NO_LANGUAGE'));
					break;
				default:
					// We need to convert ISO639-2B to ISO639-1 to get its language
					langdata = langs.where('2B',karalang.name);
					if (langdata === undefined) {
						languages.push(__('UNKNOWN_LANGUAGE'));
					} else {
						languages.push(getLanguage(detectedLocale[1],langdata[1]));
					}
					break;
				}
			});
			karas[index].languages_i18n = languages;
		}
	});
	return karas;
}

<<<<<<< HEAD
export async function getRandomKara(username, filter) {
	logger.debug('[Kara] Requesting a random song');
	return await selectRandomKara(getState().modePlaylistID);
}

export async function deleteKara(kid) {
	const kara = await getKaraMini(kid);
	if (!kara) throw `Unknown kara ID ${kid}`;

	// If kara_ids contains only one entry, it means the series won't have any more kara attached to it, so it's safe to remove it.
	const karas = await selectAllKaras('admin', null, null, 'search', `s:${kara.sid}`, null, null, true);
	if (karas.length <= 1 && kara.sid.length > 0) {
		for(const sid of kara.sid) {
			try {
				await deleteSerie(sid);
			} catch(e) {
				logger.error(`[Kara] Unable to remove all series from a karaoke : ${e}`);
				//throw e;
			}
		}
	}

	// Remove files
	const conf = getConfig();
	const PathsMedias = conf.PathMedias.split('|');
	const PathsSubs = conf.PathSubs.split('|');
	const PathsKaras = conf.PathKaras.split('|');

	try {
		await asyncUnlink(await resolveFileInDirs(kara.mediafile, PathsMedias)).catch(function(){ /* Fail silently */});
	} catch(err) {
		logger.warn(`[Kara] Non fatal : Removing mediafile ${kara.mediafile} failed : ${err}`);
	}
	try {
		await asyncUnlink(await resolveFileInDirs(kara.karafile, PathsKaras)).catch(function(){ /* Fail silently */});
	} catch(err) {
		logger.warn(`[Kara] Non fatal : Removing karafile ${kara.karafile} failed : ${err}`);
	}
	if (kara.subfile !== 'dummy.ass') try {
		await asyncUnlink(await resolveFileInDirs(kara.subfile, PathsSubs)).catch(function(){ /* Fail silently */});
	} catch(err) {
		logger.warn(`[Kara] Non fatal : Removing subfile ${kara.subfile} failed : ${err}`);
	}

	compareKarasChecksum({silent: true});

	// Remove kara from database
	await deleteKaraDB(kid);
	logger.info(`[Kara] Song ${kara.karafile} removed`);

	delayedDbRefreshViews(2000)
}

var delayedDbRefreshTimeout = null;
export async function delayedDbRefreshViews(ttl=100) {
	clearTimeout(delayedDbRefreshTimeout)
	delayedDbRefreshTimeout = setTimeout(dbRefreshViews,ttl);
}
export async function dbRefreshViews() {
	logger.info(`[Kara] Refresh DB materialized views`);
		await Promise.all([
			refreshKaraSeries(),
			refreshKaraTags()
		]);
		await refreshKaras();
		refreshSeries();
		refreshYears();
		refreshTags();
}

=======
>>>>>>> 9dcdf419
export async function getKara(kid, token, lang) {
	profile('getKaraInfo');
	const kara = await getKaraDB(kid, token.username, lang, token.role);
	if (!kara) throw `Kara ${kid} unknown`;
	let output = translateKaraInfo(kara, lang);
	const previewfile = await isPreviewAvailable(output[0].kid, output[0].mediasize);
	if (previewfile) output[0].previewfile = previewfile;
	profile('getKaraInfo');
	return output;
}

export async function getKaraMini(kid) {
	return await getKaraMiniDB(kid);
}

export async function getKaraLyrics(kid) {
	const kara = await getKaraMini(kid);
	if (!kara) throw `Kara ${kid} unknown`;
	if (kara.subfile === 'dummy.ass') return 'Lyrics not available for this song';
	const ASS = await getASS(kara.subfile);
	if (ASS) return ASSToLyrics(ASS);
	return 'Lyrics not available for this song';
}

async function updateSeries(kara) {
	if (!kara.series) return true;
	let lang = 'und';
	if (kara.lang) lang = kara.lang.split(',')[0];
	let sids = [];
	for (const s of kara.series.split(',')) {
		let langObj = {};
		langObj[lang] = s;
		let seriesObj = {
			name: s
		};
		seriesObj.i18n = {...langObj};
		const sid = await getOrAddSerieID(seriesObj);
		sids.push(sid);
		// Remove this when we'll update .kara file format to version 4
		if (kara.KID) kara.kid = kara.KID;
	}
	await updateKaraSeries(kara.kid,sids);
}

async function updateTags(kara) {
	// Create an array of tags to add for our kara
	let tags = [];
	// Remove this when we'll update .kara file format to version 4
	if (kara.KID) kara.kid = kara.KID;
	kara.singer
		? kara.singer.split(',').forEach(t => tags.push({tag: t, type: tagTypes.singer}))
		: tags.push({tag: 'NO_TAG', type: tagTypes.singer});
	kara.tags
		? kara.tags.split(',').forEach(t => tags.push({tag: t, type: tagTypes.misc}))
		: tags.push({tag: 'NO_TAG', type: tagTypes.misc});
	kara.songwriter
		? kara.songwriter.split(',').forEach(t => tags.push({tag: t, type: tagTypes.songwriter}))
		: tags.push({tag: 'NO_TAG', type: tagTypes.songwriter});
	kara.creator
		? kara.creator.split(',').forEach(t => tags.push({tag: t, type: tagTypes.creator}))
		: tags.push({tag: 'NO_TAG', type: tagTypes.creator});
	kara.author
		? kara.author.split(',').forEach(t => tags.push({tag: t, type: tagTypes.author}))
		: tags.push({tag: 'NO_TAG', type: tagTypes.author});
	kara.lang
		? kara.lang.split(',').forEach(t => tags.push({tag: t, type: tagTypes.lang}))
		: tags.push({tag: 'NO_TAG', type: tagTypes.lang});
	kara.groups
		? kara.groups.split(',').forEach(t => tags.push({tag: t, type: tagTypes.group}))
		: tags.push({tag: 'NO_TAG', type: tagTypes.group});

	//Songtype is a little specific.
	tags.push({tag: karaTypes[kara.type].dbType, type: tagTypes.songtype});

	if (tags.length === 0) return true;
	for (const i in tags) {
		tags[i].id = await checkOrCreateTag(tags[i]);
	}
	return await updateKaraTags(kara.kid, tags);
}

export async function createKaraInDB(kara) {
	await addKara(kara);
	await Promise.all([
		updateTags(kara),
		updateSeries(kara)
	]);

	dbRefreshViews();

}

export async function editKaraInDB(kara) {
	await Promise.all([
		updateTags(kara),
		updateSeries(kara),
		updateKara(kara)
	]);

	dbRefreshViews();
}

/**
 * Generate info to write in a .kara file from an object passed as argument by filtering out unnecessary fields and adding default values if needed.
 */
export function formatKara(karaData) {
	return {
		mediafile: karaData.mediafile || '',
		subfile: karaData.subfile || 'dummy.ass',
		subchecksum: karaData.subchecksum || '',
		title: karaData.title || '',
		series: karaData.series || '',
		type: karaData.type || '',
		order: karaData.order || '',
		year: karaData.year || '',
		singer: karaData.singer || '',
		tags: karaData.tags || '',
		groups: karaData.groups || '',
		songwriter: karaData.songwriter || '',
		creator: karaData.creator || '',
		author: karaData.author || '',
		lang: karaData.lang || 'und',
		KID: karaData.KID || uuidV4(),
		dateadded: karaData.dateadded || now(true),
		datemodif: karaData.datemodif || now(true),
		mediasize: karaData.mediasize || 0,
		mediagain: karaData.mediagain || 0,
		mediaduration: karaData.mediaduration || 0,
		version: karaData.version || 3
	};
}

const karaConstraintsV3 = {
	mediafile: {
		presence: {allowEmpty: false},
		format: mediaFileRegexp
	},
	subfile: {
		presence: {allowEmpty: false},
		format: subFileRegexp
	},
	title: {presence: {allowEmpty: true}},
	type: {presence: true, inclusion: karaTypesArray},
	series: (value, attributes) => {
		if (!serieRequired(attributes['type'])) {
			return { presence: {allowEmpty: true} };
		} else {
			return { presence: {allowEmpty: false} };
		}
	},
	lang: {langValidator: true},
	order: {integerValidator: true},
	year: {integerValidator: true},
	KID: {presence: true, format: uuidRegexp},
	dateadded: {numericality: {onlyInteger: true, greaterThanOrEqualTo: 0}},
	datemodif: {numericality: {onlyInteger: true, greaterThanOrEqualTo: 0}},
	mediasize: {numericality: {onlyInteger: true, greaterThanOrEqualTo: 0}},
	mediagain: {numericality: true},
	mediaduration: {numericality: {onlyInteger: true, greaterThanOrEqualTo: 0}},
	version: {numericality: {onlyInteger: true, equality: 3}}
};

export function karaDataValidationErrors(karaData) {
	initValidators();
	return check(karaData, karaConstraintsV3);
}

export function verifyKaraData(karaData) {
	// Version 2 is considered deprecated, so let's throw an error.
	if (karaData.version < 3) throw 'Karaoke version 2 or lower is deprecated';
	const validationErrors = karaDataValidationErrors(karaData);
	if (validationErrors) {
		throw `Karaoke data is not valid: ${JSON.stringify(validationErrors)}`;
	}
}

/** Only MV or LIVE types don't have to have a series filled. */
export function serieRequired(karaType) {
	return karaType !== karaTypes.MV.type && karaType !== karaTypes.LIVE.type;
}

export async function getKaraHistory() {
	// Called by system route
	return await getKaraHistoryDB();
}

export async function getTop50(token, lang) {
	// Called by system route
	return await selectAllKaras(token.username, null, lang, 'requested', null);
}

export async function getKaraPlayed(token, lang, from, size) {
	// Called by system route
	return await selectAllKaras(token.username, null, lang, 'played', null, from, size);
}

export async function addPlayedKara(kid) {
	profile('addPlayed');
	const ret = await addPlayed(kid);
	profile('addPlayed');
	return ret;
}

export async function getYears() {
	const years = await getYearsDB();
	return {
		content: years,
		infos: {
			from: 0,
			to: years.length,
			count: years.length
		}
	};
}

export async function getKaras(filter, lang, from = 0, size = 999999999, searchType, searchValue, token, random) {
	profile('getKaras');
	const pl = await selectAllKaras(token.username, filter, lang, searchType, searchValue, from, size, token.role === 'admin', random);
	profile('formatList');
	const ret = formatKaraList(pl.slice(from, from + size), lang, from, pl.length);
	profile('formatList');
	profile('getKaras');
	return ret;
}

export function formatKaraList(karaList, lang, from, count) {
	karaList = translateKaraInfo(karaList, lang);
	return {
		infos: {
			count: count,
			from: from,
			to: from + karaList.length
		},
		content: karaList
	};
}<|MERGE_RESOLUTION|>--- conflicted
+++ resolved
@@ -3,11 +3,8 @@
 import {tagTypes, karaTypes, karaTypesArray, subFileRegexp, uuidRegexp, mediaFileRegexp} from './constants';
 import logger from 'winston';
 import {ASSToLyrics} from '../_utils/ass';
-import {refreshKaras, refreshYears} from '../_dao/kara';
-import {refreshKaraSeries, refreshSeries} from '../_dao/series';
-import {refreshKaraTags, refreshTags} from '../_dao/tag';
 import {now} from '../_utils/date';
-import { compareKarasChecksum } from '../_dao/database';
+import { refreshAll, compareKarasChecksum } from '../_dao/database';
 import {selectAllKaras,
 	getYears as getYearsDB,
 	getKara as getKaraDB,
@@ -18,10 +15,8 @@
 	updateKara,
 	addPlayed,
 	getKaraHistory as getKaraHistoryDB,
-	selectRandomKara,
 	selectAllKIDs
 } from '../_dao/kara';
-import {getState} from '../_utils/state';
 import {updateKaraSeries} from '../_dao/series';
 import {updateKaraTags, checkOrCreateTag} from '../_dao/tag';
 import {getConfig} from '../_utils/config';
@@ -95,12 +90,6 @@
 	return karas;
 }
 
-<<<<<<< HEAD
-export async function getRandomKara(username, filter) {
-	logger.debug('[Kara] Requesting a random song');
-	return await selectRandomKara(getState().modePlaylistID);
-}
-
 export async function deleteKara(kid) {
 	const kara = await getKaraMini(kid);
 	if (!kara) throw `Unknown kara ID ${kid}`;
@@ -152,22 +141,9 @@
 var delayedDbRefreshTimeout = null;
 export async function delayedDbRefreshViews(ttl=100) {
 	clearTimeout(delayedDbRefreshTimeout)
-	delayedDbRefreshTimeout = setTimeout(dbRefreshViews,ttl);
-}
-export async function dbRefreshViews() {
-	logger.info(`[Kara] Refresh DB materialized views`);
-		await Promise.all([
-			refreshKaraSeries(),
-			refreshKaraTags()
-		]);
-		await refreshKaras();
-		refreshSeries();
-		refreshYears();
-		refreshTags();
-}
-
-=======
->>>>>>> 9dcdf419
+	delayedDbRefreshTimeout = setTimeout(refreshAll,ttl);
+}
+
 export async function getKara(kid, token, lang) {
 	profile('getKaraInfo');
 	const kara = await getKaraDB(kid, token.username, lang, token.role);
