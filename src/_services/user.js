--- conflicted
+++ resolved
@@ -211,17 +211,11 @@
 
 	try {
 		await db.addUser(user);
-<<<<<<< HEAD
-		if (user.type == 1) {
+		if (user.type === 1) {
 			await createPlaylist(`Faves : ${user.login}`, 0, 0, 0, 1, user.login);
 			logger.info(`[User] Created user ${user.login}`);		
 			logger.debug(`[User] User data : ${JSON.stringify(user)}`);		
 		}
-=======
-		if (user.type === 1) await createPlaylist(`Faves : ${user.login}`, 0, 0, 0, 1, user.login);
-		logger.info(`[User] Created user ${user.login}`);
-		logger.debug(`[User] User data : ${JSON.stringify(user)}`);
->>>>>>> 9a456c44
 		return true;
 	} catch (err) {
 		logger.error(`[User] Unable to create user ${user.login} : ${err}`);
