--- conflicted
+++ resolved
@@ -204,12 +204,8 @@
 	}	
 	try {
 		await db.addUser(user);
-<<<<<<< HEAD
-		logger.debug(`[User] Created user ${user.login}`);
-=======
 		await createPlaylist(`Faves : ${user.login}`, 0, 0, 0, 1, user.login);
 		logger.info(`[User] Created user ${user.login}`);
->>>>>>> e3c1d982
 		logger.debug(`[User] User data : ${JSON.stringify(user)}`);
 		return true;
 	} catch(err) {
@@ -234,17 +230,11 @@
 		throw ret;
 	}
 	try {
-<<<<<<< HEAD
 		const user = await findUserByName(username);		
+		const plInfo = await getFavoritesPlaylist(username);
+		await deletePlaylist(plInfo.playlist_id, {force: true});
 		await db.deleteUser(user.id);
 		logger.debug(`[User] Deleted user ${username} (id ${user.id})`);
-=======
-		const user = await findUserByName(username);
-		const plInfo = await getFavoritesPlaylist(username);
-		await deletePlaylist(plInfo.playlist_id, {force: true});
-		await db.deleteUser(user.id);		
-		logger.info(`[User] Deleted user ${username} (id ${user.id})`);
->>>>>>> e3c1d982
 		return true;
 	} catch (err) {
 		const ret = {
