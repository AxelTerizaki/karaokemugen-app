--- conflicted
+++ resolved
@@ -1,10 +1,6 @@
 const db = require('../_dao/user');
 import {deletePlaylist} from '../_services/playlist';
-<<<<<<< HEAD
-import {getFavoritesPlaylist} from '../_dao/favorites';
-=======
 import {findFavoritesPlaylist} from '../_services/favorites';
->>>>>>> 5ccdb325
 import {detectFileType, asyncMove, asyncExists, asyncUnlink} from '../_common/utils/files';
 import {getConfig} from '../_common/utils/config';
 import {createPlaylist} from '../_services/playlist';
@@ -209,11 +205,7 @@
 	}	
 	try {
 		await db.addUser(user);
-<<<<<<< HEAD
-		await createPlaylist(`Faves : ${user.login}`, 0, 0, 0, 1, user.login);
-=======
 		if (user.type == 1) await createPlaylist(`Faves : ${user.login}`, 0, 0, 0, 1, user.login);
->>>>>>> 5ccdb325
 		logger.info(`[User] Created user ${user.login}`);
 		logger.debug(`[User] User data : ${JSON.stringify(user)}`);
 		return true;
@@ -239,19 +231,11 @@
 		throw ret;
 	}
 	try {
-<<<<<<< HEAD
-		const user = await findUserByName(username);
-		const plInfo = await getFavoritesPlaylist(username);
-		await deletePlaylist(plInfo.playlist_id, {force: true});
-		await db.deleteUser(user.id);		
-		logger.info(`[User] Deleted user ${username} (id ${user.id})`);
-=======
 		const user = await findUserByName(username);		
 		const playlist_id = await findFavoritesPlaylist(username);
 		await deletePlaylist(playlist_id, {force: true});
 		await db.deleteUser(user.id);
 		logger.debug(`[User] Deleted user ${username} (id ${user.id})`);
->>>>>>> 5ccdb325
 		return true;
 	} catch (err) {
 		const ret = {
