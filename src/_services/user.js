const db = require('../_dao/user');
import {deletePlaylist} from '../_services/playlist';
import {getFavoritesPlaylist} from '../_dao/favorites';
import {detectFileType, asyncMove, asyncExists, asyncUnlink} from '../_common/utils/files';
import {getConfig} from '../_common/utils/config';
import {createPlaylist} from '../_services/playlist';
import {createHash} from 'crypto';
import {isEmpty, sampleSize, deburr} from 'lodash';
import {now} from 'unix-timestamp';
import {resolve} from 'path';
import logger from 'winston';
import uuidV4 from 'uuid/v4';
import {promisify} from 'util';
import {defaultGuestNames} from '../_services/constants';
const sleep = promisify(setTimeout);

async function updateExpiredUsers() {
	// Unflag online accounts from database if they expired
	try {
		await db.updateExpiredUsers(now() - (getConfig().AuthExpireTime * 60));
		await db.resetGuestsPassword();
		//Sleep for one minute.
		await sleep(60000);
	} catch(err) {
		await sleep(60000);
		throw err;
	}
	
}

export async function updateLastLoginID(id) {
	// Update last login time for a user
	return await db.updateUserLastLogin(id,now());
}

export async function updateLastLoginName(login) {
	const currentUser = await findUserByName(login);
	return await db.updateUserLastLogin(currentUser.id,now());
}

export async function validateUserName(login) {
	// Returns true if login name is free to use.
	if (!await findUserByName(login, {public :false})) return true;
	return false;
}

export async function validateUserNickname(nickname) {
	// Returns true if nickname is free to use.
	if (!await db.getUserByNickname(nickname)) return true;
	return false;
}

export async function editUser(username,user,avatar) {
	try {
		const currentUser = await findUserByName(username);
		if (currentUser.type == 2) throw 'Guests are not allowed to edit their profiles';
		user.id = currentUser.id;
		user.login = username;
		if (!user.bio) user.bio = null;
		if (!user.url) user.url = null;
		if (!user.email) user.email = null;
		// Check if login already exists.
		if (await db.checkNicknameExists(user.nickname, user.NORM_nickname) && currentUser.nickname != user.nickname) throw 'Nickname already exists';
		user.NORM_nickname = deburr(user.nickname);		
		if (user.password) {
			user.password = hashPassword(user.password);
			await db.updateUserPassword(username,user.password);
		}
		if (avatar) {
			// If a new avatar was sent, it is contained in the avatar object
			// Let's move it to the avatar user directory and update avatar info in 
			// database
			user.avatar_file = await replaceAvatar(currentUser.avatar_file,avatar);	
		} else {
			user.avatar_file = currentUser.avatar_file;
		}
		await db.editUser(user);
		logger.debug(`[User] ${username} (${user.nickname}) profile updated`);	
		return user;
	} catch (err) {
		logger.error(`[User] Failed to update ${username}'s profile : ${err}`);
		const ret = {
			message: err,
			data: user.nickname
		};
		throw ret;
	}
}

export async function listGuests() {
	return await db.listGuests();
}

export async function listUsers() {
	return await db.listUsers();
}

async function replaceAvatar(oldImageFile,avatar) {
	try {
		const conf = getConfig();
		const fileType = await detectFileType(avatar.path);
		if (fileType != 'jpg' &&
				fileType != 'gif' &&
				fileType != 'png') {			
			throw 'Wrong avatar file type';			
		}
		// Construct the name of the new avatar file with its ID and filetype.
		const newAvatarFile = uuidV4()+ '.' + fileType;
		const newAvatarPath = resolve(conf.PathAvatars,newAvatarFile);
		const oldAvatarPath = resolve(conf.PathAvatars,oldImageFile);
		if (await asyncExists(oldAvatarPath) &&
			oldImageFile != 'blank.jpg') await asyncUnlink(oldAvatarPath);	
		await asyncMove(avatar.path,newAvatarPath);
		return newAvatarFile;
	} catch (err) {
		logger.error(`[User] Unable to replace avatar ${oldImageFile} with ${avatar.path} : ${err}`);
		throw err;
	}
}

export async function findUserByName(username, opt) {
	//Check if user exists in db
	if (!opt) opt = {};
	const userdata = await db.getUserByName(username);
	if (userdata) {
		if (!userdata.bio) userdata.bio = null;
		if (!userdata.url) userdata.url = null;
		if (!userdata.email) userdata.email = null;
		if (opt.public) {
			userdata.email = null;
			userdata.password = null;
			userdata.fingerprint = null;
			userdata.email = null;
		}
		return userdata;
	}
	return false;	
}

export async function findUserByID(id) {
	const userdata = await db.getUserByID(id);
	if (userdata) {
		if (!userdata.bio) userdata.bio = null;
		if (!userdata.url) userdata.url = null;
		if (!userdata.email) userdata.email = null;
		return userdata;
	}
	return false;
}

export function hashPassword(password) {
	const hash = createHash('sha256');
	hash.update(password);		
	return hash.digest('hex');
}

export async function checkPassword(username,password) {
	const hashedPassword = hashPassword(password);
	const user = await findUserByName(username, {public:false});
	// Access is granted only if passwords match OR user type is 2 (guest) and its password in database is empty.
	if (user.password === hashedPassword || (user.type === 2 && !user.password)) {
		// If password was empty for a guest, we set it to the password given on login.
		if (user.type === 2 && !user.password) await db.updateUserPassword(username,hashedPassword);
		return true;
	}
	return false;
}

export async function findFingerprint(fingerprint) {
	let guest = await db.findFingerprint(fingerprint);	
	if (guest) return guest.login;
	guest = await db.getRandomGuest();
	if (!guest) return false;
	await db.updateUserPassword(guest.id, hashPassword(fingerprint));
	return guest.login;
}

export async function updateUserFingerprint(username, fingerprint) {
	return await db.updateUserFingerprint(username, fingerprint);
}

export async function addUser(user,role) {
	let ret = {};
	if (!user.type) user.type = 1;	
	if (user.type === 1 && isEmpty(user.password)) {
		ret.code = 'USER_EMPTY_PASSWORD';
		throw ret;
	}	
	user.nickname = user.login;
	if (!isEmpty(user.password))	user.password = hashPassword(user.password);
	user.last_login = now();
	user.NORM_nickname = deburr(user.nickname);
	user.flag_online = 1;
	user.flag_admin = 0;
	if (role === 'admin') user.flag_admin = 1;		
	
	// Check if login already exists.
	if (await db.checkUserNameExists(user.login) || await db.checkNicknameExists(user.login, deburr(user.login))) {
		ret.code = 'USER_ALREADY_EXISTS';
		ret.data = { username: user.login };
		ret.message = null;
		logger.error('[User] User/nickname '+user.login+' already exists, cannot create it');
		throw ret;
	}	
	try {
		await db.addUser(user);
		await createPlaylist(`Faves : ${user.login}`, 0, 0, 0, 1, user.login);
		logger.info(`[User] Created user ${user.login}`);
		logger.debug(`[User] User data : ${JSON.stringify(user)}`);
		return true;
	} catch(err) {
		ret.code = 'USER_CREATION_ERROR';
		ret.data = err;
		logger.error(`[User] Unable to create user ${user.login} : ${err}`);
		throw ret;
	}
}

export async function checkUserNameExists(username) {
	return await db.checkUserNameExists(username);	
}

export async function deleteUser(username) {
	if (!await db.checkUserNameExists(username)) {
		const ret = {
			code: 'USER_NOT_EXISTS',
			args: username
		};
		logger.error(`[User] User ${username} does not exist, unable to delete it`);
		throw ret;
	}
	try {
<<<<<<< HEAD
		const user = await findUserByName(username);
		const plInfo = await getFavoritesPlaylist(username);
		await deletePlaylist(plInfo.playlist_id, {force: true});
		await db.deleteUser(user.id);		
		logger.info(`[User] Deleted user ${username} (id ${user.id})`);
=======
		const user = await findUserByName(username);		
		const plInfo = await getFavoritesPlaylist(username);
		await deletePlaylist(plInfo.playlist_id, {force: true});
		await db.deleteUser(user.id);
		logger.debug(`[User] Deleted user ${username} (id ${user.id})`);
>>>>>>> 1c162c14
		return true;
	} catch (err) {
		const ret = {
			code: 'USER_DELETE_ERROR',
			data: err
		};
		logger.error(`[User] Unable to delete user ${username} : ${err}`);
		throw ret;
	}
}

async function createDefaultGuests() {
	const guests = await listGuests();
	if (guests.length > 0) return 'No creation of guest account needed';			
	// May be modified later.
	let maxGuests = 10;	
	logger.debug('[User] Creating ${maxGuests} default guest accounts');
	const guestsToCreate = sampleSize(defaultGuestNames, maxGuests);	
	for (let i = 0; i < maxGuests; i++) {
		if (!await findUserByName(guestsToCreate[i])) await addUser({
			login: guestsToCreate[i],
			type: 2
		});
	}
	logger.debug('[User] Default guest accounts created');
}

export async function initUserSystem() {
	// Initializing user auth module
	// Expired guest accounts will be cleared on launch and every minute via repeating action
	Promise.resolve().then(function resolver() {
		return updateExpiredUsers()
			.then(resolver)
			.catch((err) => {
				logger.error(`[User] Expiring user accounts failed : ${err}`);
				resolver();
			});
	}).catch((err) => {
		logger.error(`[User] Cleanup expiring user accounts system failed entirely. You need to restart Karaoke Mugen : ${err}`);
	});

	// Check if a admin user exists
	// Replace password by a random generated one once the welcome branch has been merged
	
	if (!await findUserByName('admin')) await addUser({
		login: 'admin',
		password: 'gurdil',
	}, 'admin');

	if (getConfig().isTest) {
		if (!await findUserByName('adminTest')) {
			await addUser({
				login: 'adminTest',
				password: 'ceciestuntest',
			}, 'admin');
		}
	} else {
		if (await findUserByName('adminTest')) await deleteUser('adminTest');
	}

	createDefaultGuests();
}

<|MERGE_RESOLUTION|>--- conflicted
+++ resolved
@@ -230,19 +230,11 @@
 		throw ret;
 	}
 	try {
-<<<<<<< HEAD
-		const user = await findUserByName(username);
-		const plInfo = await getFavoritesPlaylist(username);
-		await deletePlaylist(plInfo.playlist_id, {force: true});
-		await db.deleteUser(user.id);		
-		logger.info(`[User] Deleted user ${username} (id ${user.id})`);
-=======
 		const user = await findUserByName(username);		
 		const plInfo = await getFavoritesPlaylist(username);
 		await deletePlaylist(plInfo.playlist_id, {force: true});
 		await db.deleteUser(user.id);
 		logger.debug(`[User] Deleted user ${username} (id ${user.id})`);
->>>>>>> 1c162c14
 		return true;
 	} catch (err) {
 		const ret = {
