<<<<<<< HEAD
import {detectFileType, asyncMove, asyncExists, asyncUnlink} from '../_utils/files';
import {getConfig} from '../_utils/config';
import {freePLCBeforePos, getPlaylistContentsMini, freePLC} from '../_services/playlist';
=======
import {deletePlaylist} from '../_services/playlist';
import {findFavoritesPlaylist, convertToRemoteFavorites} from '../_services/favorites';
import {detectFileType, asyncMove, asyncExists, asyncUnlink, asyncReadDir} from '../_common/utils/files';
import {getConfig} from '../_common/utils/config';
import {freePLCBeforePos, getPlaylistContentsMini, freePLC, createPlaylist} from '../_services/playlist';
>>>>>>> 68bffb7a
import {createHash} from 'crypto';
import {now} from 'unix-timestamp';
import {resolve} from 'path';
import logger from 'winston';
import uuidV4 from 'uuid/v4';
import {defaultGuestNames} from '../_services/constants';
import randomstring from 'randomstring';
import {on} from '../_utils/pubsub';
import {getSongCountForUser, getSongTimeSpentForUser} from '../_dao/kara';
import {emitWS} from '../_webapp/frontend';
<<<<<<< HEAD
import {profile} from '../_utils/logger';
import {getState} from '../_utils/state';
=======
import {profile} from '../_common/utils/logger';
import {getState} from '../_common/utils/state';
import got from 'got';
import { getRemoteToken, upsertRemoteToken } from '../_dao/user';
import formData from 'form-data';
import { createReadStream } from 'fs';
import { writeStreamToFile } from '../_common/utils/files';
import { fetchAndAddFavorites } from '../_services/favorites';
import {encode, decode} from 'jwt-simple';
>>>>>>> 68bffb7a

const db = require('../_dao/user');
let userLoginTimes = {};
let databaseBusy = false;

on('databaseBusy', status => {
	databaseBusy = status;
});

async function updateExpiredUsers() {
	// Unflag connected accounts from database if they expired
	try {
		if (!databaseBusy) {
			await db.updateExpiredUsers(now() - (getConfig().AuthExpireTime * 60));
			await db.resetGuestsPassword();
		}
	} catch(err) {
		logger.error(`[Users] Expiring users failed (will try again in one minute) : ${err}`);
	}
}

export async function updateLastLoginName(login) {
	const currentUser = await findUserByName(login);
	// To avoid flooding database UPDATEs, only update login time every minute for a user
<<<<<<< HEAD
	if (!userLoginTimes[login]) userLoginTimes[login] = new Date();
	if (userLoginTimes[login] < new Date((now() * 1000) - 60)) {
		userLoginTimes[login] = new Date();
		return await db.updateUserLastLogin(currentUser.id);
	}
}

export async function editUser(username,user,avatar,role) {
=======
	if (!userLoginTimes[login] || userLoginTimes[login] < (now() - 60)) {
		userLoginTimes[login] = now();
		return await db.updateUserLastLogin(currentUser.id,now());
	}
}

export async function getUserRequests(username) {
	if (!await findUserByName(username)) throw 'User unknown';
	return await db.getUserRequests(username);
}

export async function fetchRemoteAvatar(instance, avatarFile) {
	const conf = getConfig();
	try {
		const res = await got(`http://${instance}/avatars/${avatarFile}`, {
			stream: true
		});
		const avatarPath = resolve(conf.appPath, conf.PathTemp, avatarFile);
		await writeStreamToFile(res, avatarPath);
		return avatarPath;
	} catch(err) {
		throw err;
	}
}

async function editRemoteUser(user) {
	// Fetch remote token
	const remoteToken = getRemoteToken(user.login);
	const instance = user.login.split('@')[1];
	const login = user.login.split('@')[0];
	const form = new formData();
	const conf = getConfig();

	if (user.avatar_file !== 'blank.png') form.append('avatarfile', createReadStream(resolve(conf.appPath, conf.PathAvatars, user.avatar_file)), user.avatar_file);
	form.append('nickname', user.nickname);
	if (user.bio) form.append('bio', user.bio);
	if (user.email) form.append('email', user.email);
	if (user.url) form.append('url', user.url);
	if (user.password) form.append('password', user.password);
	try {
		await got(`http://${instance}/api/users/${login}`, {
			method: 'PUT',
			body: form,
			headers: {
				authorization: remoteToken.token
			}
		});
	} catch(err) {
		throw `Remote update failed : ${err}`;
	}
}

export async function fetchAndUpdateRemoteUser(username, password, onlineToken) {
	if (!onlineToken) onlineToken = await remoteLogin(username, password);
	const remoteUser = await getRemoteUser(username, onlineToken);
	// Check if user exists. If it does not, create it.
	const user = await findUserByName(username);
	if (!user) {
		await createUser({
			login: username,
			password: password
		}, {
			createFavoritePlaylist: true,
			createRemote: false
		});
	}
	// Update user with new data
	let avatar_file = null;
	if (remoteUser.avatar_file !== 'blank.png') {
		avatar_file = {
			path: await fetchRemoteAvatar(username.split('@')[1], remoteUser.avatar_file)
		};
	}
	await editUser(username,{
		bio: remoteUser.bio,
		url: remoteUser.url,
		email: remoteUser.email,
		nickname: remoteUser.nickname,
		password: password
	},
	avatar_file,
	'admin',
	{
		editRemote: false
	});
}

export async function checkLogin(username, password) {
	const conf = getConfig();
	let user;
	let remoteUserID = {};
	if (username.includes('@') && +conf.OnlineUsers) {
		try {
			// If username has a @, check its instance for existence
			// If OnlineUsers is disabled, accounts are connected with
			// their local version if it exists already.
			const instance = username.split('@')[1];
			const remoteUser = await fetchAndUpdateRemoteUser(username, password);
			upsertRemoteToken(username, remoteUserID.token);
			// Download and add all favorites
			fetchAndAddFavorites(instance, remoteUserID.token, username, remoteUser.nickname);
		} catch(err) {
			logger.error(`[RemoteAuth] Failed to authenticate ${username} : ${err}`);
		}
	} else {
		// User is a local user
		user = await findUserByName(username);
		if (!user) throw false;
		if (!await checkPassword(user, password)) throw false;
	}
	const role = getRole(user);
	updateLastLoginName(username);
	return {
		token: createJwtToken(username, role, conf),
		onlineToken: remoteUserID.token,
		username: username,
		role: role
	};
}

function createJwtToken(username, role, config) {
	const conf = config || getConfig();
	const timestamp = new Date().getTime();
	return encode(
		{ username, iat: timestamp, role },
		conf.JwtSecret
	);
}

export function decodeJwtToken(token, config) {
	const conf = config || getConfig();
	return decode(token, conf.JwtSecret);
}

function getRole(user) {
	if (+user.type === 2) return 'guest';
	if (+user.flag_admin === 1) return 'admin';
	return 'user';
}


export async function convertToRemoteUser(token, password, instance) {
	const user = await findUserByName(token.username);
	if (!user) throw 'User unknown';
	if (!await checkPassword(user, password)) throw 'Wrong password';
	user.login = `${token.username}@${instance}`;
	user.password = password;
	try {
		await createRemoteUser(user);
	} catch(err) {
		throw `Unable to create remote user : ${err}`;
	}
	const remoteUser = await remoteLogin(user.login, password);
	upsertRemoteToken(user.login, remoteUser.token);
	try {
		await editUser(token.username, user, null, token.role, {
			editRemote: true,
			renameUser: true
		});
		await convertToRemoteFavorites(user.login);
		return {
			onlineToken: remoteUser.token,
			token: createJwtToken(user.login, token.role)
		};
	} catch(err) {
		throw `Unable to convert user to remote (remote has been created) : ${err}`;
	}
}

export async function editUser(username, user, avatar, role, opts = {
	editRemote: true,
	renameUser: false,
}) {
>>>>>>> 68bffb7a
	try {
		let currentUser;
		currentUser = await findUserByName(username);
		if (!currentUser) throw 'User unknown';
		if (currentUser.type === 2 && role !== 'admin') throw 'Guests are not allowed to edit their profiles';
<<<<<<< HEAD
		user.login = username;
		if (!user.bio) user.bio = null;
		if (!user.url) user.url = null;
		if (!user.email) user.email = null;
		if (user.type === 0 && role !== 'admin') throw 'Admin flag permission denied';
		if (user.type && +user.type !== currentUser.type && role !== 'admin') throw 'Only admins can change a user\'s type';
		// Check if login already exists.
		if (currentUser.nickname !== user.nickname && await db.checkNicknameExists(user.nickname)) throw 'Nickname already exists';
		// Modifying passwords is not allowed in demo mode
		if (user.password && !getConfig().isDemo) {
			user.password = hashPassword(user.password);
			await db.updateUserPassword(user.id,user.password);
		}
=======
		user.id = currentUser.id;
		if (!opts.renameUser) user.login = username;
		if (!user.type) user.type = currentUser.type;
		if (!user.bio) user.bio = currentUser.bio;
		if (!user.url) user.url = currentUser.url;
		if (!user.email) user.email = currentUser.email;
		if (!user.flag_admin) user.flag_admin = currentUser.flag_admin;
		if (user.flag_admin && role !== 'admin') throw 'Admin flag permission denied';
		if (user.type && +user.type !== currentUser.type && role !== 'admin') throw 'Only admins can change a user\'s type';
		// Check if login already exists.
		if (currentUser.nickname !== user.nickname && await db.checkNicknameExists(user.nickname, user.NORM_nickname)) throw 'Nickname already exists';
		user.NORM_nickname = deburr(user.nickname);
>>>>>>> 68bffb7a
		if (avatar) {
			// If a new avatar was sent, it is contained in the avatar object
			// Let's move it to the avatar user directory and update avatar info in
			// database
			// If the user is remote, we keep the avatar's original filename since it comes from KM Server.
			user.avatar_file = await replaceAvatar(currentUser.avatar_file,avatar);
		} else {
			user.avatar_file = currentUser.avatar_file;
		}
		await db.editUser(user);
		logger.debug(`[User] ${username} (${user.nickname}) profile updated`);
		if (user.login.includes('@') && opts.editRemote && +getConfig().OnlineUsers) await editRemoteUser(user);
		// Modifying passwords is not allowed in demo mode
		if (user.password && !getConfig().isDemo) {
			user.password = hashPassword(user.password);
			await db.updateUserPassword(user.id,user.password);
		}
		return user;
	} catch (err) {
		logger.error(`[User] Failed to update ${username}'s profile : ${err}`);
		throw {
			message: err,
			data: user.nickname
		};
	}
}

export async function listGuests() {
	return await db.listGuests();
}

export async function listUsers() {
	return await db.listUsers();
}

async function replaceAvatar(oldImageFile,avatar) {
	try {
		const conf = getConfig();
		const fileType = await detectFileType(avatar.path);
		if (fileType !== 'jpg' &&
				fileType !== 'gif' &&
				fileType !== 'png') {
			throw 'Wrong avatar file type';
		}
		// Construct the name of the new avatar file with its ID and filetype.
		const newAvatarFile = `${uuidV4()}.${fileType}`;
		const newAvatarPath = resolve(conf.PathAvatars,newAvatarFile);
		const oldAvatarPath = resolve(conf.PathAvatars,oldImageFile);
		if (await asyncExists(oldAvatarPath) &&
			oldImageFile !== 'blank.png') await asyncUnlink(oldAvatarPath);
		await asyncMove(avatar.path,newAvatarPath);
		return newAvatarFile;
	} catch (err) {
		throw `Unable to replace avatar ${oldImageFile} with ${avatar.path} : ${err}`;
	}
}

export async function findUserByName(username, opt) {
	//Check if user exists in db
	if (!opt) opt = {};
	const userdata = await db.getUser(username);
	if (userdata) {
		if (!userdata.bio) userdata.bio = null;
		if (!userdata.url) userdata.url = null;
		if (!userdata.email) userdata.email = null;
		if (opt.public) {
			userdata.email = null;
			userdata.password = null;
			userdata.fingerprint = null;
			userdata.email = null;
		}
		return userdata;
	}
	return false;
}

export function hashPassword(password) {
	const hash = createHash('sha256');
	hash.update(password);
	return hash.digest('hex');
}

export async function checkPassword(user,password) {
	const hashedPassword = hashPassword(password);
	// Access is granted only if passwords match OR user type is 2 (guest) and its password in database is empty.
	if (user.password === hashedPassword || (user.type === 2 && !user.password)) {
		// If password was empty for a guest, we set it to the password given on login.
		if (user.type === 2 && !user.password) await db.updateUserPassword(user.login,hashedPassword);
		return true;
	}
	return false;
}

export async function findFingerprint(fingerprint) {
	let guest = await db.findFingerprint(fingerprint);
	if (guest) return guest.login;
	guest = await db.getRandomGuest();
	if (!guest) return false;
	await db.updateUserPassword(guest.id, hashPassword(fingerprint));
	return guest.login;
}

export async function updateUserFingerprint(username, fingerprint) {
	return await db.updateUserFingerprint(username, fingerprint);
}

<<<<<<< HEAD
export async function createUser(user, opts = {
	admin: false
}) {
=======
export async function remoteCheckAuth(instance, token) {
	try {
		const res = await got.get(`http://${instance}/api/auth/check`, {
			headers: {
				authorization: token
			}
		});
		if (res.statusCode === 401) return false;
		return res.body;
	} catch(err) {
		throw err;
	}
}

export async function remoteLogin(username, password) {
	const instance = username.split('@')[1];
	try {
		const res = await got(`http://${instance}/api/auth/login`, {
			body: {
				username: username.split('@')[0],
				password: password
			},
			form: true
		});
		return JSON.parse(res.body);
	} catch(err) {
		throw err;
	}
}

async function createRemoteUser(user) {
	const instance = user.login.split('@')[1];
	const login = user.login.split('@')[0];
	try {
		await getRemoteUser(user.login);
		throw `User already exists on ${instance} or incorrect password`;
	} catch(err) {
		// User unknown, we're good to create it
	}
	try {
		await got(`http://${instance}/api/users`, {
			body: {
				login: login,
				password: user.password
			},
			form: true
		});
	} catch(err) {
		throw err;
	}
};

export async function getRemoteUser(username, token) {
	const instance = username.split('@')[1];
	const login = username.split('@')[0];
	try {
		const res = await got(`http://${instance}/api/users/${login}`, {
			headers: {
				authorization: token
			},
			json: true
		});
		return res.body;
	} catch(err) {
		throw err;
	}
}

export async function createUser(user, opts) {

	if (!opts) opts = {
		createFavoritePlaylist: true,
		createRemote: true
	};
>>>>>>> 68bffb7a
	user.type = user.type || 1;
	if (opts.admin) user.type = 0;
	user.nickname = user.nickname || user.login;
	user.last_login_at = new Date();
	user.avatar_file = user.avatar_file || 'blank.png';
	user.flag_online = user.flag_online || false;

	user.bio = user.bio || null;
	user.url = user.url || null;
	user.email = user.email || null;
	if (user.type === 2) user.flag_online = 0;

	await newUserIntegrityChecks(user);
	if (user.login.includes('@') && opts.createRemote) {
		if (!+getConfig().OnlineUsers) throw 'Creating online accounts is not allowed on this instance';
		await createRemoteUser(user);
	}
	if (user.password) user.password = hashPassword(user.password);
	try {
		await db.addUser(user);
		if (user.type < 2) logger.info(`[User] Created user ${user.login}`);
		logger.debug(`[User] User data : ${JSON.stringify(user, null, 2)}`);
		return true;
	} catch (err) {
		logger.error(`[User] Unable to create user ${user.login} : ${err}`);
		throw ({ code: 'USER_CREATION_ERROR', data: err});
	}
}

async function newUserIntegrityChecks(user) {
	if (user.id) throw { code: 'USER_WITH_ID'};
	if (user.type < 2 && !user.password) throw { code: 'USER_EMPTY_PASSWORD'};
	if (user.type === 2 && user.password) throw { code: 'GUEST_WITH_PASSWORD'};

	// Check if login already exists.
	if (await db.getUser(user.login) || await db.checkNicknameExists(user.login)) {
		logger.error(`[User] User/nickname ${user.login} already exists, cannot create it`);
		throw { code: 'USER_ALREADY_EXISTS', data: {username: user.login}};
	}
}

export async function deleteUser(username) {
	try {
		if (username === 'admin') throw {code: 'USER_DELETE_ADMIN_DAMEDESU', message: 'Admin user cannot be deleted as it is used for the Karaoke Instrumentality Project'};
		const user = await findUserByName(username);
		if (!user) throw {code: 'USER_NOT_EXISTS'};
		//Reassign karas and playlists owned by the user to the admin user
		await db.reassignToUser(username,'admin');
		await db.deleteUser(username);
		logger.debug(`[User] Deleted user ${username}`);
		return true;
	} catch (err) {
		logger.error(`[User] Unable to delete user ${username} : ${err}`);
		throw ({code: 'USER_DELETE_ERROR', data: err});
	}
}

async function createDefaultGuests() {
	const guests = await listGuests();
	if (guests.length >= defaultGuestNames.length) return 'No creation of guest account needed';
	let guestsToCreate = [];
	for (const guest of defaultGuestNames) {
		if (!guests.find(g => g.login === guest)) guestsToCreate.push(guest);
	}
	let maxGuests = guestsToCreate.length;
	if (getConfig().isTest) maxGuests = 1;
	logger.debug(`[User] Creating ${maxGuests} new guest accounts`);
	for (let i = 0; i < maxGuests; i++) {
		if (!await findUserByName(guestsToCreate[i])) await createUser({
			login: guestsToCreate[i],
			type: 2
		});
	}
	logger.debug('[User] Default guest accounts created');
}

export async function initUserSystem() {
	// Initializing user auth module
	// Expired guest accounts will be cleared on launch and every minute via repeating action
	setInterval(updateExpiredUsers, 60000);
	// Check if a admin user exists just in case. If not create it with a random password.

	if (!await findUserByName('admin')) await createUser({
		login: 'admin',
		password: randomstring.generate(8)
	}, {
		admin: true
	});

	if (getConfig().isTest) {
		if (!await findUserByName('adminTest')) {
			await createUser({
				login: 'adminTest',
				password: 'ceciestuntest'
			}, {
				admin: true
			});
		}
	} else {
		if (await findUserByName('adminTest')) await deleteUser('adminTest');
	}

	createDefaultGuests();
	cleanupAvatars();
}

async function cleanupAvatars() {
	// This is done because updating avatars generate a new name for the file. So unused avatar files are now cleaned up.
	const users = await listUsers();
	const avatars = [];
	for (const user of users) {
		if (!avatars.includes(user.avatar_file)) avatars.push(user.avatar_file);
	}
	const conf = getConfig();
	const avatarFiles = await asyncReadDir(resolve(conf.appPath, conf.PathAvatars));
	for (const file of avatarFiles) {
		if (!avatars.includes(file) && file !== 'blank.png') asyncUnlink(resolve(conf.appPath, conf.PathAvatars, file));
	}
	return true;
}

export async function updateSongsLeft(username,playlist_id) {
	const conf = getConfig();
	const user = await findUserByName(username);
	let quotaLeft;
	if (!playlist_id) playlist_id = getState().modePlaylistID;
	if (user.type >= 1 && +conf.EngineQuotaType > 0) {
		switch(+conf.EngineQuotaType) {
		default:
		case 1:
			const count = await getSongCountForUser(playlist_id,username);
			quotaLeft = +conf.EngineSongsPerUser - count.count;
			break;
		case 2:
			const time = await getSongTimeSpentForUser(playlist_id,username);
			quotaLeft = +conf.EngineTimePerUser - time.timeSpent;
		}
	} else {
		quotaLeft = -1;
	}
	logger.debug(`[User] Updating quota left for ${user.login} : ${quotaLeft}`);
	emitWS('quotaAvailableUpdated', {
		username: user.login,
		quotaLeft: quotaLeft,
		quotaType: +conf.EngineQuotaType
	});
}

export async function updateUserQuotas(kara) {
	//If karaokes are present in the public playlist, we're marking it free.
	//First find which KIDs are to be freed. All those before the currently playing kara
	// are to be set free.
	const state = getState();
	profile('updateUserQuotas');
	await freePLCBeforePos(kara.pos, state.currentPlaylistID);
	// For every KID we check if it exists and add the PLC to a list
	const [publicPlaylist, currentPlaylist] = await Promise.all([
		getPlaylistContentsMini(state.publicPlaylistID),
		getPlaylistContentsMini(state.currentPlaylistID)
	]);
	let freeTasks = [];
	let usersNeedingUpdate = [];
	for (const currentSong of currentPlaylist) {
		publicPlaylist.some(publicSong => {
			if (publicSong.kid === currentSong.kid && currentSong.flag_free) {
				freeTasks.push(freePLC(publicSong.playlistcontent_id));
				if (!usersNeedingUpdate.includes(publicSong.username)) usersNeedingUpdate.push(publicSong.username);
				return true;
			}
			return false;
		});
	}
	await Promise.all(freeTasks);
	usersNeedingUpdate.forEach(username => {
		updateSongsLeft(username,state.modePlaylistID);
	});
	profile('updateUserQuotas');
}<|MERGE_RESOLUTION|>--- conflicted
+++ resolved
@@ -1,14 +1,7 @@
-<<<<<<< HEAD
-import {detectFileType, asyncMove, asyncExists, asyncUnlink} from '../_utils/files';
 import {getConfig} from '../_utils/config';
 import {freePLCBeforePos, getPlaylistContentsMini, freePLC} from '../_services/playlist';
-=======
-import {deletePlaylist} from '../_services/playlist';
-import {findFavoritesPlaylist, convertToRemoteFavorites} from '../_services/favorites';
-import {detectFileType, asyncMove, asyncExists, asyncUnlink, asyncReadDir} from '../_common/utils/files';
-import {getConfig} from '../_common/utils/config';
-import {freePLCBeforePos, getPlaylistContentsMini, freePLC, createPlaylist} from '../_services/playlist';
->>>>>>> 68bffb7a
+import {convertToRemoteFavorites} from '../_services/favorites';
+import {detectFileType, asyncMove, asyncExists, asyncUnlink, asyncReadDir} from '../_utils/files';
 import {createHash} from 'crypto';
 import {now} from 'unix-timestamp';
 import {resolve} from 'path';
@@ -19,20 +12,15 @@
 import {on} from '../_utils/pubsub';
 import {getSongCountForUser, getSongTimeSpentForUser} from '../_dao/kara';
 import {emitWS} from '../_webapp/frontend';
-<<<<<<< HEAD
 import {profile} from '../_utils/logger';
 import {getState} from '../_utils/state';
-=======
-import {profile} from '../_common/utils/logger';
-import {getState} from '../_common/utils/state';
 import got from 'got';
 import { getRemoteToken, upsertRemoteToken } from '../_dao/user';
 import formData from 'form-data';
 import { createReadStream } from 'fs';
-import { writeStreamToFile } from '../_common/utils/files';
+import { writeStreamToFile } from '../_utils/files';
 import { fetchAndAddFavorites } from '../_services/favorites';
 import {encode, decode} from 'jwt-simple';
->>>>>>> 68bffb7a
 
 const db = require('../_dao/user');
 let userLoginTimes = {};
@@ -41,83 +29,6 @@
 on('databaseBusy', status => {
 	databaseBusy = status;
 });
-
-async function updateExpiredUsers() {
-	// Unflag connected accounts from database if they expired
-	try {
-		if (!databaseBusy) {
-			await db.updateExpiredUsers(now() - (getConfig().AuthExpireTime * 60));
-			await db.resetGuestsPassword();
-		}
-	} catch(err) {
-		logger.error(`[Users] Expiring users failed (will try again in one minute) : ${err}`);
-	}
-}
-
-export async function updateLastLoginName(login) {
-	const currentUser = await findUserByName(login);
-	// To avoid flooding database UPDATEs, only update login time every minute for a user
-<<<<<<< HEAD
-	if (!userLoginTimes[login]) userLoginTimes[login] = new Date();
-	if (userLoginTimes[login] < new Date((now() * 1000) - 60)) {
-		userLoginTimes[login] = new Date();
-		return await db.updateUserLastLogin(currentUser.id);
-	}
-}
-
-export async function editUser(username,user,avatar,role) {
-=======
-	if (!userLoginTimes[login] || userLoginTimes[login] < (now() - 60)) {
-		userLoginTimes[login] = now();
-		return await db.updateUserLastLogin(currentUser.id,now());
-	}
-}
-
-export async function getUserRequests(username) {
-	if (!await findUserByName(username)) throw 'User unknown';
-	return await db.getUserRequests(username);
-}
-
-export async function fetchRemoteAvatar(instance, avatarFile) {
-	const conf = getConfig();
-	try {
-		const res = await got(`http://${instance}/avatars/${avatarFile}`, {
-			stream: true
-		});
-		const avatarPath = resolve(conf.appPath, conf.PathTemp, avatarFile);
-		await writeStreamToFile(res, avatarPath);
-		return avatarPath;
-	} catch(err) {
-		throw err;
-	}
-}
-
-async function editRemoteUser(user) {
-	// Fetch remote token
-	const remoteToken = getRemoteToken(user.login);
-	const instance = user.login.split('@')[1];
-	const login = user.login.split('@')[0];
-	const form = new formData();
-	const conf = getConfig();
-
-	if (user.avatar_file !== 'blank.png') form.append('avatarfile', createReadStream(resolve(conf.appPath, conf.PathAvatars, user.avatar_file)), user.avatar_file);
-	form.append('nickname', user.nickname);
-	if (user.bio) form.append('bio', user.bio);
-	if (user.email) form.append('email', user.email);
-	if (user.url) form.append('url', user.url);
-	if (user.password) form.append('password', user.password);
-	try {
-		await got(`http://${instance}/api/users/${login}`, {
-			method: 'PUT',
-			body: form,
-			headers: {
-				authorization: remoteToken.token
-			}
-		});
-	} catch(err) {
-		throw `Remote update failed : ${err}`;
-	}
-}
 
 export async function fetchAndUpdateRemoteUser(username, password, onlineToken) {
 	if (!onlineToken) onlineToken = await remoteLogin(username, password);
@@ -154,38 +65,21 @@
 	});
 }
 
-export async function checkLogin(username, password) {
+
+export async function fetchRemoteAvatar(instance, avatarFile) {
 	const conf = getConfig();
-	let user;
-	let remoteUserID = {};
-	if (username.includes('@') && +conf.OnlineUsers) {
-		try {
-			// If username has a @, check its instance for existence
-			// If OnlineUsers is disabled, accounts are connected with
-			// their local version if it exists already.
-			const instance = username.split('@')[1];
-			const remoteUser = await fetchAndUpdateRemoteUser(username, password);
-			upsertRemoteToken(username, remoteUserID.token);
-			// Download and add all favorites
-			fetchAndAddFavorites(instance, remoteUserID.token, username, remoteUser.nickname);
-		} catch(err) {
-			logger.error(`[RemoteAuth] Failed to authenticate ${username} : ${err}`);
-		}
-	} else {
-		// User is a local user
-		user = await findUserByName(username);
-		if (!user) throw false;
-		if (!await checkPassword(user, password)) throw false;
-	}
-	const role = getRole(user);
-	updateLastLoginName(username);
-	return {
-		token: createJwtToken(username, role, conf),
-		onlineToken: remoteUserID.token,
-		username: username,
-		role: role
-	};
-}
+	try {
+		const res = await got(`http://${instance}/avatars/${avatarFile}`, {
+			stream: true
+		});
+		const avatarPath = resolve(conf.appPath, conf.PathTemp, avatarFile);
+		await writeStreamToFile(res, avatarPath);
+		return avatarPath;
+	} catch(err) {
+		throw err;
+	}
+}
+
 
 function createJwtToken(username, role, config) {
 	const conf = config || getConfig();
@@ -201,13 +95,6 @@
 	return decode(token, conf.JwtSecret);
 }
 
-function getRole(user) {
-	if (+user.type === 2) return 'guest';
-	if (+user.flag_admin === 1) return 'admin';
-	return 'user';
-}
-
-
 export async function convertToRemoteUser(token, password, instance) {
 	const user = await findUserByName(token.username);
 	if (!user) throw 'User unknown';
@@ -223,7 +110,7 @@
 	upsertRemoteToken(user.login, remoteUser.token);
 	try {
 		await editUser(token.username, user, null, token.role, {
-			editRemote: true,
+			editRemote: false,
 			renameUser: true
 		});
 		await convertToRemoteFavorites(user.login);
@@ -236,17 +123,66 @@
 	}
 }
 
-export async function editUser(username, user, avatar, role, opts = {
-	editRemote: true,
-	renameUser: false,
+
+async function updateExpiredUsers() {
+	// Unflag connected accounts from database if they expired
+	try {
+		if (!databaseBusy) {
+			await db.updateExpiredUsers(now() - (getConfig().AuthExpireTime * 60));
+			await db.resetGuestsPassword();
+		}
+	} catch(err) {
+		logger.error(`[Users] Expiring users failed (will try again in one minute) : ${err}`);
+	}
+}
+
+export async function updateLastLoginName(login) {
+	// To avoid flooding database UPDATEs, only update login time every minute for a user
+	if (!userLoginTimes[login]) userLoginTimes[login] = new Date();
+	if (userLoginTimes[login] < new Date((now() * 1000) - 60)) {
+		userLoginTimes[login] = new Date();
+		return await db.updateUserLastLogin(login);
+	}
+}
+
+async function editRemoteUser(user) {
+	// Fetch remote token
+	const remoteToken = getRemoteToken(user.login);
+	const instance = user.login.split('@')[1];
+	const login = user.login.split('@')[0];
+	const form = new formData();
+	const conf = getConfig();
+
+	if (user.avatar_file !== 'blank.png') form.append('avatarfile', createReadStream(resolve(conf.appPath, conf.PathAvatars, user.avatar_file)), user.avatar_file);
+	form.append('nickname', user.nickname);
+	if (user.bio) form.append('bio', user.bio);
+	if (user.email) form.append('email', user.email);
+	if (user.url) form.append('url', user.url);
+	if (user.password) form.append('password', user.password);
+	try {
+		await got(`http://${instance}/api/users/${login}`, {
+			method: 'PUT',
+			body: form,
+			headers: {
+				authorization: remoteToken.token
+			}
+		});
+	} catch(err) {
+		throw `Remote update failed : ${err}`;
+	}
+}
+
+
+export async function editUser(username,user,avatar,role, opts = {
+	editRemote: false,
+	renameUser: false
 }) {
->>>>>>> 68bffb7a
 	try {
 		let currentUser;
 		currentUser = await findUserByName(username);
 		if (!currentUser) throw 'User unknown';
 		if (currentUser.type === 2 && role !== 'admin') throw 'Guests are not allowed to edit their profiles';
-<<<<<<< HEAD
+		if (!opts.renameUser) user.login = username;
 		user.login = username;
 		if (!user.bio) user.bio = null;
 		if (!user.url) user.url = null;
@@ -255,25 +191,6 @@
 		if (user.type && +user.type !== currentUser.type && role !== 'admin') throw 'Only admins can change a user\'s type';
 		// Check if login already exists.
 		if (currentUser.nickname !== user.nickname && await db.checkNicknameExists(user.nickname)) throw 'Nickname already exists';
-		// Modifying passwords is not allowed in demo mode
-		if (user.password && !getConfig().isDemo) {
-			user.password = hashPassword(user.password);
-			await db.updateUserPassword(user.id,user.password);
-		}
-=======
-		user.id = currentUser.id;
-		if (!opts.renameUser) user.login = username;
-		if (!user.type) user.type = currentUser.type;
-		if (!user.bio) user.bio = currentUser.bio;
-		if (!user.url) user.url = currentUser.url;
-		if (!user.email) user.email = currentUser.email;
-		if (!user.flag_admin) user.flag_admin = currentUser.flag_admin;
-		if (user.flag_admin && role !== 'admin') throw 'Admin flag permission denied';
-		if (user.type && +user.type !== currentUser.type && role !== 'admin') throw 'Only admins can change a user\'s type';
-		// Check if login already exists.
-		if (currentUser.nickname !== user.nickname && await db.checkNicknameExists(user.nickname, user.NORM_nickname)) throw 'Nickname already exists';
-		user.NORM_nickname = deburr(user.nickname);
->>>>>>> 68bffb7a
 		if (avatar) {
 			// If a new avatar was sent, it is contained in the avatar object
 			// Let's move it to the avatar user directory and update avatar info in
@@ -289,7 +206,7 @@
 		// Modifying passwords is not allowed in demo mode
 		if (user.password && !getConfig().isDemo) {
 			user.password = hashPassword(user.password);
-			await db.updateUserPassword(user.id,user.password);
+			await db.updateUserPassword(user.login,user.password);
 		}
 		return user;
 	} catch (err) {
@@ -372,7 +289,7 @@
 	if (guest) return guest.login;
 	guest = await db.getRandomGuest();
 	if (!guest) return false;
-	await db.updateUserPassword(guest.id, hashPassword(fingerprint));
+	await db.updateUserPassword(guest.login, hashPassword(fingerprint));
 	return guest.login;
 }
 
@@ -380,11 +297,6 @@
 	return await db.updateUserFingerprint(username, fingerprint);
 }
 
-<<<<<<< HEAD
-export async function createUser(user, opts = {
-	admin: false
-}) {
-=======
 export async function remoteCheckAuth(instance, token) {
 	try {
 		const res = await got.get(`http://${instance}/api/auth/check`, {
@@ -454,12 +366,10 @@
 }
 
 export async function createUser(user, opts) {
-
 	if (!opts) opts = {
-		createFavoritePlaylist: true,
+		admin: false,
 		createRemote: true
 	};
->>>>>>> 68bffb7a
 	user.type = user.type || 1;
 	if (opts.admin) user.type = 0;
 	user.nickname = user.nickname || user.login;
@@ -490,7 +400,6 @@
 }
 
 async function newUserIntegrityChecks(user) {
-	if (user.id) throw { code: 'USER_WITH_ID'};
 	if (user.type < 2 && !user.password) throw { code: 'USER_EMPTY_PASSWORD'};
 	if (user.type === 2 && user.password) throw { code: 'GUEST_WITH_PASSWORD'};
 
@@ -539,6 +448,7 @@
 export async function initUserSystem() {
 	// Initializing user auth module
 	// Expired guest accounts will be cleared on launch and every minute via repeating action
+	updateExpiredUsers();
 	setInterval(updateExpiredUsers, 60000);
 	// Check if a admin user exists just in case. If not create it with a random password.
 
@@ -637,4 +547,44 @@
 		updateSongsLeft(username,state.modePlaylistID);
 	});
 	profile('updateUserQuotas');
+}
+
+export async function checkLogin(username, password) {
+	const conf = getConfig();
+	let user;
+	let remoteUserID = {};
+	if (username.includes('@') && +conf.OnlineUsers) {
+		try {
+			// If username has a @, check its instance for existence
+			// If OnlineUsers is disabled, accounts are connected with
+			// their local version if it exists already.
+			const instance = username.split('@')[1];
+			const remoteUser = await fetchAndUpdateRemoteUser(username, password);
+			upsertRemoteToken(username, remoteUserID.token);
+			// Download and add all favorites
+			fetchAndAddFavorites(instance, remoteUserID.token, username, remoteUser.nickname);
+		} catch(err) {
+			logger.error(`[RemoteAuth] Failed to authenticate ${username} : ${err}`);
+		}
+	} else {
+		// User is a local user
+		user = await findUserByName(username);
+		if (!user) throw false;
+		if (!await checkPassword(user, password)) throw false;
+	}
+	const role = getRole(user);
+	updateLastLoginName(username);
+	return {
+		token: createJwtToken(username, role, conf),
+		onlineToken: remoteUserID.token,
+		username: username,
+		role: role
+	};
+}
+
+function getRole(user) {
+	if (+user.type === 2) return 'guest';
+	if (+user.type === 0) return 'admin';
+	if (+user.type === 1) return 'user';
+	return 'guest';
 }