--- conflicted
+++ resolved
@@ -52,7 +52,6 @@
 	return false;
 }
 
-<<<<<<< HEAD
 export async function editUser(username,user,avatar,role) {
 	try {
 		let currentUser;
@@ -64,17 +63,6 @@
 		if (!currentUser) throw 'User unknown';
 		if (currentUser.type == 2 && role != 'admin') throw 'Guests are not allowed to edit their profiles';
 		user.id = currentUser.id;
-=======
-export async function editUser(username,user,avatar,token) {
-	try {
-		const [editedUser, currentUser] = await Promise.all([
-			findUserByName(username),
-			findUserByName(token.username)
-		]);
-		if (currentUser.type == 2) throw 'Guests are not allowed to edit their profiles';
-		if (currentUser.flag_admin == 0 && username != token.username) throw 'User requesting edit is not administrator';
-		user.id = editedUser.id;
->>>>>>> 07b7e328
 		user.login = username;
 		if (!user.bio) user.bio = null;
 		if (!user.url) user.url = null;
