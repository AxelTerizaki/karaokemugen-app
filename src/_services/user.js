--- conflicted
+++ resolved
@@ -30,8 +30,6 @@
 	databaseBusy = status;
 });
 
-<<<<<<< HEAD
-=======
 export async function removeRemoteUser(token, password) {
 	const instance = token.username.split('@')[1];
 	const username = token.username.split('@')[0];
@@ -73,15 +71,6 @@
 	}
 }
 
-export async function updateLastLoginName(login) {
-	const currentUser = await findUserByName(login);
-	// To avoid flooding database UPDATEs, only update login time every minute for a user
-	if (!userLoginTimes[login] || userLoginTimes[login] < (now() - 60)) {
-		userLoginTimes[login] = now();
-		return await db.updateUserLastLogin(currentUser.id,now());
-	}
-}
-
 export async function getUserRequests(username) {
 	if (!await findUserByName(username)) throw 'User unknown';
 	return await db.getUserRequests(username);
@@ -101,34 +90,6 @@
 	}
 }
 
-async function editRemoteUser(user) {
-	// Fetch remote token
-	const remoteToken = getRemoteToken(user.login);
-	const instance = user.login.split('@')[1];
-	const login = user.login.split('@')[0];
-	const form = new formData();
-	const conf = getConfig();
-
-	if (user.avatar_file !== 'blank.png') form.append('avatarfile', createReadStream(resolve(conf.appPath, conf.PathAvatars, user.avatar_file)), user.avatar_file);
-	form.append('nickname', user.nickname);
-	if (user.bio) form.append('bio', user.bio);
-	if (user.email) form.append('email', user.email);
-	if (user.url) form.append('url', user.url);
-	if (user.password) form.append('password', user.password);
-	try {
-		await got(`http://${instance}/api/users/${login}`, {
-			method: 'PUT',
-			body: form,
-			headers: {
-				authorization: remoteToken.token
-			}
-		});
-	} catch(err) {
-		throw `Remote update failed : ${err}`;
-	}
-}
-
->>>>>>> 81fa2d93
 export async function fetchAndUpdateRemoteUser(username, password, onlineToken) {
 	if (!onlineToken) onlineToken = await remoteLogin(username, password);
 	let remoteUser;
@@ -171,53 +132,6 @@
 	return user;
 }
 
-
-export async function fetchRemoteAvatar(instance, avatarFile) {
-	const conf = getConfig();
-<<<<<<< HEAD
-	try {
-		const res = await got(`http://${instance}/avatars/${avatarFile}`, {
-			stream: true
-		});
-		const avatarPath = resolve(conf.appPath, conf.PathTemp, avatarFile);
-		await writeStreamToFile(res, avatarPath);
-		return avatarPath;
-	} catch(err) {
-		throw err;
-	}
-=======
-	let user = {};
-	if (username.includes('@') && +conf.OnlineUsers) {
-		try {
-			// If username has a @, check its instance for existence
-			// If OnlineUsers is disabled, accounts are connected with
-			// their local version if it exists already.
-			const instance = username.split('@')[1];
-			user = await fetchAndUpdateRemoteUser(username, password);
-			upsertRemoteToken(username, user.onlineToken);
-			// Download and add all favorites
-			fetchAndAddFavorites(instance, user.onlineToken, username, user.nickname);
-		} catch(err) {
-			logger.error(`[RemoteAuth] Failed to authenticate ${username} : ${err}`);
-		}
-	} else {
-		// User is a local user
-		user = await findUserByName(username);
-		if (!user) throw false;
-		if (!await checkPassword(user, password)) throw false;
-	}
-	const role = getRole(user);
-	updateLastLoginName(username);
-	return {
-		token: createJwtToken(username, role, conf),
-		onlineToken: user.onlineToken,
-		username: username,
-		role: role
-	};
->>>>>>> 81fa2d93
-}
-
-
 function createJwtToken(username, role, config) {
 	const conf = config || getConfig();
 	const timestamp = new Date().getTime();
@@ -260,18 +174,6 @@
 	}
 }
 
-
-async function updateExpiredUsers() {
-	// Unflag connected accounts from database if they expired
-	try {
-		if (!databaseBusy) {
-			await db.updateExpiredUsers(now() - (getConfig().AuthExpireTime * 60));
-			await db.resetGuestsPassword();
-		}
-	} catch(err) {
-		logger.error(`[Users] Expiring users failed (will try again in one minute) : ${err}`);
-	}
-}
 
 export async function updateLastLoginName(login) {
 	// To avoid flooding database UPDATEs, only update login time every minute for a user
@@ -713,18 +615,17 @@
 
 export async function checkLogin(username, password) {
 	const conf = getConfig();
-	let user;
-	let remoteUserID = {};
+	let user = {};
 	if (username.includes('@') && +conf.OnlineUsers) {
 		try {
 			// If username has a @, check its instance for existence
 			// If OnlineUsers is disabled, accounts are connected with
 			// their local version if it exists already.
 			const instance = username.split('@')[1];
-			const remoteUser = await fetchAndUpdateRemoteUser(username, password);
-			upsertRemoteToken(username, remoteUserID.token);
+			user = await fetchAndUpdateRemoteUser(username, password);
+			upsertRemoteToken(username, user.onlineToken);
 			// Download and add all favorites
-			fetchAndAddFavorites(instance, remoteUserID.token, username, remoteUser.nickname);
+			fetchAndAddFavorites(instance, user.onlineToken, username, user.nickname);
 		} catch(err) {
 			logger.error(`[RemoteAuth] Failed to authenticate ${username} : ${err}`);
 		}
@@ -738,7 +639,7 @@
 	updateLastLoginName(username);
 	return {
 		token: createJwtToken(username, role, conf),
-		onlineToken: remoteUserID.token,
+		onlineToken: user.onlineToken,
 		username: username,
 		role: role
 	};
