/**
 * .kara files generation
 */

import logger from 'winston';
import {basename, extname, resolve} from 'path';
import {resolvedPathImport, resolvedPathTemp, resolvedPathKaras, resolvedPathSubs, resolvedPathMedias, getConfig} from '../_common/utils/config';
import {sanitizeFile, asyncReadFile, asyncCopy, asyncUnlink, asyncExists, asyncMove, asyncReadDir, filterMedias, replaceExt, asyncWriteFile} from '../_common/utils/files';
import {
	extractAssInfos, extractVideoSubtitles, extractMediaTechInfos, karaFilenameInfos, writeKara
} from '../_dao/karafile';
import {getType} from '../_services/constants';
import {createKaraInDB, editKaraInDB, formatKara} from '../_services/kara';
import {check} from '../_common/utils/validators';
import {getOrAddSerieID} from '../_services/series';
import timestamp from 'unix-timestamp';
import { compareKarasChecksum } from './generate_karasdb';
import { getAllKaras } from '../_dao/kara';
import ini from 'ini';

export async function editKara(kara_id,kara,opts = {compareChecksum: true}) {
	let newKara;
	let kara_orig = {...kara};
	try {
		const mediaFile = resolve(resolvedPathMedias()[0],kara.mediafile);
		let subFile;
		kara.subfile && kara.subfile !== 'dummy.ass' ? subFile = resolve(resolvedPathSubs()[0],kara.subfile) : subFile = kara.subfile;
		const karaFile = resolve(resolvedPathKaras()[0],kara.karafile);
		// Removing useless data
		delete kara.kara_id;
		delete kara.karafile;
		// Copying already present files in temp directory to be worked on with by generateKara
		if (!kara.mediafile_orig) {
			kara.overwrite = true;
			kara.mediafile_orig = kara.mediafile;
			if (!await asyncExists(mediaFile)) throw `Mediafile ${mediaFile} does not exist! Check your base files or upload a new media`;
			await asyncCopy(mediaFile, resolve(resolvedPathTemp(),kara.mediafile), {overwrite: true});
		}
		if (!kara.subfile_orig) {
			kara.overwrite = true;
			kara.subfile_orig = kara.subfile;
			if (kara.subfile !== 'dummy.ass') {
				if (!await asyncExists(subFile)) throw `Subfile ${subFile} does not exist! Check your base files or upload a new subfile`;
				await asyncCopy(subFile, resolve(resolvedPathTemp(),kara.subfile), {overwrite: true});
			}
		}
		kara.KID = kara.kid;
		// Treat files
		newKara = await generateKara(kara);
		const newSubFile = resolve(resolvedPathSubs()[0],newKara.data.subfile);
		const newMediaFile = resolve(resolvedPathMedias()[0],newKara.data.mediafile);

		//Removing previous files if they're different from the new ones (name changed, etc.)
		if (newKara.file.toLowerCase() !== karaFile.toLowerCase() && await asyncExists(karaFile)) asyncUnlink(karaFile);
		if (newSubFile.toLowerCase() !== subFile.toLowerCase() && subFile !== 'dummy.ass') {
			if (await asyncExists(subFile)) asyncUnlink(subFile);
		}
		if (newMediaFile.toLowerCase() !== mediaFile.toLowerCase() && await asyncExists(mediaFile)) asyncUnlink(mediaFile);
	} catch(err) {
		logger.error(`[KaraGen] Error while editing kara : ${err}`);
		throw err;
	}
	// Update in database
	newKara.data.kara_id = kara_orig.kara_id;
	newKara.data.karafile = basename(newKara.file);
	try {
		await editKaraInDB(newKara.data);
		compareKarasChecksum({silent: true});
	} catch(err) {
		const errMsg = `${newKara.data.karafile} file generation is OK, but unable to edit karaoke in live database. Please regenerate database entirely if you wish to see your modifications : ${err}`;
		logger.warn(`[KaraGen] ${errMsg}`);
		throw errMsg;
	}
<<<<<<< HEAD
=======
	if (opts.compareChecksum) compareKarasChecksum({silent: true});
>>>>>>> aee4ed76
}

export async function createKara(kara) {
	const newKara = await generateKara(kara);
	try {
		newKara.data.karafile = basename(newKara.file);
		await createKaraInDB(newKara.data);
	} catch(err) {
		const errMsg = `.kara file is OK, but unable to add karaoke in live database. Please regenerate database entirely if you wish to see your modifications : ${err}`;
		logger.warn(`[KaraGen] ${errMsg}`);
		throw errMsg;
	}
<<<<<<< HEAD
=======
	compareKarasChecksum({silent: true});
>>>>>>> aee4ed76
	return newKara;
}

async function generateKara(kara, opts) {
	/*
	kara = {
		title = string
		series = string (elements separated by ,) (see series from series.json)
		type = string (see karaTypes from constants)
		year = number or empty
		order = number or empty
		singer = string (elements separated by ,) (see results from GET /api/v1/tags, type is 2)
		songwriter = string (elements separated by ,) (see results from GET /api/v1/tags, type is 8)
		tags = string (elements separated by ,) (see tags from constants)
		creator = string (elements separated by ,) (see results from GET /api/v1/tags, type is 4)
		author = string (elements separated by ,) (see results from GET /api/v1/tags, type is 6)
		lang = string (elements separated by ,) (get iso639-2B from langs.codes("2B") )
		mediafile = mediafile name as uploaded
		subfile = subfile name as uploaded
		mediafile_orig = Original name from the user's computer
		subfile_orig = Original name from the user's computer
	}
	*/
	if (!opts) opts = {};
	if ((kara.type !== 'MV' && kara.type !== 'LIVE') && kara.series.length < 1) throw 'Series cannot be empty if type is not MV or LIVE';
	if (!kara.mediafile) throw 'No media file uploaded';
	const validationErrors = check(kara, {
		year: {integerValidator: true},
		lang: {langValidator: true},
		tags: {tagsValidator: true},
		type: {typeValidator: true},
		order: {integerValidator: true},
		series: {presence: true},
		title: {presence: true}
	});
	// Move files from temp directory to import, depending on the different cases.
	const newMediaFile = `${kara.mediafile}${extname(kara.mediafile_orig)}`;
	let newSubFile;
	if (kara.subfile && kara.subfile !== 'dummy.ass' && kara.subfile_orig) newSubFile = `${kara.subfile}${extname(kara.subfile_orig)}`;
	if (kara.subfile === 'dummy.ass') newSubFile = kara.subfile;
	delete kara.subfile_orig;
	delete kara.mediafile_orig;
	await asyncMove(resolve(resolvedPathTemp(),kara.mediafile),resolve(resolvedPathImport(),newMediaFile), { overwrite: true });
	if (kara.subfile && kara.subfile !== 'dummy.ass') await asyncMove(resolve(resolvedPathTemp(),kara.subfile),resolve(resolvedPathImport(),newSubFile), { overwrite: true });

	let newKara;
	try {
		if (validationErrors) throw JSON.stringify(validationErrors);
		timestamp.round = true;
		if (!kara.dateadded) kara.dateadded = timestamp.now();
		//Trim spaces before and after elements.
		kara.series.forEach((e,i) => kara.series[i] = e.trim());
		kara.lang.forEach((e,i) => kara.lang[i] = e.trim());
		kara.singer.forEach((e,i) => kara.singer[i] = e.trim());
		kara.groups.forEach((e,i) => kara.groups[i] = e.trim());
		kara.songwriter.forEach((e,i) => kara.songwriter[i] = e.trim());
		kara.tags.forEach((e,i) => kara.tags[i] = e.trim());
		kara.creator.forEach((e,i) => kara.creator[i] = e.trim());
		kara.author.forEach((e,i) => kara.author[i] = e.trim());
		if (!kara.order) kara.order = '';
		newKara = await importKara(newMediaFile, newSubFile, kara);
		compareKarasChecksum({silent: true});
		return newKara;
	} catch(err) {
		logger.error(`[Karagen] Error during generation : ${err}`);
		if (await asyncExists(newMediaFile)) await asyncUnlink(newMediaFile);
		if (newSubFile) if (await asyncExists(newSubFile)) await asyncUnlink(newSubFile);
		throw err;
	}
}

/**
 * Generating kara files in batch mode. The import folder is scanned for video files
 * which respect the KM naming convention. If such a file is found, the associated
 * karaoke file is created, and subtitle files are moved to their own directories.
 */

export async function karaGenerationBatch() {
	const importFiles = await asyncReadDir(resolvedPathImport());
	const importPromises = filterMedias(importFiles).map(mediaFile => importKara(mediaFile));
	try {
		await Promise.all(importPromises);
	} catch(err) {
		throw err;
	}
}

function defineFilename(data) {
	if (data) {
		const extraTags = [];
		if (data.tags.includes('TAG_PS3')) extraTags.push('PS3');
		if (data.tags.includes('TAG_PS2')) extraTags.push('PS2');
		if (data.tags.includes('TAG_PSX')) extraTags.push('PSX');
		if (data.tags.includes('TAG_SPECIAL')) extraTags.push('SPECIAL');
		if (data.tags.includes('TAG_REMIX')) extraTags.push('REMIX');
		if (data.tags.includes('TAG_OVA')) extraTags.push('OVA');
		if (data.tags.includes('TAG_ONA')) extraTags.push('ONA');
		if (data.tags.includes('TAG_MOVIE')) extraTags.push('MOVIE');
		if (data.tags.includes('TAG_PS4')) extraTags.push('PS4');
		if (data.tags.includes('TAG_PSV')) extraTags.push('PSV');
		if (data.tags.includes('TAG_PSP')) extraTags.push('PSP');
		if (data.tags.includes('TAG_XBOX360')) extraTags.push('XBOX360');
		if (data.tags.includes('TAG_GAMECUBE')) extraTags.push('GAMECUBE');
		if (data.tags.includes('TAG_DS')) extraTags.push('DS');
		if (data.tags.includes('TAG_3DS')) extraTags.push('3DS');
		if (data.tags.includes('TAG_PC')) extraTags.push('PC');
		if (data.tags.includes('TAG_SEGACD')) extraTags.push('SEGACD');
		if (data.tags.includes('TAG_SATURN')) extraTags.push('SATURN');
		if (data.tags.includes('TAG_WII')) extraTags.push('WII');
		if (data.tags.includes('TAG_SWITCH')) extraTags.push('SWITCH');
		if (data.tags.includes('TAG_VIDEOGAME')) extraTags.push('GAME');
		let extraType = '';
		if (extraTags.length > 0) extraType = extraTags.join(' ') + ' ';
		const fileLang = data.lang[0].toUpperCase();
		return sanitizeFile(`${fileLang} - ${data.series[0] || data.singer} - ${extraType}${getType(data.type)}${data.order} - ${data.title}`);
	}
}

async function importKara(mediaFile, subFile, data) {
	const kara = defineFilename(data);
	logger.info('[KaraGen] Generating kara file for ' + kara);
	let karaSubFile;
	subFile === 'dummy.ass' ? karaSubFile = subFile : karaSubFile = `${kara}${extname(subFile || '.ass')}`;
	let karaData = formatKara({ ...data,
		mediafile: `${kara}${extname(mediaFile)}`,
		subfile: karaSubFile
	});
	karaData.overwrite = data.overwrite;
	if (!data) karaData = {mediafile: mediaFile, ...karaDataInfosFromFilename(mediaFile)};

	const mediaPath = resolve(resolvedPathImport(), mediaFile);
	let subPath;
	if (subFile !== 'dummy.ass') subPath = await findSubFile(mediaPath, karaData, subFile);
	try {
		if (subPath !== 'dummy.ass') await extractAssInfos(subPath, karaData);
		await extractMediaTechInfos(mediaPath, karaData);
		await processSeries(data);
		return await generateAndMoveFiles(mediaPath, subPath, karaData);
	} catch(err) {
		const error = `Error importing ${kara} : ${err}`;
		logger.error(`[KaraGen] ${error}`);
		throw error;
	}
}

async function processSeries(kara) {
	for (const serie of kara.series) {
		const serieObj = {
			name: serie,
			i18n: {}
		};
		serieObj.i18n[kara.lang[0]] = serie;
		await getOrAddSerieID(serieObj);
	}
}

function karaDataInfosFromFilename(mediaFile) {
	try {
		const filenameInfos = karaFilenameInfos(mediaFile);
		const common = {
			title: filenameInfos.title,
			type: getType(filenameInfos.type),
			order: filenameInfos.order,
			lang: filenameInfos.lang
		};

		if (filenameInfos.type === 'LIVE' || filenameInfos.type === 'MV') {
			return { ...common, singer: filenameInfos.serie };
		} else {
			return { ...common, series: filenameInfos.serie };
		}
	} catch (err) {
		// File not named correctly
		logger.warn('[KaraGen] Bad kara file name: ' + err);
	}
	return {};
}

async function findSubFile(mediaPath, karaData, subFile) {
	// Replacing file extension by .ass in the same directory
	let assFile = replaceExt(mediaPath, '.ass');
	if (subFile) assFile = resolve(resolvedPathImport(), subFile);
	if (await asyncExists(assFile) && subFile !== 'dummy.ass') {
		// If a subfile is found, adding it to karaData
		karaData.subfile = replaceExt(karaData.mediafile, '.ass');
		return assFile;
	} else if (mediaPath.endsWith('.mkv')) {
		try {
			const extractFile = await extractVideoSubtitles(mediaPath, karaData.KID);
			karaData.subfile = replaceExt(karaData.mediafile, '.ass');
			return extractFile;
		} catch (err) {
			// Non-blocking.
			logger.info('[KaraGen] Could not extract subtitles from video file ' + mediaPath + ' : ' + err);
		}
	} else {
		return 'dummy.ass';
	}
}

export async function renameAllKaras() {
	const karas = await getAllKaras('admin');
	let karasRenames = [];
	let lyricsRenames = [];
	const conf = getConfig();
	try {
		for (const kara of karas) {
			logger.info(`[KaraRename] Processing ${kara.karafile}`);
			let k = {};
			k.lang = kara.language.split(',');
			k.lang.forEach((e,i) => k.lang[i] = e.trim());
			kara.misc === 'NO_TAG' || !kara.misc ? k.tags = [] : k.tags = kara.misc.split(',');
			k.tags.forEach((e,i) => k.tags[i] = e.trim());
			if (kara.serie_orig) {
				k.series = kara.serie_orig.split(',');
				k.series.forEach((e,i) => k.series[i] = e.trim());
			} else {
				k.series = [];
			}
			k.order = kara.songorder;
			k.type = kara.songtype.replace(/TYPE_/,'');
			kara.singer === 'NO_TAG' || !kara.singer ? k.singer = [] : k.singer = kara.singer.split(',');
			k.singer.forEach((e,i) => k.singer[i] = e.trim());
			k.title = kara.title;
			if (`${defineFilename(k)}.kara` !== kara.karafile) {
				logger.info(`[KaraRename] Renaming to ${defineFilename(k)}`);
				let karaText = await asyncReadFile(resolve(conf.appPath, conf.PathKaras,kara.karafile),'utf-8');
				karaText = karaText.replace(/\r/g, '');
				let karaData = ini.parse(karaText);
				karasRenames.push(`git mv "karas/${kara.karafile}" "karas/${defineFilename(k)}.kara"`);
				karaData.mediafile = `${defineFilename(k)}${extname(karaData.mediafile)}`;
				if (karaData.subfile !== 'dummy.ass') {
					karaData.subfile = `${defineFilename(k)}.ass`;
					lyricsRenames.push(`git mv "lyrics/${kara.subfile}" "lyrics/${karaData.subfile}"`);
				}
				try {
					asyncMove(
						resolve(conf.appPath,conf.PathMedias,kara.mediafile),
						resolve(conf.appPath,conf.PathMedias,`${defineFilename(k)}${extname(kara.mediafile)}`)
					);
				} catch(err) {
					logger.warn(`[KaraRename] Unable to rename video : ${err}`);
				}

				asyncWriteFile(resolve(conf.appPath,conf.PathKaras,kara.karafile),ini.stringify(karaData),'utf-8');

			} else {
				logger.info('[KaraRename] Kara already named correctly, skipping.');
			}
		}
	} catch(err) {
		logger.error(`[KaraRename] Process aborted : ${err}`);
	}
	asyncWriteFile('gitkaras.sh',karasRenames.join('\r\n'),'utf-8');
	asyncWriteFile('gitlyrics.sh',lyricsRenames.join('\r\n'),'utf-8');
	logger.info('[KaraRename] Renaming complete. Please update your karaoke base from Shelter now');
}

async function generateAndMoveFiles(mediaPath, subPath, karaData) {
	// Generating kara file in the first kara folder

	const karaFilename = replaceExt(karaData.mediafile, '.kara');
	const karaPath = resolve(resolvedPathKaras()[0], karaFilename);
	if (subPath === 'dummy.ass') karaData.subfile = 'dummy.ass';
	karaData.series = karaData.series.join(',');
	karaData.groups = karaData.groups.join(',');
	karaData.lang = karaData.lang.join(',');
	karaData.singer = karaData.singer.join(',');
	karaData.songwriter = karaData.songwriter.join(',');
	karaData.tags = karaData.tags.join(',');
	karaData.creator = karaData.creator.join(',');
	karaData.author = karaData.author.join(',');
	const mediaDest = resolve(resolvedPathMedias()[0], karaData.mediafile);
	let subDest;
	if (subPath && karaData.subfile !== 'dummy.ass') subDest = resolve(resolvedPathSubs()[0], karaData.subfile);
	try {
		// Moving media in the first media folder.
		await asyncMove(mediaPath, mediaDest, { overwrite: karaData.overwrite });
		// Moving subfile in the first lyrics folder.
		if (subDest) await asyncMove(subPath, subDest, { overwrite: karaData.overwrite });
		delete karaData.overwrite;
	} catch (err) {
		throw `Error while moving files. Maybe destination files (${mediaDest} or ${subDest} already exist? (${err})`;
	}
	await writeKara(karaPath, karaData);
	return {
		data: karaData,
		file: karaPath
	};
}<|MERGE_RESOLUTION|>--- conflicted
+++ resolved
@@ -71,10 +71,7 @@
 		logger.warn(`[KaraGen] ${errMsg}`);
 		throw errMsg;
 	}
-<<<<<<< HEAD
-=======
 	if (opts.compareChecksum) compareKarasChecksum({silent: true});
->>>>>>> aee4ed76
 }
 
 export async function createKara(kara) {
@@ -87,10 +84,7 @@
 		logger.warn(`[KaraGen] ${errMsg}`);
 		throw errMsg;
 	}
-<<<<<<< HEAD
-=======
 	compareKarasChecksum({silent: true});
->>>>>>> aee4ed76
 	return newKara;
 }
 
