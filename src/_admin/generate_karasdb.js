import logger from 'winston';
import uuidV4 from 'uuid/v4';
import {resolve} from 'path';
import deburr from 'lodash.deburr';
import isEmpty from 'lodash.isempty';
import {open} from 'sqlite';
import {has as hasLang} from 'langs';
import {asyncCopy, asyncReadDir} from '../_common/utils/files';
import {getConfig, resolvedPathKaras} from '../_common/utils/config';
import {getDataFromKaraFile, writeKara} from '../_dao/karafile';
import {
	insertKaras, insertKaraSeries, insertKaraTags, insertSeries, insertTags, inserti18nSeries, selectBlacklistKaras, selectBLCKaras,
	selectBLCTags, selectKaras, selectPlaylistKaras,
	selectTags, selectViewcountKaras, selectRequestKaras,
	selectWhitelistKaras,
	updateSeriesAltNames
} from '../_common/db/generation';
import {karaTypesMap} from '../_services/constants';
import {serieRequired, verifyKaraData} from '../_services/kara';
import {basename, join} from 'path';
import parallel from 'async-await-parallel';
import {emit} from '../_common/utils/pubsub';
import {findSeries, readSeriesFile} from '../_dao/seriesfile';
import {updateUUID} from '../_common/db/database.js';

let error = false;

async function emptyDatabase(db) {
	await db.run('DELETE FROM kara_tag;');
	await db.run('DELETE FROM kara_serie;');
	await db.run('DELETE FROM tag;');
	await db.run('DELETE FROM serie;');
	await db.run('DELETE FROM serie_lang;');
	await db.run('DELETE FROM kara;');
	await db.run('DELETE FROM sqlite_sequence;');
	await db.run('VACUUM;');
}

<<<<<<< HEAD
=======
async function backupDir(directory) {
	const backupDir = directory + '_backup';
	if (await asyncExists(backupDir)) {
		logger.debug( '[Gen] Removing backup dir ' + backupDir);
		await asyncRemove(backupDir);
	}
	logger.debug( '[Gen] Creating backup dir ' + backupDir);
	await asyncMkdirp(backupDir);
	await asyncCopy(
		directory,
		backupDir,
		{
			overwrite: true,
			preserveTimestamps: true
		}
	);
}

export async function backupKaraDirs(config) {
	const backupPromises = [];
	for (const pathKara of config.PathKaras.split('|')) {
		const resolvedPath = resolve(config.appPath, pathKara);
		backupPromises.push(backupDir(resolvedPath));
	}
	await Promise.all(backupPromises);
}

export async function deleteBackupDirs(config) {
	const deletePromises = [];
	for (const pathKara of config.PathKaras.split('|')) {
		const pathBackup = pathKara + '_backup';
		if (await asyncExists(pathBackup)) {
			deletePromises.push(asyncRemove(pathBackup));
		}
	}
	await Promise.all(deletePromises);
}

>>>>>>> ca6c844a
async function extractKaraFiles(karaDir) {
	const karaFiles = [];
	const dirListing = await asyncReadDir(karaDir);
	for (const file of dirListing) {
		if (file.endsWith('.kara') && !file.startsWith('.')) {
			karaFiles.push(resolve(karaDir, file));
		}
	}
	return karaFiles;
}

export async function extractAllKaraFiles() {
	let karaFiles = [];
	for (const resolvedPath of resolvedPathKaras()) {
		karaFiles = karaFiles.concat(await extractKaraFiles(resolvedPath));
	}
	return karaFiles;
}

export async function getAllKaras(karafiles) {
	const karaPromises = [];
	for (const karafile of karafiles) {
		karaPromises.push(() => readAndCompleteKarafile(karafile));
	}
	const karas = await parallel(karaPromises, 16);
	// Errors are non-blocking
	if (karas.some((kara) => {
		return kara.error;
	})) error = true;
	return karas;
}

async function readAndCompleteKarafile(karafile) {
	const karaData = await getDataFromKaraFile(karafile);
	try {
		verifyKaraData(karaData);
	} catch (err) {
		logger.warn(`[Gen] Kara file ${karafile} is invalid/incomplete : ${err}`);
		error = true;
		return karaData;
	}
	await writeKara(karafile, karaData);
	return karaData;
}

function prepareKaraInsertData(kara, index) {
	return {
		$id_kara: index,
		$kara_KID: kara.KID,
		$kara_title: kara.title,
		$titlenorm: deburr(kara.title).replace('\'', '').replace(',', ''),
		$kara_year: kara.year,
		$kara_songorder: kara.order,
		$kara_mediafile: kara.mediafile,
		$kara_subfile: kara.subfile,
		$kara_dateadded: kara.dateadded,
		$kara_datemodif: kara.datemodif,
		$kara_gain: kara.mediagain,
		$kara_duration: kara.mediaduration,
		$kara_karafile: basename(kara.karafile)
	};
}

function prepareAllKarasInsertData(karas) {
	// Remember JS indexes start at 0.
	return karas.map((kara, index) => prepareKaraInsertData(kara, index + 1));
}

function getSeries(kara) {
	const series = new Set();

	// Extracted series names from kara files
	if (kara.series && kara.series.trim()) {
		kara.series.split(',').forEach(serie => {
			if (serie.trim()) {
				series.add(serie.trim());
			}
		});
	}

	// At least one series is mandatory if kara is not LIVE/MV type
	if (serieRequired(kara.type) && isEmpty(series)) {
		logger.error(`Karaoke series cannot be detected! (${JSON.stringify(kara)})`);
		error = true;
	}

	return series;
}

/**
 * Returns a Map<String, Array>, linking a series to the karaoke indexes involved.
 */
function getAllSeries(karas) {
	const map = new Map();
	karas.forEach((kara, index) => {
		const karaIndex = index + 1;
		getSeries(kara).forEach(serie => {
			if (map.has(serie)) {
				map.get(serie).push(karaIndex);
			} else {
				map.set(serie, [karaIndex]);
			}
		});
	});

	return map;
}

function prepareSerieInsertData(serie, index) {
	return {
		$id_serie: index,
		$serie: serie,
		$NORM_serie: deburr(serie)
	};
}

function prepareAllSeriesInsertData(mapSeries) {
	const data = [];
	let index = 1;
	for (const serie of mapSeries.keys()) {
		data.push(prepareSerieInsertData(serie, index));
		index++;
	}
	return data;
}

/**
 * Warning : we iterate on keys and not on map entries to get the right order and thus the same indexes as the function prepareAllSeriesInsertData. This is the historical way of doing it and should be improved sometimes.tre améliorée.
 */
function prepareAllKarasSeriesInsertData(mapSeries) {
	const data = [];
	let index = 1;
	for (const serie of mapSeries.keys()) {
		for (const karaIndex of mapSeries.get(serie)) {
			data.push({
				$id_serie: index,
				$id_kara: karaIndex
			});
		}
		index++;
	}

	return data;
}

async function prepareAltSeriesInsertData(altSeriesFile, mapSeries) {

	const altNameData = [];
	const i18nData = [];
	const altNamesFile = await readSeriesFile(altSeriesFile);
	for (const serie of altNamesFile.series) {
		if (serie.aliases) altNameData.push({
			$serie_altnames: serie.aliases.join(','),
			$serie_altnamesnorm: deburr(serie.aliases.join(' ')).replace('\'', '').replace(',', ''),
			$serie_name: serie.name
		});
		if (serie.i18n) {
			for (const lang of Object.keys(serie.i18n)) {
				i18nData.push({
					$lang: lang,
					$serie: serie.i18n[lang],
					$serienorm: deburr(serie.i18n[lang]),
					$name: serie.name
				});
			}
		}
	}
	// Checking if some series present in .kara files are not present in the series file
	for (const serie of mapSeries.keys()) {
		if (!findSeries(serie, altNamesFile)) {
			// Print a warning and push some basic data so the series can be searchable at least
			logger.warn(`[Gen] Series "${serie}" is not in the series file`);
			if (getConfig().optStrict) strictModeError(serie);
			altNameData.push({
				$serie_name: serie
			});
			i18nData.push({
				$lang: 'jpn',
				$serie: serie,
				$serienorm: deburr(serie).replace('\'', '').replace(',', ''),
				$name: serie
			});
		}
	}
	return {
		altNameData: altNameData,
		i18nData: i18nData
	};
}

function getAllKaraTags(karas) {

	const allTags = [];

	const tagsByKara = new Map();

	karas.forEach((kara, index) => {
		const karaIndex = index + 1;
		tagsByKara.set(karaIndex, getKaraTags(kara, allTags));
	});

	return {
		tagsByKara: tagsByKara,
		allTags: allTags
	};
}

function getKaraTags(kara, allTags) {

	const result = new Set();

	if (kara.singer) kara.singer.split(',').forEach(singer => result.add(getTagId(singer.trim() + ',2', allTags)));
	if (kara.author) kara.author.split(',').forEach(author => result.add(getTagId(author.trim() + ',6', allTags)));
	if (kara.tags) kara.tags.split(',').forEach(tag => result.add(getTagId(tag.trim() + ',7', allTags)));
	if (kara.creator) kara.creator.split(',').forEach(creator => result.add(getTagId(creator.trim() + ',4', allTags)));
	if (kara.songwriter) kara.songwriter.split(',').forEach(songwriter => result.add(getTagId(songwriter.trim() + ',8', allTags)));
	if (kara.lang) kara.lang.split(',').forEach(lang => {
		if (lang === 'und' || lang === 'mul' || hasLang('2B', lang)) {
			result.add(getTagId(lang.trim() + ',5', allTags));
		}
	});

	getTypes(kara, allTags).forEach(type => result.add(type));

	return result;
}

function getTypes(kara, allTags) {
	const result = new Set();

	karaTypesMap.forEach((value, key) => {
		// Adding spaces since some keys are included in others.
		// For example MV and AMV.
		if (` ${kara.type} `.includes(` ${key} `)) {
			result.add(getTagId(value, allTags));
		}
	});

	if (result.size === 0) {
		logger.warn(`[Gen] Karaoke type cannot be detected (${kara.type}) in kara :  ${JSON.stringify(kara)}`);
		error = true;
	}

	return result;
}

function strictModeError(series) {
	logger.error(`[Gen] STRICT MODE ERROR : One series ${series} does not exist in the series file`);
	error = true;
}

function getTagId(tagName, tags) {

	const index = tags.indexOf(tagName) + 1;

	if (index > 0) {
		return index;
	}

	tags.push(tagName);
	return tags.length;
}

function prepareAllTagsInsertData(allTags) {
	const data = [];
	const translations = require(join(__dirname,'../_common/locales'));

	allTags.forEach((tag, index) => {
		const tagParts = tag.split(',');
		const tagName = tagParts[0];
		const tagType = tagParts[1];
		let tagNorm;
		if (+tagType === 7) {
			const tagTranslations = [];
			for (const [key, value] of Object.entries(translations)) {
				// Key is the language, value is a i18n text
				if (value[tagName]) tagTranslations.push(value[tagName]);
			}
			tagNorm = tagTranslations.join(' ');
		} else {
			tagNorm = tagName;
		}
		data.push({
			$id_tag: index + 1,
			$tagtype: tagType,
			$tagname: tagName,
			$tagnamenorm: deburr(tagNorm).replace('\'', '').replace(',', '')
		});
	});

	return data;
}

function prepareTagsKaraInsertData(tagsByKara) {
	const data = [];

	tagsByKara.forEach((tags, karaIndex) => {
		tags.forEach(tagId => {
			data.push({
				$id_tag: tagId,
				$id_kara: karaIndex
			});
		});
	});

	return data;
}

async function runSqlStatementOnData(stmtPromise, data) {
	const stmt = await stmtPromise;
	const sqlPromises = data.map(sqlData => stmt.run(sqlData));
	await Promise.all(sqlPromises);
	await stmt.finalize();
}


export async function run(config) {
	try {
		emit('databaseBusy',true);
		const conf = config || getConfig();

		const karas_dbfile = resolve(conf.appPath, conf.PathDB, conf.PathDBKarasFile);
		const series_altnamesfile = resolve(conf.appPath, conf.PathAltname);

		logger.info('[Gen] Starting database generation');
		logger.info('[Gen] GENERATING DATABASE CAN TAKE A WHILE, PLEASE WAIT.');
		const db = await open(karas_dbfile, {verbose: true, Promise});
		await emptyDatabase(db);
		const karaFiles = await extractAllKaraFiles();
		const karas = await getAllKaras(karaFiles);
		// Preparing data to insert
		const sqlInsertKaras = prepareAllKarasInsertData(karas);
		const seriesMap = getAllSeries(karas);
		const sqlInsertSeries = prepareAllSeriesInsertData(seriesMap);
		const sqlInsertKarasSeries = prepareAllKarasSeriesInsertData(seriesMap);
		const tags = getAllKaraTags(karas);
		const sqlInsertTags = prepareAllTagsInsertData(tags.allTags);
		const sqlInsertKarasTags = prepareTagsKaraInsertData(tags.tagsByKara);
		const seriesAltNamesData = await prepareAltSeriesInsertData(series_altnamesfile, seriesMap);
		const sqlUpdateSeriesAltNames = seriesAltNamesData.altNameData;
		const sqlInserti18nSeries = seriesAltNamesData.i18nData;

		// Inserting data in a transaction

		await db.run('begin transaction');
		await Promise.all([
			runSqlStatementOnData(db.prepare(insertKaras), sqlInsertKaras),
			runSqlStatementOnData(db.prepare(insertSeries), sqlInsertSeries),
			runSqlStatementOnData(db.prepare(insertTags), sqlInsertTags),
			runSqlStatementOnData(db.prepare(insertKaraTags), sqlInsertKarasTags),
			runSqlStatementOnData(db.prepare(insertKaraSeries), sqlInsertKarasSeries)
		]);
		await Promise.all([
			runSqlStatementOnData(db.prepare(inserti18nSeries), sqlInserti18nSeries),
			runSqlStatementOnData(db.prepare(updateSeriesAltNames), sqlUpdateSeriesAltNames)
		]);

		await db.run('commit');
		await db.close();
		await checkUserdbIntegrity(null, conf);
		return error;
	} catch (err) {
		logger.error(err);
		return error;
	} finally {
		emit('databaseBusy',false);
	}
}


/**
 * @function run_userdb_integrity_checks
 * Get all karas from all_karas view
 * Get all karas in playlist_content, blacklist, viewcount, whitelist
 * Parse karas in playlist_content, search for the KIDs in all_karas
 * If id_kara is different, write a UPDATE query.
 */
export async function checkUserdbIntegrity(uuid, config) {

	const conf = config || getConfig();

	//If no uuid provided, we're making a new database
	if (!uuid) uuid = uuidV4();
	const karas_dbfile = resolve(conf.appPath, conf.PathDB, conf.PathDBKarasFile);
	const karas_userdbfile = resolve(conf.appPath, conf.PathDB, conf.PathDBUserFile);
	//Backup userdb file before running integrity checks
	await asyncCopy(
		karas_userdbfile,
		karas_userdbfile + '.backup',
		{ overwrite: true }
	);


	logger.info('[Gen] Running user database integrity checks');

	const [db, userdb] = await Promise.all([
		open(karas_dbfile, {Promise}),
		open(karas_userdbfile, {Promise})
	]);

	const [
		allTags,
		allKaras,
		blcTags,
		whitelistKaras,
		blacklistCriteriaKaras,
		blacklistKaras,
		viewcountKaras,
		requestKaras,
		playlistKaras
	] = await Promise.all([
		db.all(selectTags),
		db.all(selectKaras),
		userdb.all(selectBLCTags),
		userdb.all(selectWhitelistKaras),
		userdb.all(selectBLCKaras),
		userdb.all(selectBlacklistKaras),
		userdb.all(selectViewcountKaras),
		userdb.all(selectRequestKaras),
		userdb.all(selectPlaylistKaras)
	]);

	await userdb.run('BEGIN TRANSACTION');
	await userdb.run('PRAGMA foreign_keys = OFF;');

	// Listing existing KIDs
	const karaKIDs = allKaras.map(k => `'${k.kid}'`).join(',');

	// Deleting records which aren't in our KID list
	await Promise.all([
		userdb.run(`DELETE FROM whitelist WHERE kid NOT IN (${karaKIDs});`),
		userdb.run(`DELETE FROM blacklist_criteria WHERE uniquevalue NOT IN (${karaKIDs});`),
		userdb.run(`DELETE FROM blacklist WHERE kid NOT IN (${karaKIDs});`),
		userdb.run(`DELETE FROM viewcount WHERE kid NOT IN (${karaKIDs});`),
		userdb.run(`DELETE FROM request WHERE kid NOT IN (${karaKIDs});`),
		userdb.run(`DELETE FROM playlist_content WHERE kid NOT IN (${karaKIDs});`)
	]);
	const karaIdByKid = new Map();
	allKaras.forEach(k => karaIdByKid.set(k.kid, k.id_kara));
	let sql = '';

	whitelistKaras.forEach(wlk => {
		if (karaIdByKid.has(wlk.kid) && karaIdByKid.get(wlk.kid) !== wlk.id_kara) {
			sql += `UPDATE whitelist SET fk_id_kara = ${karaIdByKid.get(wlk.kid)} WHERE kid = '${wlk.kid}';`;
		}
	});
	blacklistCriteriaKaras.forEach(blck => {
		if (karaIdByKid.has(blck.kid) && karaIdByKid.get(blck.kid) !== blck.id_kara) {
			sql += `UPDATE blacklist_criteria SET value = ${karaIdByKid.get(blck.kid)} WHERE uniquevalue = '${blck.kid}';`;
		}
	});
	blacklistKaras.forEach(blk => {
		if (karaIdByKid.has(blk.kid) && karaIdByKid.get(blk.kid) !== blk.id_kara) {
			sql += `UPDATE blacklist SET fk_id_kara = ${karaIdByKid.get(blk.kid)} WHERE kid = '${blk.kid}';`;
		}
	});
	viewcountKaras.forEach(vck => {
		if (karaIdByKid.has(vck.kid) && karaIdByKid.get(vck.kid) !== vck.id_kara) {
			sql += `UPDATE viewcount SET fk_id_kara = ${karaIdByKid.get(vck.kid)} WHERE kid = '${vck.kid}';`;
		}
	});
	requestKaras.forEach(rqk => {
		if (karaIdByKid.has(rqk.kid) && karaIdByKid.get(rqk.kid) !== rqk.id_kara) {
			sql += `UPDATE request SET fk_id_kara = ${karaIdByKid.get(rqk.kid)} WHERE kid = '${rqk.kid}';`;
		}
	});
	playlistKaras.forEach(plck => {
		if (karaIdByKid.has(plck.kid) && karaIdByKid.get(plck.kid) !== plck.id_kara) {
			sql += `UPDATE playlist_content SET fk_id_kara = ${karaIdByKid.get(plck.kid)} WHERE kid = '${plck.kid}';`;
		}
	});

	blcTags.forEach(function (blcTag) {
		let tagFound = false;
		allTags.forEach(function (tag) {
			if (tag.name === blcTag.tagname && tag.tagtype === blcTag.type) {
				// Found a matching Tagname, checking if id_tags are the same
				if (tag.id_tag !== blcTag.id_tag) {
					sql += `UPDATE blacklist_criteria SET value = ${tag.id_tag}
						WHERE uniquevalue = '${blcTag.tagname}' AND type = ${blcTag.type};`;
				}
				tagFound = true;
			}
		});
		//If No Tag with this name and type was found in the AllTags table, delete the Tag
		if (!tagFound) {
			sql += `DELETE FROM blacklist_criteria WHERE uniquevalue = '${blcTag.tagname}' AND type = ${blcTag.type};`;
			logger.warn(`[Gen] Deleted Tag ${blcTag.tagname} from blacklist criteria (type ${blcTag.type})`);
		}
	});

	if (sql) {
		logger.debug( '[Gen] UPDATE SQL : ' + sql);
		await userdb.exec(sql);
	}

	await Promise.all([
		userdb.run(updateUUID, { $uuid: uuid }),
		db.run(updateUUID, { $uuid: uuid })
	]);

	await userdb.run('PRAGMA foreign_keys = ON;');
	await userdb.run('COMMIT');

	logger.info('[Gen] Integrity checks complete, database generated');
}<|MERGE_RESOLUTION|>--- conflicted
+++ resolved
@@ -36,47 +36,6 @@
 	await db.run('VACUUM;');
 }
 
-<<<<<<< HEAD
-=======
-async function backupDir(directory) {
-	const backupDir = directory + '_backup';
-	if (await asyncExists(backupDir)) {
-		logger.debug( '[Gen] Removing backup dir ' + backupDir);
-		await asyncRemove(backupDir);
-	}
-	logger.debug( '[Gen] Creating backup dir ' + backupDir);
-	await asyncMkdirp(backupDir);
-	await asyncCopy(
-		directory,
-		backupDir,
-		{
-			overwrite: true,
-			preserveTimestamps: true
-		}
-	);
-}
-
-export async function backupKaraDirs(config) {
-	const backupPromises = [];
-	for (const pathKara of config.PathKaras.split('|')) {
-		const resolvedPath = resolve(config.appPath, pathKara);
-		backupPromises.push(backupDir(resolvedPath));
-	}
-	await Promise.all(backupPromises);
-}
-
-export async function deleteBackupDirs(config) {
-	const deletePromises = [];
-	for (const pathKara of config.PathKaras.split('|')) {
-		const pathBackup = pathKara + '_backup';
-		if (await asyncExists(pathBackup)) {
-			deletePromises.push(asyncRemove(pathBackup));
-		}
-	}
-	await Promise.all(deletePromises);
-}
-
->>>>>>> ca6c844a
 async function extractKaraFiles(karaDir) {
 	const karaFiles = [];
 	const dirListing = await asyncReadDir(karaDir);
