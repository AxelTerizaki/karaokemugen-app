import logger from 'winston';
import uuidV4 from 'uuid/v4';
import {resolve} from 'path';
import {deburr, isEmpty} from 'lodash';
import {open} from 'sqlite';
import {forEach as csvForEach} from 'csv-string';
import {has as hasLang} from 'langs';
import {asyncCopy, asyncExists, asyncMkdirp, asyncReadDir, asyncReadFile, asyncRemove} from '../_common/utils/files';
import {getConfig, resolvedPathKaras} from '../_common/utils/config';
import {getDataFromKaraFile, writeKara} from '../_common/utils/kara';
import {
	insertKaras, insertKaraSeries, insertKaraTags, insertSeries, insertTags, selectBlacklistKaras, selectBLCKaras,
	selectBLCTags, selectKaras, selectPlaylistKaras, selectRatingKaras,
	selectTags, selectViewcountKaras,
	selectWhitelistKaras,
	updateSeriesAltNames
} from '../_common/db/generation';
import {karaTypesMap, specialTagsMap} from '../_common/domain/constants';
import {serieRequired, verifyKaraData} from '../_common/domain/kara';

let error = false;

async function emptyDatabase(db) {
	await db.run('DELETE FROM kara_tag;');
	await db.run('DELETE FROM kara_serie;');
	await db.run('DELETE FROM ass;');
	await db.run('DELETE FROM tag;');
	await db.run('DELETE FROM serie;');
	await db.run('DELETE FROM kara;');
	await db.run('DELETE FROM settings;');
	await db.run('DELETE FROM sqlite_sequence;');
	await db.run('VACUUM;');
}

async function backupDir(directory) {
	const backupDir = directory + '_backup';
	if (await asyncExists(backupDir)) {
		logger.debug('[Gen] Removing backup dir ' + backupDir);
		await asyncRemove(backupDir);
	}
	logger.debug('[Gen] Creating backup dir ' + backupDir);
	await asyncMkdirp(backupDir);
	await asyncCopy(
		directory,
		backupDir,
		{
			overwrite: true,
			preserveTimestamps: true
		}
	);
}

async function backupKaraDirs(config) {
	const backupPromises = [];
	for (const pathKara of config.PathKaras.split('|')) {
		const resolvedPath = resolve(config.appPath, pathKara);
		backupPromises.push(backupDir(resolvedPath));
	}
	await Promise.all(backupPromises);
}

async function deleteBackupDirs(config) {
	const deletePromises = [];
	for (const pathKara of config.PathKaras.split('|')) {
		const pathBackup = pathKara + '_backup';
		if (await asyncExists(pathBackup)) {
			deletePromises.push(asyncRemove(pathBackup));
		}
	}
	await Promise.all(deletePromises);
}

async function extractKaraFiles(karaDir) {
	const karaFiles = [];
	const dirListing = await asyncReadDir(karaDir);
	for (const file of dirListing) {
		if (file.endsWith('.kara') && !file.startsWith('.')) {
			karaFiles.push(resolve(karaDir, file));
		}
	}
	return karaFiles;
}

async function extractAllKaraFiles() {
	let karaFiles = [];
	for (const resolvedPath of resolvedPathKaras()) {
		karaFiles = karaFiles.concat(await extractKaraFiles(resolvedPath));
	}
	return karaFiles;
}

async function getAllKaras(karafiles) {
	const karaPromises = [];
	for (const karafile of karafiles) {
		karaPromises.push(readAndCompleteKarafile(karafile));
	}
	return await Promise.all(karaPromises);
}

async function readAndCompleteKarafile(karafile) {
<<<<<<< HEAD
	const karaData = await getDataFromKaraFile(karafile);
	try {
		verifyKaraData(karaData);
	} catch (err) {
		logger.warn(`[Gen] Kara file ${karafile} is invalid/incomplete: ${err}`);
	}
	await writeKara(karafile, karaData);
=======
	const karaData = await getKara(karafile);
	if (karaData.error) {
		error = true;
	} else {
		await writeKara(karafile, karaData);
	}	
>>>>>>> 55a6d98d
	return karaData;
}

function prepareKaraInsertData(kara, index) {
	return {
		$id_kara: index,
		$kara_KID: kara.KID,
		$kara_title: kara.title,
		$titlenorm: deburr(kara.title),
		$kara_year: kara.year,
		$kara_songorder: kara.order,
		$kara_videofile: kara.videofile,
		$kara_dateadded: kara.dateadded,
		$kara_datemodif: kara.datemodif,
		$kara_rating: kara.rating,
		$kara_viewcount: kara.viewcount,
		$kara_gain: kara.videogain,
		$kara_videolength: kara.videoduration,
		$kara_checksum: kara.checksum
	};
}

function prepareAllKarasInsertData(karas) {
	// Les index JS commencent à 0.
	return karas.map((kara, index) => prepareKaraInsertData(kara, index + 1));
}

function getSeries(kara) {
	const series = new Set();

	// Séries extraites du fichier kara
	if (kara.series && kara.series.trim()) {
		kara.series.split(',').forEach(serie => {
			if (serie.trim()) {
				series.add(serie.trim());
			}
		});
	}

<<<<<<< HEAD
	// Au moins une série est obligatoire pour les karas non LIVE/MV.
	if (serieRequired(kara.type) && isEmpty(series)) {
		throw `Karaoke series cannot be detected! (${JSON.stringify(kara)})`;
=======
	if (kara.type !== 'LIVE' && kara.type !== 'MV') {
		if (kara.serie && kara.serie.trim()) {
			series.add(kara.serie.trim());
		}
		// Karas not LIVE nor MV must have a series.		
		if (isEmpty(series)) {
			error = true;
			logger.warn('[Gen] Karaoke series cannot be detected! ('+JSON.stringify(kara));
		}
>>>>>>> 55a6d98d
	}

	return series;
}

/**
 * Returns a Map<String, Array>, linking a series to the karaoke indexes involved.
 */
function getAllSeries(karas) {
	const map = new Map();
	karas.forEach((kara, index) => {
		const karaIndex = index + 1;
		getSeries(kara).forEach(serie => {
			if (map.has(serie)) {
				map.get(serie).push(karaIndex);
			} else {
				map.set(serie, [karaIndex]);
			}
		});
	});

	return map;
}

function prepareSerieInsertData(serie, index) {
	return {
		$id_serie: index,
		$serie: serie,
		$serienorm: deburr(serie)
	};
}

function prepareAllSeriesInsertData(mapSeries) {
	const data = [];
	let index = 1;
	for (const serie of mapSeries.keys()) {
		data.push(prepareSerieInsertData(serie, index));
		index++;
	}
	return data;
}

/**
 * Warning : we iterate on keys and not on map entries to get the right order and thus the same indexes as the function prepareAllSeriesInsertData. This is the historical way of doing it and should be improved sometimes.tre améliorée.
 */
function prepareAllKarasSeriesInsertData(mapSeries) {
	const data = [];
	let index = 1;
	for (const serie of mapSeries.keys()) {
		mapSeries.get(serie).forEach(karaIndex => {
			data.push({
				$id_serie: index,
				$id_kara: karaIndex
			});
		});
		index++;
	}

	return data;
}

async function prepareAltSeriesInsertData(altSeriesFile) {

	const data = [];

	if (await asyncExists(altSeriesFile)) {
		const content = await asyncReadFile(altSeriesFile, { encoding: 'utf8' });
		csvForEach(content, ':', parsedContent => {
			const serie = parsedContent[0];
			const altNames = parsedContent[1];
			if (serie && altNames) {
				data.push({
					$serie_altnames: altNames,
					$serie_altnamesnorm: deburr(altNames),
					$serie_name: serie
				});
				logger.debug('[Gen] Added alt. name "' + altNames + '" to ' + serie);
			}
		});
	} else {
		logger.warn('[Gen] No alternative series name file found, ignoring');
	}

	return data;
}

function getAllKaraTags(karas) {

	const allTags = [];

	const tagsByKara = new Map();

	karas.forEach((kara, index) => {
		const karaIndex = index + 1;
		tagsByKara.set(karaIndex, getKaraTags(kara, allTags));
	});

	return {
		tagsByKara: tagsByKara,
		allTags: allTags
	};
}

function getKaraTags(kara, allTags) {

	const result = new Set();

	if (kara.singer) {
		kara.singer.split(',').forEach(singer => result.add(getTagId(singer.trim() + ',2', allTags)));
	}

	if (kara.author) {
		kara.author.split(',').forEach(author => result.add(getTagId(author.trim() + ',6', allTags)));
	}

	if (kara.tags) {
		kara.tags.split(',').forEach(tag => result.add(getTagId(tag.trim() + ',7', allTags)));
	}

	if (kara.creator) {
		kara.creator.split(',').forEach(creator => result.add(getTagId(creator.trim() + ',4', allTags)));
	}

	if (kara.songwriter) {
		kara.songwriter.split(',').forEach(songwriter => result.add(getTagId(songwriter.trim() + ',8', allTags)));
	}

	if (kara.lang) {
		kara.lang.split(',').forEach(lang => {
			if (lang === 'und' || hasLang('2B', lang)) {
				result.add(getTagId(lang.trim() + ',5', allTags));
			}
		});
	}

	getTypes(kara, allTags).forEach(type => result.add(type));

	return result;
}

function getTypes(kara, allTags) {
	const result = new Set();

	karaTypesMap.forEach((value, key) => {
		// Ajout d'espaces car certaines clés sont incluses dans d'autres : MV et AMV par exemple.
		if (` ${kara.type} `.includes(` ${key} `)) {
			result.add(getTagId(value, allTags));
		}
	});

	if (result.size === 0) {
		logger.warn('[Gen] Karaoke type cannot be detected : ' + kara.type + ' in kara : ' + JSON.stringify(kara));
		error = true;		
	}

	return result;
}

function getTagId(tagName, tags) {

	const index = tags.indexOf(tagName) + 1;

	if (index > 0) {
		return index;
	}

	tags.push(tagName);
	return tags.length;
}

function prepareAllTagsInsertData(allTags) {
	const data = [];

	allTags.forEach((tag, index) => {
		const tagParts = tag.split(',');
		const tagName = tagParts[0];
		const tagType = tagParts[1];

		data.push({
			$id_tag: index + 1,
			$tagtype: tagType,
			$tagname: tagName,
			$tagnamenorm: deburr(tagName),
		});
	});

	return data;
}

function prepareTagsKaraInsertData(tagsByKara) {
	const data = [];

	tagsByKara.forEach((tags, karaIndex) => {
		tags.forEach(tagId => {
			data.push({
				$id_tag: tagId,
				$id_kara: karaIndex
			});
		});
	});

	return data;
}

async function insertAss(db, karas) {
	const stmt = await db.prepare('INSERT INTO ass (fk_id_kara, ass, checksum) VALUES ($id_kara, $ass, $checksum);');
	const insertPromises = [];
	karas.forEach((kara, index) => {
		const karaIndex = index + 1;
		if (kara.ass) {
			insertPromises.push(stmt.run({
				$id_kara: karaIndex,
				$ass: kara.ass,
				$checksum: kara.ass_checksum
			}));
		}
	});
	await Promise.all(insertPromises);
	await stmt.finalize();
}

async function runSqlStatementOnData(stmtPromise, data) {
	const stmt = await stmtPromise;

	const sqlPromises = data.map(sqlData => stmt.run(sqlData));
	await Promise.all(sqlPromises);
	await stmt.finalize();
}


export async function run(config) {
	try {
		const conf = config || getConfig();

		// These are not resolved : they will be later on when extracting / reading ASS
		const karas_dbfile = resolve(conf.appPath, conf.PathDB, conf.PathDBKarasFile);
		const series_altnamesfile = resolve(conf.appPath, conf.PathAltname);

		logger.info('[Gen] Starting database generation');
		logger.info('[Gen] GENERATING DATABASE CAN TAKE A WHILE, PLEASE WAIT.');

		const db = await open(karas_dbfile, {verbose: true, Promise});		
		await emptyDatabase(db);
		await backupKaraDirs(conf);

		const karaFiles = await extractAllKaraFiles();
		const karas = await getAllKaras(karaFiles);

		// Preparing data to insert

		const sqlInsertKaras = prepareAllKarasInsertData(karas);
		const seriesMap = getAllSeries(karas);
		const sqlInsertSeries = prepareAllSeriesInsertData(seriesMap);
		const sqlInsertKarasSeries = prepareAllKarasSeriesInsertData(seriesMap);

		const tags = getAllKaraTags(karas);
		const sqlInsertTags = prepareAllTagsInsertData(tags.allTags);
		const sqlInsertKarasTags = prepareTagsKaraInsertData(tags.tagsByKara);

		const sqlUpdateSeriesAltNames = await prepareAltSeriesInsertData(series_altnamesfile);

		// Inserting data in a transaction

		await db.run('begin transaction');

		const insertPromises = [
			runSqlStatementOnData(db.prepare(insertKaras), sqlInsertKaras),
			insertAss(db, karas),
			runSqlStatementOnData(db.prepare(insertSeries), sqlInsertSeries),
			runSqlStatementOnData(db.prepare(insertTags), sqlInsertTags),
			runSqlStatementOnData(db.prepare(insertKaraTags), sqlInsertKarasTags),
			runSqlStatementOnData(db.prepare(insertKaraSeries), sqlInsertKarasSeries)
		];

		await Promise.all(insertPromises);
		await runSqlStatementOnData(db.prepare(updateSeriesAltNames), sqlUpdateSeriesAltNames);

		await db.run('commit');
		await db.close();

		await checkUserdbIntegrity(null, conf);

		await deleteBackupDirs(conf);
		return error;
	} catch (err) {
		logger.error(err);
		return error;
	}
}


/**
 * @function run_userdb_integrity_checks
 * Get all karas from all_karas view
 * Get all karas in playlist_content, blacklist, rating, viewcount, whitelist
 * Parse karas in playlist_content, search for the KIDs in all_karas
 * If id_kara is different, write a UPDATE query.
 */
export async function checkUserdbIntegrity(uuid, config) {

	const conf = config || getConfig();

	if (!uuid) uuid = uuidV4();
	const karas_dbfile = resolve(conf.appPath, conf.PathDB, conf.PathDBKarasFile);
	const karas_userdbfile = resolve(conf.appPath, conf.PathDB, conf.PathDBUserFile);
	logger.info('[Gen] Running user database integrity checks');

	const [db, userdb] = await Promise.all([
		open(karas_dbfile, {Promise}),
		open(karas_userdbfile, {Promise})
	]);
	
	const [
		allTags,
		allKaras,
		blcTags,
		whitelistKaras,
		blacklistCriteriaKaras,
		blacklistKaras,
		ratingKaras,
		viewcountKaras,
		playlistKaras
	] = await Promise.all([
		db.all(selectTags),
		db.all(selectKaras),
		userdb.all(selectBLCTags),
		userdb.all(selectWhitelistKaras),
		userdb.all(selectBLCKaras),
		userdb.all(selectBlacklistKaras),
		userdb.all(selectRatingKaras),
		userdb.all(selectViewcountKaras),
		userdb.all(selectPlaylistKaras)
	]);

	await userdb.run('BEGIN TRANSACTION');
	await userdb.run('PRAGMA foreign_keys = OFF;');

	// Listing existing KIDs	
	const karaKIDs = allKaras.map(k => '\'' + k.kid + '\'').join(',');

	// Deleting records which aren't in our KID list
	await Promise.all([
		userdb.run(`DELETE FROM whitelist WHERE kid NOT IN (${karaKIDs});`),
		userdb.run(`DELETE FROM blacklist_criteria WHERE uniquevalue NOT IN (${karaKIDs});`),
		userdb.run(`DELETE FROM blacklist WHERE kid NOT IN (${karaKIDs});`),
		userdb.run(`DELETE FROM rating WHERE kid NOT IN (${karaKIDs});`),
		userdb.run(`DELETE FROM viewcount WHERE kid NOT IN (${karaKIDs});`),
		userdb.run(`DELETE FROM playlist_content WHERE kid NOT IN (${karaKIDs});`)
	]);
	const karaIdByKid = new Map();
	allKaras.forEach(k => karaIdByKid.set(k.kid, k.id_kara));
	let sql = '';

	whitelistKaras.forEach(wlk => {
		if (karaIdByKid.has(wlk.kid) && karaIdByKid.get(wlk.kid) !== wlk.id_kara) {
			sql += `UPDATE whitelist SET fk_id_kara = ${karaIdByKid.get(wlk.kid)} WHERE kid = '${wlk.kid}';`;
		}
	});
	blacklistCriteriaKaras.forEach(blck => {
		if (karaIdByKid.has(blck.kid) && karaIdByKid.get(blck.kid) !== blck.id_kara) {
			sql += `UPDATE blacklist_criteria SET value = ${karaIdByKid.get(blck.kid)} WHERE uniquevalue = '${blck.kid}';`;
		}
	});
	blacklistKaras.forEach(blk => {
		if (karaIdByKid.has(blk.kid) && karaIdByKid.get(blk.kid) !== blk.id_kara) {
			sql += `UPDATE blacklist SET fk_id_kara = ${karaIdByKid.get(blk.kid)} WHERE kid = '${blk.kid}';`;
		}
	});
	ratingKaras.forEach(rk => {
		if (karaIdByKid.has(rck.kid) && karaIdByKid.get(rk.kid) !== rk.id_kara) {
			sql += `UPDATE rating SET fk_id_kara = ${karaIdByKid.get(rk.kid)} WHERE kid = '${rk.kid}';`;
		}
	});
	viewcountKaras.forEach(vck => {
		if (karaIdByKid.has(vck.kid) && karaIdByKid.get(vck.kid) !== vck.id_kara) {
			sql += `UPDATE viewcount SET fk_id_kara = ${karaIdByKid.get(vck.kid)} WHERE kid = '${vck.kid}';`;
		}
	});
	playlistKaras.forEach(plck => {
		if (karaIdByKid.has(plck.kid) && karaIdByKid.get(plck.kid) !== plck.id_kara) {
			sql += `UPDATE playlist_content SET fk_id_kara = ${karaIdByKid.get(plck.kid)} WHERE kid = '${plck.kid}';`;
		}
	});
	
	blcTags.forEach(function (blcTag) {
		let tagFound = false;
		allTags.forEach(function (tag) {
			if (tag.name === blcTag.tagname && tag.tagtype === blcTag.type) {
				// Found a matching Tagname, checking if id_tags are the same
				if (tag.id_tag !== blcTag.id_tag) {
					sql += `UPDATE blacklist_criteria SET value = ${tag.id_tag}
						WHERE uniquevalue = '${blcTag.tagname}' AND type = ${blcTag.type};`;
				}
				tagFound = true;
			}
		});
		//If No Tag with this name and type was found in the AllTags table, delete the Tag
		if (!tagFound) {
			sql += `DELETE FROM blacklist_criteria WHERE uniquevalue = '${blcTag.tagname}' AND type = ${blcTag.type};`;
			logger.warn(`[Gen] Deleted Tag ${blcTag.tagname} from blacklist criteria (type ${blcTag.type})`);
		}
	});

	if (sql) {
<<<<<<< HEAD
		logger.debug('[Gen] Tags UPDATE SQL : ' + sql);
=======
		logger.debug('[Gen] UPDATE SQL : ' + sql);
>>>>>>> 55a6d98d
		await userdb.run(sql);
	}

	const sqlUpdateDBUUID = await asyncReadFile(resolve(__dirname, '../_common/db/update_userdb_uuid.sql'), 'utf-8');

	await Promise.all([
		userdb.run(sqlUpdateDBUUID, { $uuid: uuid }),
		db.run(sqlUpdateDBUUID, { $uuid: uuid })
	]);

	await userdb.run('PRAGMA foreign_keys = ON;');
	await userdb.run('COMMIT');

	logger.info('[Gen] Integrity checks complete! Please wait a little bit more...');	
}<|MERGE_RESOLUTION|>--- conflicted
+++ resolved
@@ -15,7 +15,7 @@
 	selectWhitelistKaras,
 	updateSeriesAltNames
 } from '../_common/db/generation';
-import {karaTypesMap, specialTagsMap} from '../_common/domain/constants';
+import {karaTypesMap} from '../_common/domain/constants';
 import {serieRequired, verifyKaraData} from '../_common/domain/kara';
 
 let error = false;
@@ -98,22 +98,15 @@
 }
 
 async function readAndCompleteKarafile(karafile) {
-<<<<<<< HEAD
 	const karaData = await getDataFromKaraFile(karafile);
 	try {
 		verifyKaraData(karaData);
 	} catch (err) {
 		logger.warn(`[Gen] Kara file ${karafile} is invalid/incomplete: ${err}`);
+		error = true;
+		return karaData;
 	}
 	await writeKara(karafile, karaData);
-=======
-	const karaData = await getKara(karafile);
-	if (karaData.error) {
-		error = true;
-	} else {
-		await writeKara(karafile, karaData);
-	}	
->>>>>>> 55a6d98d
 	return karaData;
 }
 
@@ -153,21 +146,10 @@
 		});
 	}
 
-<<<<<<< HEAD
 	// Au moins une série est obligatoire pour les karas non LIVE/MV.
 	if (serieRequired(kara.type) && isEmpty(series)) {
-		throw `Karaoke series cannot be detected! (${JSON.stringify(kara)})`;
-=======
-	if (kara.type !== 'LIVE' && kara.type !== 'MV') {
-		if (kara.serie && kara.serie.trim()) {
-			series.add(kara.serie.trim());
-		}
-		// Karas not LIVE nor MV must have a series.		
-		if (isEmpty(series)) {
-			error = true;
-			logger.warn('[Gen] Karaoke series cannot be detected! ('+JSON.stringify(kara));
-		}
->>>>>>> 55a6d98d
+		logger.error(`Karaoke series cannot be detected! (${JSON.stringify(kara)})`);
+		error = true;
 	}
 
 	return series;
@@ -537,7 +519,7 @@
 		}
 	});
 	ratingKaras.forEach(rk => {
-		if (karaIdByKid.has(rck.kid) && karaIdByKid.get(rk.kid) !== rk.id_kara) {
+		if (karaIdByKid.has(rk.kid) && karaIdByKid.get(rk.kid) !== rk.id_kara) {
 			sql += `UPDATE rating SET fk_id_kara = ${karaIdByKid.get(rk.kid)} WHERE kid = '${rk.kid}';`;
 		}
 	});
@@ -572,11 +554,7 @@
 	});
 
 	if (sql) {
-<<<<<<< HEAD
-		logger.debug('[Gen] Tags UPDATE SQL : ' + sql);
-=======
 		logger.debug('[Gen] UPDATE SQL : ' + sql);
->>>>>>> 55a6d98d
 		await userdb.run(sql);
 	}
 
