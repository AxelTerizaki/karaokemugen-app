--- conflicted
+++ resolved
@@ -134,11 +134,7 @@
 	/**
 	 * Test if network ports are available
 	 */
-<<<<<<< HEAD
-	verifyOpenPort(getConfig().Frontend.Port);
-=======
 	verifyOpenPort(getConfig().Frontend.Port, getConfig().App.FirstRun);
->>>>>>> b1cc8f67
 
 	/**
 	 * Gentlemen, start your engines.
