--- conflicted
+++ resolved
@@ -76,7 +76,7 @@
 // On OSX, process.cwd() returns /, which is utter stupidity but let's go along with it.
 // What's funny is that originalAppPath is correct on OSX no matter if you're using Electron or not.
 const appPath = process.platform === 'darwin'
-	? app && app.isPackaged 
+	? app && app.isPackaged
 		? resolve(dirname(process.execPath), '../')
 		: originalAppPath
 	: process.cwd();
@@ -148,15 +148,14 @@
 	logger.debug(`[Launcher] OriginalAppPath: ${originalAppPath}`);
 	logger.debug(`[Launcher] Locale : ${state.EngineDefaultLocale}`);
 	logger.debug(`[Launcher] OS : ${state.os}`);
-	await initConfig(argv);
-	const publicConfig = cloneDeep(getConfig());
+	const config = await initConfig(argv);
+	const publicConfig = cloneDeep(config);
 	publicConfig.Karaoke.StreamerMode.Twitch.OAuth = 'xxxxx';
 	publicConfig.App.JwtSecret = 'xxxxx';
 	publicConfig.App.InstanceID = 'xxxxx';
-<<<<<<< HEAD
 	logger.debug(`[Launcher] Loaded configuration : ${JSON.stringify(publicConfig)}`);
 	logger.debug(`[Launcher] Initial state : ${JSON.stringify(state)}`);
-=======
+
 	// 3.1.1 and up migration, setting jingles and sponsors correctly depending on the user's config
 	if (!isNaN(config.Karaoke.SponsorsInterval)) {
 		if (config.Karaoke.JinglesInterval > 0) {
@@ -184,15 +183,6 @@
 			);
 		}
 	}
-	await parseCommandLineArgs(argv);
-	logger.debug(`[Launcher] AppPath : ${appPath}`);
-	logger.debug(`[Launcher] DataPath : ${dataPath}`);
-	logger.debug(`[Launcher] Locale : ${state.EngineDefaultLocale}`);
-	logger.debug(`[Launcher] OS : ${state.os}`);
-	logger.debug(`[Launcher] Loaded configuration : ${JSON.stringify(publicConfig, null, 2)}`);
-	logger.debug(`[Launcher] Initial state : ${JSON.stringify(state, null, 2)}`);
->>>>>>> fccc11cc
-
 	// Checking paths, create them if needed.
 	await checkPaths(getConfig());
 
@@ -207,12 +197,8 @@
 
 	// Copy avatar blank.png if it doesn't exist to the avatar path
 	logger.debug(`[Launcher] Copying blank.png to ${resolvedPathAvatars()}`);
-<<<<<<< HEAD
 	await asyncCopy(resolve(resourcePath, 'assets/blank.png'), resolve(resolvedPathAvatars(), 'blank.png'));
-=======
-	await asyncCopyAlt(join(__dirname, '../assets/blank.png'), resolve(resolvedPathAvatars(), 'blank.png'));
 	createCircleAvatar(resolve(resolvedPathAvatars(), 'blank.png'));
->>>>>>> fccc11cc
 
 	/**
 	 * Test if network ports are available
