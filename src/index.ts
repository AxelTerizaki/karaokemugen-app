// KM Imports
import {asyncCheckOrMkdir, asyncExists, asyncRemove, asyncCopy} from './lib/utils/files';
import {getConfig, setConfig, resolvedPathTemp, resolvedPathAvatars, configureLocale} from './lib/utils/config';
import {initConfig} from './utils/config';
import {parseCommandLineArgs} from './utils/args';
import logger, { configureLogger } from './lib/utils/logger';
import {exit, initEngine} from './components/engine';
import {logo} from './logo';
import { setState, getState } from './utils/state';
import { version } from './version';
import { migrateOldFoldersToRepo } from './services/repo';
import { initStep, errorStep } from './electron/electronLogger';
import { startElectron } from './electron/electron';

// Types
import {Config} from './types/config';

// Node modules
import i18n from 'i18next';
import {moveSync} from 'fs-extra';
import {dirname} from 'path';
import {mkdirSync, existsSync} from 'fs';
import {join, resolve} from 'path';
import minimist from 'minimist';
import chalk from 'chalk';
import {createInterface} from 'readline';
import { getPortPromise } from 'portfinder';
import { app } from 'electron';
import cloneDeep from 'lodash.clonedeep';
import { createCircleAvatar } from './utils/imageProcessing';

process.on('uncaughtException', exception => {
	console.log('Uncaught exception:', exception);
});

process.on('unhandledRejection', (error) => {
	console.log('Unhandled Rejection at:', error);
});

process.on('SIGINT', () => {
	exit('SIGINT');
});

process.on('SIGTERM', () => {
	exit('SIGTERM');
});

// CTRL+C for Windows :

if (process.platform === 'win32' ) {
	const rl = createInterface({
	  input: process.stdin,
	  output: process.stdout
	});

	rl.on('SIGINT', () => {
	  exit('SIGINT');
	});
}

// Main app begins here.
// Testing if we're in a packaged version of KM or not.
// First, this is a test for unpacked electron mode.
// If we're not using electron, then use __dirname's parent)
let originalAppPath: string;
if (process.versions.electron) {
	//INIT_CWD exists only when electron is launched from yarn (dev)
	//PORTABLE_EXECUTABLE_DIR exists only when launched from a packaged eletron app (yarn dist) (production)
	// The last one is when running an unpackaged electron for testing purposes (yarn packer) (dev)
	originalAppPath = process.env.INIT_CWD || process.env.PORTABLE_EXECUTABLE_DIR || join(__dirname, '../../../');
	// Because OSX packages are structured differently, we'll modify our path
	if (process.platform === 'darwin' && app.isPackaged) originalAppPath = resolve(originalAppPath, '../../');
} else {
	originalAppPath = process.cwd();
}
// On OSX, process.cwd() returns /, which is utter stupidity but let's go along with it.
// What's funny is that originalAppPath is correct on OSX no matter if you're using Electron or not.
const appPath = process.platform === 'darwin'
	? app && app.isPackaged
		? resolve(dirname(process.execPath), '../')
		: originalAppPath
	: process.cwd();
// Resources are all the stuff our app uses and is bundled with. mpv config files, default avatar, background, migrations, locales, etc.
const resourcePath = process.versions.electron && existsSync(resolve(appPath, 'resources/'))
	// If launched from electron we check if cwd/resources exists and set it to resourcePath. If not we'll use appPath
	// CWD = current working directory, so if launched from a dist exe, this is $HOME/AppData/Local/ etc. on Windows, and equivalent path on Unix systems.
	// It also works from unpackaged electron, if all things are well.
	// If it doesn't exist, we'll assume the resourcePath is originalAppPath.
	? process.platform === 'darwin'
		? process.resourcesPath
		: resolve(appPath, 'resources/')
	: originalAppPath;

// DataPath is by default appPath + app. This is default when running from source
const dataPath = existsSync(resolve(originalAppPath, 'portable'))
	? resolve(originalAppPath, 'app/')
	// Rewriting dataPath to point to user home directory
	: resolve(process.env.HOME || process.env.HOMEPATH, 'KaraokeMugen');

if (!existsSync(dataPath)) mkdirSync(dataPath);

// Move config file if it's in appPath to dataPath

const rootConfig = resolve(originalAppPath, 'config.yml');
const dataConfig = resolve(dataPath, 'config.yml');
if (existsSync(rootConfig) && !existsSync(dataConfig)) {
	moveSync(rootConfig, dataConfig);
}

const rootDatabase = resolve(originalAppPath, 'database.json');
const dataDatabase = resolve(dataPath, 'database.json');
if (existsSync(rootDatabase) && !existsSync(dataDatabase)) {
	moveSync(rootDatabase, dataDatabase);
}

setState({originalAppPath: originalAppPath, appPath: appPath, dataPath: dataPath, resourcePath: resourcePath});

process.env['NODE_ENV'] = 'production'; // Default

const argv = minimist(process.argv.slice(2));
if (app) {
	app.on('will-quit', () => {
		exit(0);
	});
}
if (app && !argv.cli) {
	try {
		startElectron();
	} catch(err) {
		console.log(err);
	}
} else {
	// This is in case we're running with yarn startNoElectron
	preInit()
		.then(() => main())
		.catch(err => {
			logger.error(`[Launcher] Error during launch : ${err}`);
			console.log(err);
			exit(1);
		});
}

export async function preInit() {
	await configureLocale();
	await configureLogger(dataPath, argv.debug || (app && app.commandLine.hasSwitch('debug')), true);
	const state = getState();
	await parseCommandLineArgs(argv, app ? app.commandLine : null);
	logger.debug(`[Launcher] AppPath : ${appPath}`);
	logger.debug(`[Launcher] DataPath : ${dataPath}`);
	logger.debug(`[Launcher] ResourcePath : ${resourcePath}`);
	logger.debug(`[Launcher] Electron ResourcePath: ${process.resourcesPath}`);
	logger.debug(`[Launcher] OriginalAppPath: ${originalAppPath}`);
	logger.debug(`[Launcher] Locale : ${state.EngineDefaultLocale}`);
	logger.debug(`[Launcher] OS : ${state.os}`);
	await initConfig(argv);
}

export async function main() {
	initStep(i18n.t('INIT_INIT'));
	setState({ os: process.platform, version: version});
	const state = getState();
	console.log(chalk.white(logo));
	console.log('Karaoke Player & Manager - http://karaokes.moe');
	console.log(`Version ${chalk.bold.green(state.version.number)} (${chalk.bold.green(state.version.name)})`);
	console.log('================================================================================');
	const config = getConfig();
	const publicConfig = cloneDeep(config);
	publicConfig.Karaoke.StreamerMode.Twitch.OAuth = 'xxxxx';
	publicConfig.App.JwtSecret = 'xxxxx';
	publicConfig.App.InstanceID = 'xxxxx';
<<<<<<< HEAD
	logger.debug(`[Launcher] Loaded configuration : ${JSON.stringify(publicConfig)}`);
	logger.debug(`[Launcher] Initial state : ${JSON.stringify(state)}`);

	// 3.1.1 and up migration, setting jingles and sponsors correctly depending on the user's config
	if (!isNaN(config.Karaoke.SponsorsInterval)) {
		if (config.Karaoke.JinglesInterval > 0) {
			setConfig({
				Karaoke: {JinglesInterval: null},
				Playlist: {Medias: {Jingles: {Interval: config.Karaoke.JinglesInterval}}}}
			);
		} else {
			setConfig({
				Karaoke: {JinglesInterval: null},
				Playlist: {Medias: {Jingles: {Enabled: false}}}}
			);
		}
	}
	if (!isNaN(config.Karaoke.SponsorsInterval)) {
		if (config.Karaoke.SponsorsInterval > 0) {
			setConfig({
				Karaoke: {SponsorsInterval: null},
				Playlist: {Medias: {Sponsors: {Interval: config.Karaoke.SponsorsInterval}}}}
			);
		} else {
			setConfig({
				Karaoke: {SponsorsInterval: null},
				Playlist: {Medias: {Sponsors: {Enabled: false}}}}
			);
		}
	}
=======
	await parseCommandLineArgs(argv);
	logger.debug(`[Launcher] AppPath : ${appPath}`);
	logger.debug(`[Launcher] DataPath : ${dataPath}`);
	logger.debug(`[Launcher] Locale : ${state.EngineDefaultLocale}`);
	logger.debug(`[Launcher] OS : ${state.os}`);
	logger.debug(`[Launcher] Loaded configuration : ${JSON.stringify(publicConfig, null, 2)}`);
	logger.debug(`[Launcher] Initial state : ${JSON.stringify(state, null, 2)}`);

>>>>>>> a933a67f
	// Checking paths, create them if needed.
	await checkPaths(getConfig());

	// Copy the input.conf file to modify mpv's default behaviour, namely with mouse scroll wheel
	const tempInput = resolve(resolvedPathTemp(), 'input.conf');
	logger.debug(`[Launcher] Copying input.conf to ${tempInput}`);
	await asyncCopy(resolve(resourcePath, 'assets/input.conf'), tempInput);

	const tempBackground = resolve(resolvedPathTemp(), 'default.jpg');
	logger.debug(`[Launcher] Copying default background to ${tempBackground}`);
	await asyncCopy(resolve(resourcePath, `assets/${state.version.image}`), tempBackground);

	// Copy avatar blank.png if it doesn't exist to the avatar path
	logger.debug(`[Launcher] Copying blank.png to ${resolvedPathAvatars()}`);
	await asyncCopy(resolve(resourcePath, 'assets/blank.png'), resolve(resolvedPathAvatars(), 'blank.png'));
	createCircleAvatar(resolve(resolvedPathAvatars(), 'blank.png'));

	/**
	 * Test if network ports are available
	 */
	verifyOpenPort(getConfig().Frontend.Port, getConfig().App.FirstRun);

	/**
	 * Gentlemen, start your engines.
	 */
	try {
		await initEngine();
	} catch(err) {
		console.log(err);
		logger.error(`[Launcher] Karaoke Mugen initialization failed : ${err}`);
		if (!app || argv.cli) exit(1);
	}
}

/**
 * Checking if application paths exist.
 */
async function checkPaths(config: Config) {
	// Migrate old folder config to new repository one :
	await migrateOldFoldersToRepo();

	// Emptying temp directory
	if (await asyncExists(resolvedPathTemp())) await asyncRemove(resolvedPathTemp());
	// Checking paths
	let checks = [];
	const paths = config.System.Path;
	for (const item of Object.keys(paths)) {
		Array.isArray(paths[item]) && paths[item]
			? paths[item].forEach((dir: string) => checks.push(asyncCheckOrMkdir(resolve(dataPath, dir))))
			: checks.push(asyncCheckOrMkdir(resolve(dataPath, paths[item])));
	}
	for (const repo of config.System.Repositories) {
		for (const paths of Object.keys(repo.Path)) {
			repo.Path[paths].forEach((dir: string) => checks.push(asyncCheckOrMkdir(resolve(dataPath, dir))));
		}
	}
	checks.push(asyncCheckOrMkdir(resolve(dataPath, 'logs/')));

	try {
		await Promise.all(checks);
		logger.debug('[Launcher] Directory checks complete');
	} catch(err) {
		errorStep(i18n.t('ERROR_INIT_PATHS'));
		throw err;
	}
}

async function verifyOpenPort(portConfig: number, firstRun: boolean) {
	try {
		const port = await getPortPromise({
			port: portConfig,
			stopPort: 7331
		});
		if (firstRun && port !== portConfig) {
			logger.warn(`[Launcher] Port ${portConfig} is already in use. Switching to ${port} and saving configuration`);
			setConfig({Frontend: {Port: port}});
		}
	} catch(err) {
		throw 'Failed to find a free port to use';
	}
}
<|MERGE_RESOLUTION|>--- conflicted
+++ resolved
@@ -168,47 +168,9 @@
 	publicConfig.Karaoke.StreamerMode.Twitch.OAuth = 'xxxxx';
 	publicConfig.App.JwtSecret = 'xxxxx';
 	publicConfig.App.InstanceID = 'xxxxx';
-<<<<<<< HEAD
 	logger.debug(`[Launcher] Loaded configuration : ${JSON.stringify(publicConfig)}`);
 	logger.debug(`[Launcher] Initial state : ${JSON.stringify(state)}`);
 
-	// 3.1.1 and up migration, setting jingles and sponsors correctly depending on the user's config
-	if (!isNaN(config.Karaoke.SponsorsInterval)) {
-		if (config.Karaoke.JinglesInterval > 0) {
-			setConfig({
-				Karaoke: {JinglesInterval: null},
-				Playlist: {Medias: {Jingles: {Interval: config.Karaoke.JinglesInterval}}}}
-			);
-		} else {
-			setConfig({
-				Karaoke: {JinglesInterval: null},
-				Playlist: {Medias: {Jingles: {Enabled: false}}}}
-			);
-		}
-	}
-	if (!isNaN(config.Karaoke.SponsorsInterval)) {
-		if (config.Karaoke.SponsorsInterval > 0) {
-			setConfig({
-				Karaoke: {SponsorsInterval: null},
-				Playlist: {Medias: {Sponsors: {Interval: config.Karaoke.SponsorsInterval}}}}
-			);
-		} else {
-			setConfig({
-				Karaoke: {SponsorsInterval: null},
-				Playlist: {Medias: {Sponsors: {Enabled: false}}}}
-			);
-		}
-	}
-=======
-	await parseCommandLineArgs(argv);
-	logger.debug(`[Launcher] AppPath : ${appPath}`);
-	logger.debug(`[Launcher] DataPath : ${dataPath}`);
-	logger.debug(`[Launcher] Locale : ${state.EngineDefaultLocale}`);
-	logger.debug(`[Launcher] OS : ${state.os}`);
-	logger.debug(`[Launcher] Loaded configuration : ${JSON.stringify(publicConfig, null, 2)}`);
-	logger.debug(`[Launcher] Initial state : ${JSON.stringify(state, null, 2)}`);
-
->>>>>>> a933a67f
 	// Checking paths, create them if needed.
 	await checkPaths(getConfig());
 
