--- conflicted
+++ resolved
@@ -7,14 +7,9 @@
 		media: DownloadFile,
 	}
 	size: number,
-<<<<<<< HEAD
-	uuid: string
+	uuid: string,
 	status?: 'DL_RUNNING' | 'DL_PLANNED' | 'DL_DONE' | 'DL_FAILED',
 	repository: string
-=======
-	uuid: string,
-	status?: 'DL_RUNNING' | 'DL_PLANNED' | 'DL_DONE' | 'DL_FAILED'
->>>>>>> 5007e22f
 }
 
 export interface KaraDownloadBLC {
