export interface PlayerState {
	volume?: number,
	playing?: boolean,
	playerstatus?: string,
	_playing?: boolean, // internal delay flag
	timeposition?: number,
	duration?: number,
	mutestatus?: boolean,
	subtext?: string,
	currentSongInfos?: string,
	mediaType?: string,
	showsubs?: boolean,
	stayontop?: boolean,
	fullscreen?: boolean,
	ready: boolean,
	url?: string,
	status?: string
}

export interface mpvStatus {
	'sub-text': string,
	volume: number,
	duration: number,
	'playtime-remaining': number,
	'eof-reached': boolean,
	mute: boolean,
	pause: boolean,
	filename: string,
	path: string,
	'media-title': string,
	'playlist-pos': number,
	'playlist-count': number,
	loop: string,
	fullscreen: boolean
}

export interface MediaData {
	media: string,
	subfile: string,
	gain: number,
	infos: string,
	avatar: string,
	duration: number,
<<<<<<< HEAD
	repo: string
=======
	spoiler: boolean
>>>>>>> e62f0fe4
}<|MERGE_RESOLUTION|>--- conflicted
+++ resolved
@@ -41,9 +41,6 @@
 	infos: string,
 	avatar: string,
 	duration: number,
-<<<<<<< HEAD
 	repo: string
-=======
 	spoiler: boolean
->>>>>>> e62f0fe4
 }