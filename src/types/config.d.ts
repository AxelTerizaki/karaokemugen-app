export interface Config {
	App: {
		JwtSecret?: string,
		InstanceID?: string,
		FirstRun?: boolean
	},
	Online: {
		Host?: string,
		Port?: number,
		Users?: boolean,
		URL?: boolean,
		Stats?: boolean,
<<<<<<< HEAD
		JinglesAutoUpdate?: boolean
=======
		Updates?: boolean
>>>>>>> f827b0bf
	},
	Frontend: {
		Port?: number,
		Mode?: number,
		SeriesLanguageMode?: number,
		AuthExpireTime?: number,
		Permissions?: {
			AllowNicknameChange?: boolean,
			AllowViewWhitelist?: boolean,
			AllowViewBlacklist?: boolean,
			AllowViewBlacklistCriterias?: boolean
		}
	},
	Gitlab: {
		Enabled?: boolean,
		Host?: string,
		Token?: string,
		ProjectID?: number,
		IssueTemplate?: {
			Suggestion?: {
				Description?: string,
				Title?: string,
				Labels?: string[]
			}
		}
	}
	Karaoke: {
		Private?: boolean,
		Autoplay?: boolean,
		Repeat?: boolean,
		SmartInsert?: boolean,
		JinglesInterval?: number,
		Display: {
			Avatar?: boolean,
			Nickname?: boolean,
			ConnectionInfo?: {
				Enabled?: boolean,
				Host?: string,
				Message?: string
			}
		},
		Poll: {
			Enabled?: boolean,
			Choices?: number,
			Timeout?: number
		},
		Quota: {
			Songs?: number,
			Time?: number,
			Type?: number,
			FreeAutoTime?: number,
			FreeUpVotes?: boolean,
			FreeUpVotesRequiredPercent?: number,
			FreeUpVotesRequiredMin?: number
		}
	},
	Player: {
		StayOnTop?: boolean,
		FullScreen?: boolean,
		Background?: string,
		Screen?: number,
		VisualizationEffects?: boolean,
		Monitor?: boolean,
		NoHud?: boolean,
		NoBar?: boolean,
		mpvVideoOutput?: string,
		PIP: {
			Enabled?: boolean,
			Size?: number,
			PositionX?: PositionX,
			PositionY?: PositionY
		}
	},
	Playlist: {
		AllowDuplicates?: boolean,
		AllowDuplicateSeries?: boolean,
		MaxDejaVuTime?: number,
		RemovePublicOnPlay?: boolean,
		MysterySongs: {
			Hide?: boolean,
			AddedSongVisibilityPublic?: boolean,
			AddedSongVisibilityAdmin?: boolean,
			Labels?: string[]
		}
	},
	System: {
		Binaries: {
			Player: {
				Windows?: string,
				OSX?: string,
				Linux?: string
			},
			Postgres: {
				Windows?: string,
				OSX?: string,
				Linux?: string
			},
			ffmpeg: {
				Windows?: string,
				OSX?: string,
				Linux?: string
			}
		},
		Path: {
			Bin?: string,
			Karas?: string[],
			Medias?: string[],
			Lyrics?: string[],
			DB?: string,
			Series?: string[],
			Backgrounds?: string[],
			Jingles?: string[],
			Temp?: string,
			Previews?: string,
			Import?: string,
			Avatars?: string,
			Tags?: string[],
			MediasHTTP?: string
		}
	},
	Database: {
		'sql-file'?: boolean,
		defaultEnv?: string,
		prod: {
			driver?: string,
			host?: string,
			port?: number,
			user?: string,
			password?: string,
			superuser?: string,
			superuserPassword?: string,
			schema?: string,
			database?: string,
			bundledPostgresBinary?: boolean
		}
	}
}

export type PositionX = 'Left' | 'Right' | 'Center';
export type PositionY = 'Top' | 'Bottom' | 'Center';<|MERGE_RESOLUTION|>--- conflicted
+++ resolved
@@ -10,11 +10,8 @@
 		Users?: boolean,
 		URL?: boolean,
 		Stats?: boolean,
-<<<<<<< HEAD
-		JinglesAutoUpdate?: boolean
-=======
+		JinglesUpdate?: boolean
 		Updates?: boolean
->>>>>>> f827b0bf
 	},
 	Frontend: {
 		Port?: number,
