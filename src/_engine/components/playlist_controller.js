--- conflicted
+++ resolved
@@ -320,13 +320,8 @@
 	* @function {isPlaylist}
 	* @param  {number} playlist_id {ID of playlist to check for existence}
 	* @return {promise} Promise
-<<<<<<< HEAD
 	*/	
 	isPlaylist:function(playlist_id,seenFromUser) {
-=======
-	*/
-	isPlaylist:function(playlist_id) {
->>>>>>> 03fa004d
 		//Une requête toute bête pour voir si une Playlist existe
 		return new Promise(function(resolve,reject){
 			module.exports.DB_INTERFACE.isPlaylist(playlist_id,seenFromUser,function(res){
@@ -685,13 +680,8 @@
 	*/
 	getPlaylistInfo:function(playlist_id,seenFromUser) {
 		// TODO : Tester si la playlist existe
-<<<<<<< HEAD
 		return new Promise(function(resolve,reject){			
 			module.exports.DB_INTERFACE.getPlaylistInfo(playlist_id,seenFromUser,function(playlist, err){				
-=======
-		return new Promise(function(resolve,reject){
-			module.exports.DB_INTERFACE.getPlaylistInfo(playlist_id,function(playlist, err){
->>>>>>> 03fa004d
 				if (err) {
 					logger.error(err);
 					reject(err);
@@ -717,17 +707,10 @@
 	* - flag_current (is the playlist the current one?)
 	* - flag_public (is the playlist the public one?)
 	*/
-<<<<<<< HEAD
 	getPlaylists:function(seenFromUser) {
 		return new Promise(function(resolve,reject){			
 			module.exports.DB_INTERFACE.getPlaylists(seenFromUser)
 				.then(function(playlists) {				
-=======
-	getPlaylists:function() {
-		return new Promise(function(resolve,reject){
-			module.exports.DB_INTERFACE.getPlaylists()
-				.then(function(playlists) {
->>>>>>> 03fa004d
 					resolve(playlists);
 				})
 				.catch(function(err) {
@@ -876,15 +859,9 @@
 	getPlaylistContents:function(playlist_id,seenFromUser) {
 		return new Promise(function(resolve,reject) {
 			var pIsPlaylist = new Promise((resolve,reject) => {
-<<<<<<< HEAD
 				module.exports.isPlaylist(playlist_id,seenFromUser)
 					.then(function() {						
 						resolve();
-=======
-				module.exports.isPlaylist(playlist_id)
-					.then(function() {
-						resolve(true);
->>>>>>> 03fa004d
 					})
 					.catch(function() {
 						reject(__('PLAYLIST_UNKNOWN',playlist_id));
