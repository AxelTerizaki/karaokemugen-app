import {uuidRegexp} from '../../_common/domain/kara';

var path = require('path');
var timestamp = require('unix-timestamp');
timestamp.round = true;
const logger = require('winston');
const assManager = require('./ass.js');
const L = require('lodash');
const langs = require('langs');
const isoCountriesLanguages = require('iso-countries-languages');
const async = require('async');
process.on('unhandledRejection', (reason, p) => {
	console.log('Unhandled Rejection at:', p, 'reason:', reason);
	// application specific logging, throwing an error, or other logic here
});


module.exports = {
	SYSPATH:null,
	DB_INTERFACE:null,
	SETTINGS:null,
	/**
	* @function {Initialization}
	* Initializes our playlist controller
	*/
	init: function(){
		if(module.exports.SYSPATH === null) {
			logger.error('_engine/components/playlist_controller.js : SYSPATH is null');
			process.exit();
		}
		if(module.exports.DB_INTERFACE === null) {
			logger.error('_engine/components/playlist_controller.js : DB_INTERFACE is null');
			process.exit();
		}

		logger.info('[PLC] Playlist controller is READY');
	},
	playingPos:function(playlist) {
		// Function to run in array.some of a playlist to check if a kara is a flag_playing one, and get its position.
		var PLCIDPlayingPos;
		var indexPlaying;
		var isASongFlagPlaying = playlist.some((element,index) => {
			if (element.flag_playing == 1) {
				PLCIDPlayingPos = element.pos;
				indexPlaying = index;
				return true;
			} else {
				return false;
			}
		});
		if (isASongFlagPlaying) {
			return {
				plc_id_pos: PLCIDPlayingPos,
				index: indexPlaying
			};
		} else {
			return undefined;
		}
	},	
	isUserAllowedToAddKara:function(playlist_id,requester) {
		return new Promise((resolve,reject) => {
			const limit = module.exports.SETTINGS.EngineSongsPerUser;
			module.exports.DB_INTERFACE.getSongCountForUser(playlist_id,L.deburr(requester))
				.then((count) => {
					if (count >= limit) {
						logger.info('[PLC] User '+requester+' tried to add more songs than he/she was allowed ('+limit+')');
						reject('User quota reached');
					} else {
						resolve();
					}
				})
				.catch((err) => {
					logger.error('[PLC] DBI getSongCountForUser : '+err);
					reject(err);
				});
		});
	},
	isCurrentPlaylist:function(playlist_id) {
		return new Promise(function(resolve,reject){
			module.exports.isPlaylist(playlist_id)
				.then(function(){
					module.exports.DB_INTERFACE.isCurrentPlaylist(playlist_id)
						.then(function(res){
							resolve(res);
						})
						.catch(function(err){
							logger.error('[PLC] DBI isCurrentPlaylist : '+err);
							reject(err);
						});
				})
				.catch(function(err){
					logger.error('[PLC] PLC isPlaylist : '+err);
					reject(err);
				});
		});
	},
	isPublicPlaylist:function(playlist_id) {		
		return new Promise(function(resolve,reject){
			module.exports.isPlaylist(playlist_id)
				.then(function(){
					module.exports.DB_INTERFACE.isPublicPlaylist(playlist_id)
						.then(function(res){
							resolve(res);
						})
						.catch(function(err){
							logger.error('[PLC] DBI isPublicPlaylist : '+err);
							reject(err);
						});
				})
				.catch(function(err){
					logger.error('[PLC] PLC isPlaylist : '+err);
				});
		});
	},
	/**
	* @function {Is there a current playlist in the database?}
	* @return {number} {Playlist ID, or error message}
	*/
	isACurrentPlaylist:function() {		
		return new Promise(function(resolve,reject){
			module.exports.DB_INTERFACE.isACurrentPlaylist()
				.then(function(playlist_id){
					resolve(playlist_id);
				})
				.catch(function(err){					
					reject(err);
				});
		});
	},
	/**
	* @function {Sets the flag playing of a playlist}
	* @param {number} {Playlist ID}
	* @param {number} {PLCID}
	* @return {promise} {Promise}
	*/
	setPlaying:function(plc_id,playlist_id){
		return new Promise(function(resolve,reject) {
			if (plc_id) {
				module.exports.DB_INTERFACE.setPlaying(plc_id,playlist_id)
					.then(function(){
						module.exports.emitEvent('playingUpdated',{
							playlist_id: playlist_id,
							plc_id: plc_id,
						});
						module.exports.updatePlaylistDuration(playlist_id)	
							.then(() => {
								resolve();
							})
							.catch((err) => {
								logger.error('[PLC] updatePlaylistDuration : '+err);
								reject(err);
							});
					})
					.catch(function(err){
						logger.error('[PLC] DBI setPlaying : '+err);
						reject(err);
					});
			} else {
				module.exports.DB_INTERFACE.unsetPlaying(playlist_id)
					.then(function(){
						module.exports.emitEvent('playingUpdated',{
							playlist_id: playlist_id,
							plc_id: null,
						});						
						module.exports.updatePlaylistDuration(playlist_id)
							.then(() => {
								resolve();
							})
							.catch((err) => {
								logger.error('[PLC] updatePlaylistDuration : '+err);
								reject(err);
							});
					})
					.catch(function(err){
						logger.error('[PLC] DBI setPlaying : '+err);
						reject(err);
					});
			}			
		});
	},
	/**
	* @function {Returns the PLCID of the latest added kara, by date}
	* @param {number} {Playlist ID}
	* @param {number} {Date added in Unix Timestap}
	* @return {number} {PLC ID}
	*/
	getPLCIDByDate:function(playlist_id,date_added) {		
		return new Promise(function(resolve,reject){
			module.exports.DB_INTERFACE.getPLCIDByDate(playlist_id,date_added)
				.then(function(plcid){
					resolve(plcid);
				})
				.catch(function(err){
					logger.error('[PLC] DBI getPLCIDByDate : '+err);
					reject(err);
				});
		});
	},
	/**
	* @function {(Re)generate blacklist}
	* @return {boolean} {Promise}
	*/
	generateBlacklist:function() {		
		return new Promise(function(resolve,reject){
			module.exports.DB_INTERFACE.generateBlacklist()
				.then(function(){
					resolve();
				})
				.catch(function(err){
					logger.error('[PLC] DBI generateBlacklist : '+err);
					reject(err);
				});
		});
	},
	/**
	* @function {Add a blacklist criteria}
	* @param  {number} blctype {Type of blacklist criteria}
	* @param  {string} blcvalue {Value of blacklist criteria}
	* @return {promise} Promise
	*/
	addBlacklistCriteria:function(blctype,blcvalues) {		
		return new Promise(function(resolve,reject){
			var blcList = [];
			blcvalues.forEach(function(blcvalue){
				blcList.push({
					blcvalue: blcvalue,
					blctype: parseInt(blctype)
				});				
			});			
			if (blctype >= 0 && blctype <= 1004) {				
				var pGetTagName = new Promise ((resolve,reject) => {
					if (blctype > 0 && blctype < 1000) {
						async.eachOf(blcList,function(blc,index,callback) {	
							module.exports.DB_INTERFACE.getTag(blc.blcvalue)
								.then(function (res){
									if (res) {
										blcList[index].blcuniquevalue = res.name;
										callback();
									} else { 
										callback('getTag returned empty result');
									}								
								})	
								.catch(function (err) {
									logger.error('[PLC] getTagName : '+err);
									callback(err);
								});	
						},function(err){
							if (err) {
								reject(err);
							} else {
								resolve();
							}
						});							
					} else {
						resolve();
					}
				});	
				var pGetKID = new Promise ((resolve,reject) => {
					if (blctype == 1001) {
						async.eachOf(blcList,function(blc,index,callback) {	
							module.exports.DB_INTERFACE.getKara(blc.blcvalue)
								.then(function (res){
									if (res) {
										blcList[index].blcuniquevalue = res.kid;
										callback();
									} else { 
										callback('getKara returned empty result');
									}								
								})	
								.catch(function (err) {
									logger.error('[PLC] getKara : '+err);
									callback(err);
								});	
						},function(err){
							if (err) {
								reject(err);
							} else {
								resolve();
							}
						});							
					} else {
						resolve();
					}
				});	
				Promise.all([pGetKID,pGetTagName])
					.then(() => {
						if (((blctype >= 1001 && blctype <= 1003) || (blctype > 0 && blctype < 999)) && blcvalues.some(isNaN)) {
							var err = 'Blacklist criteria type mismatch : type '+blctype+' must have a numeric value!';
							logger.error('[PLC] '+err);
							reject(err);
						} else {
							module.exports.DB_INTERFACE.addBlacklistCriteria(blcList)
								.then(function(){
									// Regenerate blacklist to take new kara into account.
									module.exports.generateBlacklist()
										.then(function(){
											resolve();
										})
										.catch(function(err){
											logger.error('[PLC] addBlacklistCriteria : generateBlacklist : '+err);
											reject(err);
										});							
								})
								.catch(function(err){
									logger.error('[PLC] DBI addBlacklistCriteria : '+err);
									reject(err);
								});
						}
					})
					.catch((err) => {
						logger.error('[PLC] addBlacklistCriteria : '+err);
						reject(err);
					});
			} else {
				var err = 'Blacklist criteria type error : '+blctype+' is incorrect';
				logger.error('[PLC] '+err);
				reject(err);
			}
		});
	},
	/**
	* @function {Add a kara to the whitelist}
	* @param  {number} karas {array of kara IDs to add}
	* @return {promise} Promise
	*/
	addKaraToWhitelist:function(karas) {
		return new Promise(function(resolve,reject){
			var karaList = karas;
			var pIsKara = new Promise((resolve,reject) => {
				// Need to do this for each karaoke.
				async.each(karas,function(kara_id,callback) {				
					module.exports.isKara(kara_id)
						.then(function() {
							callback();
						})
						.catch(function(err) {
							err = 'Karaoke song '+kara_id+' unknown';
							logger.error('[PLC] isKara : '+err);
							callback(err);
						});
				},function(err){
					if (err) {
						reject(err);
					} else {
						resolve();
					}
				});				
			});
			var pIsKaraInWhitelist = new Promise((resolve,reject) => {
				// Need to do this for each karaoke.
				async.each(karas,function(kara_id,callback) {				
					module.exports.isKaraInWhitelist(kara_id)
						.then(function(isKaraInWL) {
							if (isKaraInWL) {
								//Search kara_id in karaList and then delete that index from the array. 
								//Karaoke song won't be added since it already exists in destination playlist.								
								karaList = L.filter(karaList, element => element !== kara_id);
							}
							callback();
						})
						.catch(function(err) {
							logger.error('[PLC] isKaraInWhitelist : '+err);
							callback(err);
						});
				},function(err){
					if (err) {
						reject(err);
					} else {
						resolve();
					}
				});
			});
			Promise.all([pIsKara,pIsKaraInWhitelist])
				.then(function() {
					var date_added = timestamp.now();
					if (karaList.length === 0) {
						var err = 'No karaoke could be added, all are in whitelist already';
						logger.error('[PLC] addKaraToWhitelist : '+err);
						reject(err);
					} else {
						module.exports.DB_INTERFACE.addKaraToWhitelist(karaList,date_added)
							.then(function(){
								// Regenerate blacklist to take new karas into account.
								module.exports.generateBlacklist()
									.then(function(){
										resolve(karaList);
									})
									.catch(function(err){
										logger.error('[PLC] addKaraToWhitelist : generateBlacklist : '+err);
										reject(err);
									});
							})
							.catch(function(err){
								logger.error('[PLC] DBI addKaraToWhitelist : '+err);
								reject(err);
							});	
					}				
				})
				.catch(function(err) {
					logger.error('[PLC] addKaraToWhitelist : '+err);
					reject(err);
				});
		});
	},
	/**
	* @function {Get karaoke lyrics}
	* @param  {number} id_kara {Karaoke ID}
	* @return {string} {List of lyrics}
	*/
	getKaraLyrics:function(kara_id) {
		return new Promise(function(resolve,reject){
			var pIsKara = new Promise((resolve,reject) => {
				module.exports.isKara(kara_id)
					.then(function() {
						resolve(true);
					})
					.catch(function(err) {
						logger.error('[PLC] isKara : '+err);
						reject(err);
					});
			});
			Promise.all([pIsKara])
				.then(function(){									
					module.exports.getASS(kara_id)
						.then(function(ass) {							
							if (ass) { 
								var lyrics = assManager.ASSToLyrics(ass);
								resolve(lyrics);					
							} else {								
								resolve('Lyrics not available for this song');
							}
						})
						.catch(function(err){
							logger.error('[PLC] getKara : '+err);
							reject(err);
						});
				})
				.catch(function(err){
					logger.error('[PLC] getKaraLyrics : '+err);
					reject(err);
				});
		});
	},
	/**
	* @function {Get karaoke ASS data}
	* @param  {number} id_kara {Karaoke ID}
	* @return {string} {ASS}
	*/
	getASS:function(kara_id) {
		return new Promise(function(resolve,reject){
			var pIsKara = new Promise((resolve,reject) => {
				module.exports.isKara(kara_id)
					.then(function() {
						resolve(true);
					})
					.catch(function(err) {
						logger.error('[PLC] isKara : '+err);
						reject(err);
					});
			});
			Promise.all([pIsKara])
				.then(function(){									
					module.exports.DB_INTERFACE.getASS(kara_id)
						.then(function(ass) {							
							// ass can be empty if we're viewing a hardsub
							// or a kara without ass
							if (ass) {
								resolve(ass.ass);
							} else {
								resolve();
							}							
						})
						.catch(function(err){
							logger.error('[PLC] DBI getASS : '+err);
							reject(err);
						});
				})
				.catch(function(err){
					logger.error('[PLC] getASS : '+err);
					reject(err);
				});
		});
	},
	/**
	* @function {Delete a blacklist criteria}
	* @param  {number} blc_id {Blacklist Criteria ID}
	* @return {promise} Promise
	*/
	deleteBlacklistCriteria:function(blc_id) {
		return new Promise(function(resolve,reject){
			if (L.isEmpty(blc_id)) {
				var err = 'BLCID is empty';
				logger.error('[PLC] deleteBlacklistCriteria : '+err);
				reject(err);
			}
			var pIsBLC = new Promise((resolve,reject) => {
				module.exports.isBLCriteria(blc_id)
					.then(function() {
						resolve(true);
					})
					.catch(function(err) {
						err = 'BLCID '+blc_id+' unknown';
						logger.error('[PLC] deleteBlacklistCriteria : '+err);
						reject(err);						
					});
			});
			Promise.all([pIsBLC])
				.then(function(){
					module.exports.DB_INTERFACE.deleteBlacklistCriteria(blc_id)
						.then(function(){
							module.exports.generateBlacklist()
								.then(function(){
									resolve();
								})
								.catch(function(err){
									logger.error('[PLC] generateBlacklist : '+err);
									reject(err);
								});
						})
						.catch(function(err){
							logger.error('[PLC] DBI deleteBlacklistCriteria : '+err);
							reject(err);
						});
				})
				.catch((err) => {
					logger.error('[PLC] deleteBlacklistCriteria : '+err);
					reject(err);
				});
		});

	},
	/**
	* @function {Edit a blacklist criteria}
	* @param  {number} blc_id {Blacklist Criteria ID}
	* @param  {number} blctype {Blacklist Criteria type}
	* @param  {string} blcvalue {Blacklist Criteria value}
	* @return {promise} Promise
	*/
	editBlacklistCriteria:function(blc_id,blctype,blcvalue) {
		return new Promise(function(resolve,reject){
			var pIsBLC = new Promise((resolve,reject) => {
				module.exports.isBLCriteria(blc_id)
					.then(function() {
						resolve();
					})
					.catch(function(err) {
						err = 'BLCID '+blc_id+' unknown';
						logger.error('[PLC] deleteBlacklistCriteria : '+err);
						reject(err);						
					});
			});
			Promise.all([pIsBLC])
				.then(function(){
					if (blctype >= 0 && blctype <= 1004) {
						if (((blctype >= 1001 && blctype <= 1003) || (blctype > 0 && blctype < 999)) && (isNaN(blcvalue))) {
							reject('Blacklist criteria type mismatch : type '+blctype+' must have a numeric value!');
						} else {
							module.exports.DB_INTERFACE.editBlacklistCriteria(blc_id,blctype,blcvalue)
								.then(function(){
									module.exports.generateBlacklist()
										.then(function(){
											resolve();
										})
										.catch(function(err){
											logger.error('[PLC] generateBlacklist : '+err);
											reject(err);
										});
								})
								.catch(function(err){
									logger.error('[PLC] editBlacklistCriteria : '+err);
									reject(err);
								});
						}
					} else {
						var err = 'Blacklist criteria type error : '+blctype+' is incorrect';
						logger.error('[PLC] '+err);
						reject(err);
					}
				})
				.catch(function(err){
					logger.error('[PLC] isBLC rejected!');
					reject(err);
				});
		});
	},	
	/**
	* @function {Is there a public playlist in the database?}
	* @return {number} {Playlist ID or message}
	*/
	isAPublicPlaylist:function() {
		return new Promise(function(resolve,reject){
			module.exports.DB_INTERFACE.isAPublicPlaylist()
				.then(function (playlist_id) {
					resolve(playlist_id);
				})
				.catch(function (err) {					
					reject(err);
				});
		});
	},
	/**
	* @function {isPlaylist}
	* @param  {number} playlist_id {ID of playlist to check for existence}
	* @return {promise} Promise
	*/
	isPlaylist:function(playlist_id,seenFromUser) {
		return new Promise(function(resolve,reject){
			module.exports.DB_INTERFACE.isPlaylist(playlist_id,seenFromUser)
				.then(function(res){
					if (res == true) {
						resolve(true);
					} else {
						reject(false);
					}
				})
				.catch(function(err){
					logger.error('[PLC] DBI isPlaylist : '+err);
					reject(err);
				});
		});
	},
	/**
	* @function {Does the playlist have a flag_playing set somewhere?}
	* @param  {number} playlist_id {ID of playlist to check}
	* @return {promise} Promise
	*/
	isPlaylistFlagPlaying:function(playlist_id) {
		return new Promise(function(resolve,reject){			
			module.exports.DB_INTERFACE.isPlaylistFlagPlaying(playlist_id)
				.then(function(res){
					if (res == true) {
						resolve(true);
					} else {
						resolve(false);
					}
				})
				.catch(function(err){
					logger.error('[PLC] DBI isPlaylistFlagPlaying : '+err);
					reject(err);
				});
		});
	},
	/**
	* @function {isKara}
	* @param  {number} kara_id {Karaoke ID to check for existence}
	* @return {promise} Promise
	*/
	isKara:function(kara_id) {
		//Une requête toute bête pour voir si une Playlist existe
		return new Promise(function(resolve,reject){
			module.exports.DB_INTERFACE.isKara(kara_id)
				.then(function(res){
					if (res == true) {
						resolve(true);
					} else {
						reject(false);
					}
				})
				.catch(function(err){
					logger.error('[PLC] DBI isKara : '+err);
					reject(err);
				});
		});
	},
	/**
	* @function {is Karaoke blacklisted?}
	* @param  {number} kara_id {Karaoke ID to check in the blacklist}
	* @return {boolean} Promise with true or false)
	*/
	isKaraInBlacklist:function(kara_id) {
		return new Promise(function(resolve,reject){
			module.exports.DB_INTERFACE.isKaraInBlacklist(kara_id)
				.then(function(isKaraInBL) {
					resolve(isKaraInBL);
				})
				.catch(function(err) {
					logger.error('[PLC] DBI isKaraInBlacklist : '+err);
					reject(err);
				});
		});
	},
	/**
	* @function {Is it a blacklist criteria ?}
	* @param  {number} blc_id {Blacklist criteria ID}
	* @return {promise} Promise
	*/
	isBLCriteria:function(blc_id) {
		return new Promise(function(resolve,reject){
			module.exports.DB_INTERFACE.isBLCriteria(blc_id)
				.then(function(){
					resolve();
				})
				.catch(function(err){
					logger.error('[PLC] DBI isBLCriteria : '+err);
					reject(err);
				});
		});
	},
	/**
	* @function {Is it a whitelist item?}
	* @param  {type} wlc_id {ID of whitelist item}
	* @return {boolean} {Promise}
	*/
	isWLC:function(wlc_id) {
		return new Promise(function(resolve,reject){
			module.exports.DB_INTERFACE.isWLC(wlc_id)
				.then(function(){
					resolve();
				})
				.catch(function(err){
					logger.error('[PLC] DBI isWLC : '+err);
					reject(err);
				});
		});
	},
	/**
	* @function {Tests if a karaoke is already in a playlist or not}
	* @param  {number} kara_id     {ID of karaoke to search}
	* @param  {number} playlist_id {ID of playlist to search into}
	* @return {boolean} {Promise}
	*/
	isKaraInPlaylist:function(kara_id,playlist_id) {
		return new Promise(function(resolve,reject){
			module.exports.DB_INTERFACE.isKaraInPlaylist(kara_id,playlist_id)
				.then(function(isKaraInPL) {
					resolve(isKaraInPL);
				})
				.catch(function(err) {
					logger.error('[PLC] DBI isKaraInPlaylist : '+err);
					reject(err);
				});
		});
	},
	/**
	* @function {Tests if a karaoke is already in the whitelist}
	* @param  {number} kara_id     {ID of karaoke to search}
	* @return {boolean} {Promise}
	*/
	isKaraInWhitelist:function(kara_id) {
		return new Promise(function(resolve,reject){
			module.exports.DB_INTERFACE.isKaraInWhitelist(kara_id)
				.then(function(isKaraInWL) {
					resolve(isKaraInWL);
				})
				.catch(function(err) {
					logger.error('[PLC] DBI isKaraInWhitelist : '+err);
					reject(err);
				});
		});
	},
	setCurrentPlaylist:function(playlist_id) {
		return new Promise(function(resolve,reject){
			module.exports.getPlaylistInfo(playlist_id)
				.then(function(playlist){
					if (playlist.flag_public == 1) {
						var err = 'A current playlist cannot be set to public. Set another playlist to current first.';
						logger.error('[PLC] setCurrentPlaylist : '+err);
						reject(err);
					} else {
						module.exports.unsetCurrentAllPlaylists()
							.then(function(){
								module.exports.DB_INTERFACE.setCurrentPlaylist(playlist_id)
									.then(function(){
										module.exports.updatePlaylistLastEditTime(playlist_id)
											.then(function(){
												resolve();
											})
											.catch(function(err){
												logger.error('[PLC] updatePlaylistLastEditTime : '+err);
												reject(err);
											});
									})
									.catch(function(err){
										logger.error('[PLC] DBI setCurrentPlaylist : '+err);					
										reject(err);
									});
							})
							.catch(function(err){
								logger.error('[PLC] unsetCurrentAllPlaylists : '+err);
								reject(err);
							});
						
					}					
				})
				.catch(function(err){
					logger.error('[PLC] DBI getPlaylistInfo : '+err);					
					reject(err);
				});
		});
	},
	/**
	* @function {setVisiblePlaylist}
	* @param  {number} playlist_id {ID of playlist to make visible}
	*/
	setVisiblePlaylist:function(playlist_id) {
		return new Promise(function(resolve,reject){
			module.exports.DB_INTERFACE.setVisiblePlaylist(playlist_id)
				.then(function(){
					logger.info('[PLC] Setting playlist '+playlist_id+' visible flag to ON');
					module.exports.updatePlaylistLastEditTime(playlist_id)
						.then(function(){
							resolve();
						})
						.catch(function(err){
							logger.error('[PLC] updatePlaylistLastEditTime : '+err);
							reject(err);
						});
				})
				.catch(function(err){
					logger.error('[PLC] DBI setVisiblePlaylist : '+err);					
					reject(err);
				});
		});
	},
	unsetVisiblePlaylist:function(playlist_id) {
		return new Promise(function(resolve,reject){
			module.exports.DB_INTERFACE.unsetVisiblePlaylist(playlist_id)
				.then(function(){
					module.exports.updatePlaylistLastEditTime(playlist_id)
						.then(function(){
							resolve();					
						})
						.catch(function(err){
							logger.error('[PLC] updatePlaylistLastEditTime : '+err);
							reject(err);
						});
				})
				.catch(function(err){
					logger.error('[PLC] DBI unsetVisiblePlaylist : '+err);
					reject(err);
				});
		});
	},
	setPublicPlaylist:function(playlist_id){
		return new Promise(function(resolve,reject){
			module.exports.getPlaylistInfo(playlist_id)
				.then(function(playlist){
					if (playlist.flag_current == 1) {
						var err = 'A public playlist cannot be set to current. Set another playlist to public first.';
						logger.error('[PLC] setPublicPlaylist : '+err);
						reject(err);
					} else {
						module.exports.unsetPublicAllPlaylists()
							.then(function(){
								module.exports.DB_INTERFACE.setPublicPlaylist(playlist_id)
									.then(function(){
										module.exports.updatePlaylistLastEditTime(playlist_id)
											.then(function(){
												resolve();
											})
											.catch(function(err){
												logger.error('[PLC] updatePlaylistLastEditTime : '+err);
												reject(err);
											});
									})
									.catch(function(err){
										logger.error('[PLC] DBI setPublicPlaylist : '+err);					
										reject(err);
									});
							})
							.catch(function(err){
								logger.error('[PLC] unsetPublicAllPlaylists : '+err);
								reject(err);
							});
						
					}					
				})
				.catch(function(err){
					logger.error('[PLC] DBI getPlaylistInfo : '+err);					
					reject(err);
				});
		});
	},
	/**
	* @function {Delete a playlist}
	* @param  {number} playlist_id             {ID of playlist to delete}
	* @return {promise} {Promise}
	*/
	deletePlaylist:function(playlist_id) {
		// Suppression d'une playlist. Si la playlist a un flag_public ou flag_current, c'est refusé.
		return new Promise(function(resolve,reject){
			module.exports.isPlaylist(playlist_id)
				.then(function(){
					var pIsPublic = new Promise((resolve,reject) => {
						module.exports.isPublicPlaylist(playlist_id)
							.then(function(res) {
								if (res == true) {
									var err = 'Playlist to delete is public. Unable to delete it';
									logger.error('[PLC] deletePlaylist : '+err);
									reject(err);
								} else {
									resolve(true);
								}
							})
							.catch(function(err) {
								logger.error('[PLC] isPublicPlaylist : '+err);
								reject(err);
							});
					});
					var pIsCurrent = new Promise((resolve,reject) =>	{
						module.exports.isCurrentPlaylist(playlist_id)
							.then(function(res){
								if (res == true) {									
									var err = 'Playlist to delete is current. Unable to delete it';
									logger.error('[PLC] deletePlaylist : '+err);
									reject(err);								
								} else {
									resolve(true);
								}
							})
							.catch(function(err){
								logger.error('[PLC] isCurrentPlaylist : '+err);
								reject(err);
							});
					});
					Promise.all([pIsPublic,pIsCurrent])
						.then(function() {							
							module.exports.DB_INTERFACE.deletePlaylist(playlist_id)
								.then(function() {
									resolve();
								})
								.catch(function(err){
									logger.error('[PLC] DBI deletePlaylist : '+err);
									reject(err);
								});
						})
						.catch(function(err) {
							logger.error('[PLC] deletePlaylist : '+err);
							reject(err);
						});
				})
				.catch(function(err){
					err = 'Playlist '+playlist_id+' unknown';
					logger.error('[PLC] deletePlaylist : '+err);
					reject(err);
				});
		});
	},
	/**
	* @function {Empty Playlist}
	* @param  {number} playlist_id {ID of playlist to empty}
	* @return {promise} {Promise}
	*/
	emptyPlaylist:function(playlist_id) {		
		return new Promise(function(resolve,reject){
			module.exports.isPlaylist(playlist_id)
				.then(function() {
					module.exports.DB_INTERFACE.emptyPlaylist(playlist_id)
						.then(function(){
							module.exports.updatePlaylistLastEditTime(playlist_id)
								.then(function(){
									module.exports.updatePlaylistDuration(playlist_id)
										.then(() => {
											resolve();	
										})
										.catch((err) => {
											logger.error('[PLC] updatePlaylistDuration : '+err);
											reject(err);		
										});
								})
								.catch(function(err){
									logger.error('[PLC] updatePlaylistLastEditTime : '+err);
									reject(err);
								});
						})
						.catch(function(err){
							logger.error('[PLC] DBI emptyPlaylist : '+err);
							reject(err);
						});
				})
				.catch(function(err) {
					err = 'Playlist '+playlist_id+' unknown';
					logger.error('[PLC] isPlaylist : '+err);
					reject(err);
				});			
		});
	},
	/**
	* @function {Empty Whitelist}
	* @return {promise} {Promise}
	*/
	emptyWhitelist:function() {		
		return new Promise(function(resolve,reject){
			module.exports.DB_INTERFACE.emptyWhitelist()
				.then(function(){
					module.exports.generateBlacklist()
						.then(function(){
							resolve();
						})
						.catch(function(err){
							logger.error('[PLC] generateBlacklist : '+err);
							reject(err);							
						});		
				})
				.catch(function(err) {
					logger.error('[PLC] DBI emptyWhitelist : '+err);
					reject(err);
				});			
		});
	},
	/**
	* @function {Empty blacklist criterias}
	* @return {promise} {Promise}
	*/
	emptyBlacklistCriterias:function() {		
		return new Promise(function(resolve,reject){
			module.exports.DB_INTERFACE.emptyBlacklistCriterias()
				.then(function(){
					module.exports.generateBlacklist()
						.then(function(){
							resolve();
						})
						.catch(function(err){
							logger.error('[PLC] generateBlacklist : '+err);
							reject(err);							
						});		
				})
				.catch(function(err) {
					logger.error('[PLC] DBI emptyBlacklistCriterias : '+err);
					reject(err);
				});			
		});
	},
	/**
	* @function {editPlaylist}
	* Edits properties of a playlist
	* @param  {number} playlist_id  {Playlist ID to edit}
	* @param  {string} name         {New name of playlist}
	* @param  {number} flag_visible {Is the playlist visible?}
	* @param  {number} flag_current {Is the playlist the current one?}
	* @param  {number} flag_public  {Is the playlist the public one?}
	*/
	editPlaylist:function(playlist_id,name,flag_visible) {
		return new Promise(function(resolve,reject){
			var NORM_name = L.deburr(name);
			var lastedit_time = timestamp.now();
			var pIsPlaylist = new Promise((resolve,reject) => {
				module.exports.isPlaylist(playlist_id)
					.then(function() {
						resolve(true);
					})
					.catch(function(err) {
						err = 'Playlist '+playlist_id+' unknown';
						logger.error('[PLC] isPlaylist : '+err);
						reject(err);
					});
			});
			Promise.all([pIsPlaylist])
				.then(function() {
					module.exports.DB_INTERFACE.editPlaylist(playlist_id,name,NORM_name,lastedit_time,flag_visible)
						.then(function(){
							resolve();
						})
						.catch(function(err){
							logger.error('[PLC] DBI editPlaylist');
							reject(err);
						});
				})
				.catch(function(err) {
					logger.error('[PLC] editPlaylist : '+err);
					reject(err);
				});
		});
	},
	/**
	* @function {Create a new playlist}
	* @param  {string} name         {Playlist name}
	* @param  {number} flag_visible {Is the playlist visible?}
	* @param  {number} flag_current {Is the playlist current}
	* @param  {number} flag_public  {Is the playlist public}
	* @return {promise} {Promise}
	*/
	createPlaylist:function(name,flag_visible,flag_current,flag_public) {

		// Méthode de création playlist
		// Prend en entrée un nom, et des booléens
		// Si flag_public ou flag_current = true il faut désactiver le flag sur toutes les autres playlists

		// on retourne une promise
		
		return new Promise(function(resolve,reject){
			var NORM_name = L.deburr(name);
			var creation_time = timestamp.now();
			var lastedit_time = creation_time;

			if (flag_current == 1 && flag_public == 1) {
				var err = 'A playlist cannot be current and public at the same time!';
				logger.error('[PLC] editPlaylist : '+err);
				reject(err);
			} else {
				var pUnsetFlagPublic = new Promise((resolve,reject) => {
					if (flag_public == 1) {
						module.exports.unsetPublicAllPlaylists()
							.then(function(){
								resolve();
							})
							.catch(function(err){
								logger.error('[PLC] unsetFlagPublic : '+err);
								reject(err);
							});
					} else {
						resolve();
					}
				});

				var pUnsetFlagCurrent = new Promise((resolve,reject) => {
					if (flag_current == 1) {
						module.exports.unsetCurrentAllPlaylists()
							.then(function(){
								resolve();
							})
							.catch(function(err){
								logger.error('[PLC] unsetFlagCurrent : '+err);
								reject(err);
							});
					} else {
						resolve();
					}
				});

				Promise.all([pUnsetFlagCurrent,pUnsetFlagPublic])
					.then(function() {
						module.exports.DB_INTERFACE.createPlaylist(name,NORM_name,creation_time,lastedit_time,flag_visible,flag_current,flag_public)
							.then(function(new_id_playlist){
								resolve(new_id_playlist);
							})
							.catch(function(err){
								logger.error('[PLC] DBI createPlaylist : '+err);
								reject(err);
							});
					})
					.catch(function(err) {
						logger.error('[PLC] createPlaylist : '+err);
						reject(err);
					});
			}
		});
	},
	/**
	* @function {getPlaylistInfo}
	* @param  {number} playlist_id {Playlist ID to fetch}
	* @param  {boolean} seenFromUser {Is the playlist being seen from the user's perspective?}
	* @return {Object} {Playlist object}
	* Returns a playlist object with the following information :
	* - id_playlist
	* - name (name of playlist)
	* - num_karas (Number of karaoke songs in the playlist)
	* - length (duration in seconds of the whole playlist)
	* - creation_time (in UNIX timestamp format)
	* - lastedit_time (in UNIX timestamp format)
	* - flag_visible (is the playlist visible?)
	* - flag_current (is the playlist the current one?)
	* - flag_public (is the playlist the public one?)
	*/
	getPlaylistInfo:function(playlist_id,seenFromUser) {		
		return new Promise(function(resolve,reject){
			module.exports.isPlaylist(playlist_id)
				.then(function() {
					module.exports.DB_INTERFACE.getPlaylistInfo(playlist_id,seenFromUser)
						.then(function(playlist){
							resolve(playlist);
						})
						.catch(function(err){
							logger.error('[PLC] DBI getPlaylistInfo : '+err);
							reject(err);
						});
				})
				.catch(function(err) {
					err = 'Playlist '+playlist_id+' unknown';
					logger.error('[PLC] isPlaylist : '+err);
					reject(err);
				});			
		});
	},
	/**
	* @function {getPlaylists}
	* @return {Object} {array of Playlist objects}
	* @param {boolean} seenFromUser {Is the playlist list seen from the user's perspective?}
	* Returns an array of playlist objects to get all playlists :
	* - playlist_id (ID of playlist)
	* - name (name of playlist)
	* - NORM_name (normalized name of playlist)
	* - num_karas (Number of karaoke songs in the playlist)
	* - length (duration in seconds of the whole playlist)
	* - created_at (in UNIX timestamp format)
	* - modified_at (in UNIX timestamp format)
	* - flag_visible (is the playlist visible?)
	* - flag_current (is the playlist the current one?)
	* - flag_public (is the playlist the public one?)
	*/
	getPlaylists:function(seenFromUser) {
		return new Promise(function(resolve){
			module.exports.DB_INTERFACE.getPlaylists(seenFromUser)
				.then(function(playlists) {
					resolve(playlists);
				})
				.catch(function(err) {
					logger.error('[PLC] DBI getPlaylists : '+err);
					resolve(err);
				});
		});
	},
	unsetPublicAllPlaylists:function() {
		return new Promise(function(resolve,reject){
			// Désactive le flag Public sur toutes les playlists
			module.exports.DB_INTERFACE.unsetPublicAllPlaylists()
				.then(function(){
					resolve();
				})
				.catch(function(err){
					logger.error('[PLC] DBI unsetPublicAllPlaylists : '+err);
					reject();
				});
		});

	},
	unsetCurrentAllPlaylists:function() {
		return new Promise(function(resolve,reject){
			// Désactive le flag Current sur toutes les playlists
			module.exports.DB_INTERFACE.unsetCurrentAllPlaylists()
				.then(function(){
					resolve();
				})
				.catch(function(err){
					logger.error('[PLC] DBI unsetCurrentAllPlaylists : '+err);
					reject(err);
				});
		});
	},
	/**
	* @function {Update number of karaokes in playlist}
	* @param  {number} playlist_id {ID of playlist to update}
	* @return {number} {number of karaokes found}
	*/
	updatePlaylistNumOfKaras:function(playlist_id) {
		return new Promise(function(resolve,reject) {
			var pIsPlaylist = new Promise((resolve,reject) => {
				module.exports.isPlaylist(playlist_id)
					.then(function() {
						resolve(true);
					})
					.catch(function(err) {
						err = 'Playlist '+playlist_id+' unknown';
						logger.error('[PLC] isPlaylist : '+err);
						reject(err);
					});
			});
			Promise.all([pIsPlaylist])
				.then(function() {
					// Get playlist number of karaokes
					module.exports.DB_INTERFACE.calculatePlaylistNumOfKaras(playlist_id)
						.then(function(num_karas){
							module.exports.DB_INTERFACE.updatePlaylistNumOfKaras(playlist_id,num_karas)
								.then(function(num_karas){
									resolve(num_karas);
								})
								.catch(function(err){
									logger.error('[PLC] DBI updatePlaylistNumOfKaras : '+err);
									reject(err);
								});
						})
						.catch(function(err){
							logger.error('[PLC] DBI calculatePlaylistNumOfKaras : '+err);
							reject(err);
						});
				});
		});
	},
	/**
	* @function {Update playlist's last edit time}
	* @param  {number} playlist_id {ID of playlist to update}
	* @return {boolean} {Promise}
	*/
	updatePlaylistLastEditTime:function(playlist_id) {
		return new Promise(function(resolve,reject) {
			var pIsPlaylist = new Promise((resolve,reject) => {
				module.exports.isPlaylist(playlist_id)
					.then(function() {
						resolve(true);
					})
					.catch(function(err) {
						err = 'Playlist '+playlist_id+' unknown';
						logger.error('[PLC] isPlaylist : '+err);
						reject(err);
					});
			});
			Promise.all([pIsPlaylist])
				.then(function() {
					var lastedit_date = timestamp.now();
					// Update PL's last edit time
					module.exports.DB_INTERFACE.updatePlaylistLastEditTime(playlist_id,lastedit_date)
						.then(function(){
							resolve();
						})
						.catch(function(err){
							logger.error('[PLC] DBI updatePlaylistLastEditTime : '+err);
							reject(err);
						});
				})
				.catch(function(err){
					logger.error('[PLC] updatePlaylistLastEditTime : '+err);
					reject(err);
				});
		});
	},
	/**
	* @function {Update duration of a playlist}
	* @param  {number} playlist_id {ID of playlist to update}
	* @return {number} {duration in seconds}
	*/
	updatePlaylistDuration:function(playlist_id) {
		return new Promise(function(resolve,reject) {
			var pIsPlaylist = new Promise((resolve,reject) => {
				module.exports.isPlaylist(playlist_id)
					.then(function() {
						resolve();
					})
					.catch(function(err) {
						err = 'Playlist '+playlist_id+' unknown';
						logger.error('[PLC] isPlaylist : '+err);
						reject(err);
					});
			});
			Promise.all([pIsPlaylist])
				.then(function() {
					// Get playlist duration					
					module.exports.DB_INTERFACE.updatePlaylistDuration(playlist_id)
						.then(function(){									
							resolve();
						})
						.catch(function(err){
							logger.error('[PLC] DBI updatePlaylistDuration : '+err);
							reject(err);
						});
				})
				.catch(function(err){
					logger.error('[PLC] updatePlaylistDuration : '+err);
					reject(err);
				});
		});
	},
	/**
	* @function {Get playlist contents}
	* @param  {number} playlist_id {ID of playlist to get contents from}
	* @param  {boolean} seenFromUser {is it viewed by the user or not?}
	* @param  {boolean} forPlayer {is it for the player or for display?}
	* @return {array} {Array of karaoke objects}
	*/
	getPlaylistContents:function(playlist_id,seenFromUser,forPlayer) {
		return new Promise(function(resolve,reject) {
			var pIsPlaylist = new Promise((resolve,reject) => {
				module.exports.isPlaylist(playlist_id,seenFromUser)
					.then(function() {
						resolve();
					})
					.catch(function(err) {
						err = 'Playlist '+playlist_id+' unknown';
						logger.error('[PLC] isPlaylist : '+err);
						reject(err);
					});
			});
			Promise.all([pIsPlaylist])
				.then(function() {
					// Get karaoke list
					module.exports.DB_INTERFACE.getPlaylistContents(playlist_id,forPlayer)
						.then(function(playlist){
							resolve(playlist);
						})
						.catch(function(err){
							logger.error('[PLC] DBI getPlaylistContents : '+err);
							reject(err);
						});
					
				})
				.catch(function(err) {
					logger.error('[PLC] getPlaylistContents : '+err);
					reject(err);
				});
		});
	},
	getPlaylistPos:function(playlist_id) {
		return new Promise(function(resolve,reject) {
			module.exports.DB_INTERFACE.getPlaylistPos(playlist_id)
				.then(function(playlist){
					resolve(playlist);
				})
				.catch(function(err){
					logger.error('[PLC] DBI getPlaylistPos : '+err);
					reject(err);
				});
		});
	},
	/**
	* @function {Get kara info from a playlist}
	* @param  {number} plc_id {ID of playlist content to get info from}
	* @return {array} {Array of karaoke objects}
	*/
	getKaraFromPlaylist:function(plc_id,seenFromUser) {
		return new Promise(function(resolve,reject) {
			module.exports.DB_INTERFACE.getPLContentInfo(plc_id,seenFromUser)
				.then(function(kara) {
					if (kara) {
						kara = [kara];
						resolve(kara);
					} else {
						var err = 'PLCID unknown!';
						logger.error('[PLC] getKaraFromPlaylist : '+err);
						reject(err);
					}						
				})
				.catch(function(err) {
					logger.error('[PLC] GetKaraFromPlaylist : '+err);
					reject(err);
				});
		});
	},
	/**
	* @function {Get whitelist contents}
	* @return {array} {Array of karaoke objects}
	*/
	getWhitelistContents:function() {
		return new Promise(function(resolve,reject) {
			// Get karaoke list
			module.exports.DB_INTERFACE.getWhitelistContents()
				.then(function(playlist){
					resolve(playlist);
				})
				.catch(function(err){
					logger.error('[PLC] DBI getWhitelistContents : '+err);
					reject(err);
				});
		});
	},
	/**
	* @function {Get blacklist contents}
	* @return {array} {Array of karaoke objects}
	*/
	getBlacklistContents:function() {
		return new Promise(function(resolve,reject) {
			// Get karaoke list
			module.exports.DB_INTERFACE.getBlacklistContents()
				.then(function(playlist){
					resolve(playlist);
				})
				.catch(function(err){
					logger.error('[PLC] DBI getBlacklistContents : '+err);
					reject(err);
				});
		});
	},
	/**
	* @function {Get blacklist contents}
	* @return {array} {Array of karaoke objects}
	*/
	getBlacklistCriterias:function() {
		return new Promise(function(resolve,reject) {
			// Get list of criterias
			module.exports.DB_INTERFACE.getBlacklistCriterias()
				.then(function(blc){
					resolve(blc);
				})
				.catch(function(err){
					logger.error('[PLC] DBI getBlacklistCriterias : '+err);
					reject(err);
				});
		});
	},
	/**
	* @function {Get all karaokes}
	* @return {array} {Array of karaoke objects}
	*/
	getAllKaras:function() {
		return new Promise(function(resolve,reject) {
			// Get karaoke list
			module.exports.DB_INTERFACE.getAllKaras()
				.then(function(playlist){
					resolve(playlist);
				})
				.catch(function(err){
					logger.error('[PLC] DBI getAllKaras : '+err);
					reject(err);
				});
		});
	},
	/**
	* @function {Get a random kara_id}
	* @param {number} playlist_id {Playlist ID for current playlist, to check against (not adding karaokes from that list)}
	* @param {string} filter {text filter to get random numbers only from a set of karas.}
	* @return {number} {Random kara_id}
	*/
	getRandomKara:function(playlist_id,filter) {
		return new Promise(function(resolve,reject) {
			// Get karaoke list
			module.exports.getAllKaras()
				.then(function(allKaras){
					module.exports.filterPlaylist(allKaras,filter)
						.then(function(playlistFiltered){
							//Strip allKaras to just kara IDs
							playlistFiltered.forEach(function(elem,index){
								playlistFiltered[index] = elem.kara_id;
							});
							//Now, get current playlist's contents.
							module.exports.getPlaylistContents(playlist_id)
								.then(function(playlist){
									//Strip allKaras to just kara IDs
									playlist.forEach(function(elem,index){
										playlist[index] = elem.kara_id;
									});
									var allKarasNotInCurrentPlaylist = [];
									allKarasNotInCurrentPlaylist = playlistFiltered.filter(function(el){
										return playlist.indexOf(el) < 0;
									});
									var randomKara = L.sample(allKarasNotInCurrentPlaylist);
									resolve(randomKara);
								})
								.catch(function(err){
									logger.error('[PLC] getPlaylistContents : '+err);
									reject(err);
								});
						})
						.catch(function(err){
							logger.error('[PLC] filterPlaylist : '+err);
							reject(err);
						});
					
				})
				.catch(function(err){
					logger.error('[PLC] getAllKaras : '+err);
					reject(err);
				});
		});
	},
	/**
	* @function {Get karaoke by ID}
	* @param  {number} kara_id {ID of karaoke to fetch infos from}
	* @return {Object} {karaoke object}
	*/
	getKara:function(kara_id) {
		return new Promise(function(resolve,reject) {
			// Get karaoke list
			module.exports.DB_INTERFACE.getKara(kara_id)
				.then(function(kara){
					logger.debug('[PLC] GetKara : '+JSON.stringify(kara)+' from '+kara_id);
					resolve(kara);
				})
				.catch(function(err){
					logger.error('[PLC] DBI getKara : '+err);
					reject(err);
				});
		});
	},
	/**
	* @function {Get karaoke by KID}
	* @param  {string} kid {KID of karaoke to fetch infos from}
	* @return {Object} {karaoke object}
	*/
	getKaraByKID:function(kid) {
		return new Promise(function(resolve,reject) {
			// Get karaoke list
			module.exports.DB_INTERFACE.getKaraByKID(kid)
				.then(function(kara){
					resolve(kara);
				})
				.catch(function(err){
					logger.error('[PLC] DBI getKaraByKID : '+err);
					reject(err);
				});
		});
	},
	/**
	* @function {Get playlist content by KID}
	* @param  {string} kid {KID of karaoke to fetch infos from}
	* @return {Object} {karaoke object}
	*/
	getPLCByKID:function(kid,playlist_id) {
		return new Promise(function(resolve,reject) {
			// Get karaoke list
			module.exports.DB_INTERFACE.getPLCByKID(kid,playlist_id)
				.then(function(kara){
					resolve(kara);
				})
				.catch(function(err){
					logger.error('[PLC] DBI getPLCByKID : '+err);
					reject(err);
				});
		});
	},
	/**
	* @function {Filter playlist with a text}
	* @param  {object} playlist   {playlist array of karaoke objects}
	* @param  {string} searchText {Words separated by a space}
	* @return {object} {playlist array filtered}
	*/
	filterPlaylist:function(playlist,searchText) {
		return new Promise(function(resolve) {
			function textSearch(kara){
				searchText = L.deburr(searchText);
				searchText = searchText.toLowerCase();

				var searchOK = [];
				var searchWords = searchText.split(' ');

				var searchWordID = 0;
				searchWords.forEach(function(searchWord) {
					searchOK[searchWordID] = false;					
					if (!L.isEmpty(kara.NORM_title)) {
						if (kara.NORM_title.toLowerCase().includes(searchWord)) searchOK[searchWordID] = true;
					}
					if (!L.isEmpty(kara.NORM_author)) {
						if (kara.NORM_author.toLowerCase().includes(searchWord)) searchOK[searchWordID] = true;
					}
					if (!L.isEmpty(kara.NORM_serie)) {
						if (kara.NORM_serie.toLowerCase().includes(searchWord)) searchOK[searchWordID] = true;
					}
					if (!L.isEmpty(kara.NORM_serie_altname)) {
						if (kara.NORM_serie_altname.toLowerCase().includes(searchWord)) searchOK[searchWordID] = true;
					}
					if (!L.isEmpty(kara.NORM_singer)) {
						if (kara.NORM_singer.toLowerCase().includes(searchWord)) searchOK[searchWordID] = true;
					}
					if (!L.isEmpty(kara.NORM_creator)) {
						if (kara.NORM_creator.toLowerCase().includes(searchWord)) searchOK[searchWordID] = true;
					}					
					if (!L.isEmpty(kara.songtype_i18n_short)) {
						if (kara.songtype_i18n_short.toLowerCase().includes(searchWord)) searchOK[searchWordID] = true;
						//Allows searches for "OP1", "OP2", and such to work.
						var songorder = kara.songorder;
						if (songorder === 0) songorder = '';
						if ((kara.songtype_i18n_short.toLowerCase()+songorder).includes(searchWord)) searchOK[searchWordID] = true;
					}
					
					if (!L.isEmpty(kara.misc_i18n)) {
						if (kara.misc_i18n.toLowerCase().includes(searchWord)) searchOK[searchWordID] = true;
					}
					if (!L.isEmpty(kara.language_i18n)) {						
						if (L.deburr(kara.language_i18n).toLowerCase().includes(searchWord)) searchOK[searchWordID] = true;						
					}

					searchWordID++;
				});
				if (searchOK.indexOf(false) > -1 ) {
					return false;
				} else {
					return true;
				}
			}

			var filteredPlaylist = playlist.filter(textSearch);
			resolve(filteredPlaylist);
		});
	},
	/**
	* @function {Add Karaoke to Playlist}
	* @param  {number} kara_id     {ID of karaoke to add}
	* @param  {string} requester   {Name of person submitting karaoke}
	* @param  {number} playlist_id {ID of playlist to add to}
	* @param  {number} pos         {OPTIONAL : Position in playlist}
	* @return {boolean} {Promise}
	* If no position is provided, it will be maximum position in playlist + 1
	*/
	addKaraToPlaylist:function(karas,requester,playlist_id,pos) {
		// Karas is an array of kara_ids.
		return new Promise(function(resolve,reject){
			var NORM_requester = L.deburr(requester);
			var date_add = timestamp.now();
			// Let's build the complete array of kara objects
			var karaList = [];
			karas.forEach(function(kara_id){
				karaList.push({
					kara_id: kara_id,
					requester: requester,
					NORM_requester: NORM_requester,
					playlist_id: playlist_id,
					date_add: date_add,				
				});				
			});

			var pIsPlaylist = new Promise((resolve,reject) => {
				module.exports.isPlaylist(playlist_id)
					.then(function() {
						resolve(true);
					})
					.catch(function(err) {
						err = 'Playlist '+playlist_id+' unknown';
						logger.error('[PLC] isPlaylist : '+err);
						reject(err);
					});
			});
			var pIsKara = new Promise((resolve,reject) => {
				// Need to do this for each karaoke.
				async.each(karas,function(kara_id,callback) {				
					module.exports.isKara(kara_id)
						.then(function() {
							callback();
						})
						.catch(function(err) {
							err = 'Karaoke song '+kara_id+' unknown';
							logger.error('[PLC] isKara : '+err);
							callback(err);
						});
				},function(err){
					if (err) {
						reject(err);
					} else {
						resolve();
					}
				});				
			});
			var pIsKaraInPlaylist = new Promise((resolve,reject) => {
				// Need to do this for each karaoke.
				async.each(karas,function(kara_id,callback) {				
					module.exports.isKaraInPlaylist(kara_id,playlist_id)
						.then(function(isKaraInPL) {
							if (isKaraInPL) {
								//Search kara_id in karaList and then delete that index from the array. 
								//Karaoke song won't be added since it already exists in destination playlist.								
								karaList = L.filter(karaList, element => element.kara_id !== kara_id);
							}
							callback();
						})
						.catch(function(err) {
							logger.error('[PLC] isKaraInPlaylist : '+err);
							callback(err);
						});
				},function(err){
					if (err) {
						reject(err);
					} else {
						resolve();
					}
				});
				
			});
			Promise.all([pIsKara,pIsPlaylist,pIsKaraInPlaylist])
				.then(function(){
					
					if (karaList.length === 0) {
						var err = 'No karaoke could be added, all are in destination playlist already (PLID : '+playlist_id+')';
						logger.error('[PLC] addKaraToPlaylist : '+err);
						reject(err);
					} else {	
						var pManagePos = new Promise((resolve,reject) => {
							// If pos is provided, we need to update all karas above that and add 
							// karas.length to the position
							// If pos is not provided, we need to get the maximum position in the PL
							// And use that +1 to set our playlist position.
							// If pos is -1, we must add it after the currently flag_playing karaoke.
							module.exports.getPlaylistContents(playlist_id)
								.then((playlist) => {
									// Browse Playlist to find out flag_playing. 
									if (pos == -1) {

										// Find out position of currently playing karaoke
										// If no flag_playing is found, we'll add songs at the end of playlist.
										pos = module.exports.playingPos(playlist) + 1;
										logger.debug('[PLC] PlayNext : flag_playing next found at position '+pos.plc_id_pos);	
									}
									if (pos) {
										logger.debug('[PLC] Shifting position in playlist from pos '+pos+' by '+karas.length+' positions');
										module.exports.DB_INTERFACE.shiftPosInPlaylist(playlist_id,pos,karas.length)
											.then(function(){
												var startpos = pos;
												karaList.forEach(function(kara,index) {
													karaList[index].pos = startpos+index;
												});
												resolve();
											})
											.catch(function(err){
												logger.error('[PLC] DBI shiftPosInPlaylist : '+err);
												reject(err);
											});
									} else {								
										var startpos;								
										module.exports.DB_INTERFACE.getMaxPosInPlaylist(playlist_id)
											.then(function(maxpos){
												startpos = maxpos + 1.0;
												karaList.forEach(function(kara,index){
													karaList[index].pos = startpos+index;
												});
												resolve();
											})
											.catch(function(err){
												logger.error('[PLC] DBI getMaxPosInPlaylist : '+err);
												reject(err);
											});
									}			
										

								})
								.catch((err) => {
									logger.error('[PLC] getPlaylistContents : '+err);
								});
							
						});													
						Promise.all([pManagePos])
							.then(function() {	
								logger.debug('[PLC] addKaraToPlaylist : Adding to database');
								module.exports.DB_INTERFACE.addKaraToPlaylist(karaList)
									.then(function(){										
										logger.debug('[PLC] addKaraToPlaylist : updating playlist info');
										var pUpdateLastEditTime = new Promise((resolve,reject) => {
											module.exports.updatePlaylistLastEditTime(playlist_id)
												.then(function(){
													resolve();
												})
												.catch(function(err){
													logger.error('[PLC] updatePlaylistLastEditTime : '+err);
													reject(err);
												});
										});
										var pUpdatedKarasCount = new Promise((resolve,reject) => {
											module.exports.updatePlaylistNumOfKaras(playlist_id)
												.then(function(){
													resolve();
												})
												.catch(function(err){
													logger.error('[PLC] updatePlaylistNumOfKaras : '+err);
													reject(err);
												});
										});
										var pSetPlaying = new Promise ((resolve,reject) => {
											// Checking if a flag_playing is present inside the playlist.
											// If not, we'll have to set the karaoke we just added as the currently playing one. 
											module.exports.isPlaylistFlagPlaying(playlist_id)
												.then(function(res){
													// Playlist has no song with flag_playing!
													// Now setting.
													if (!res) {														
														module.exports.getPLCIDByDate(playlist_id,date_add)
															.then(function(plcid){
																module.exports.setPlaying(plcid,playlist_id)
																	.then(function(){
																		resolve();
																	})
																	.catch(function(err){
																		logger.error('[PLC] DBI setPlaying : '+err);
																		reject(err);
																	});
															})
															.catch(function(err){
																logger.error('[PLC] getPLCIDByDate : '+err);
																reject(err);
															});																												
													} else {
														module.exports.updatePlaylistDuration(playlist_id)
															.then(function(){
																resolve();
															})
															.catch(function(err){
																logger.error('[PLC] updatePlaylistDuration : '+err);
																reject(err);
															});
													
													}
												})
												.catch(function(err){
													logger.error('[PLC] isPlaylistFlagPlaying : '+err);
													reject(err);
												});
										});
										Promise.all([pSetPlaying,pUpdateLastEditTime,pUpdatedKarasCount])
											.then(function() {								
												var karaAdded = [];
												karaList.forEach(function(kara) {
													karaAdded.push(kara.kara_id);
												});
												resolve(karaAdded);
											})
											.catch(function(err) {
												logger.error('[PLC] addKaraToPlaylist : '+err);
												reject(err);
											});
									})
									.catch(function(err) {
										logger.error('[PLC] addKaraToPlaylist : '+err);
										reject(err);
									});

							})
							.catch(function(err) {
								logger.error('[PLC] addKaraToPlaylist : '+err);
								reject(err);
							});
							

					}
				})
				.catch(function(err) {
					logger.error('[PLC] addKaraToPlaylist : '+err);
					reject(err);
				});

		});
	},
	/**
	* @function {copy playlist contents to Playlist}
	* @param  {number} plc_id     {ID of playlist contents to add}
	* @param  {number} playlist_id {ID of playlist to add to}
	* @param  {number} pos         {OPTIONAL : Position in playlist}
	* @return {boolean} {Promise}
	* If no position is provided, it will be maximum position in playlist + 1
	*/
	copyKaraToPlaylist:function(plcs,playlist_id,pos) {
		// plcs is an array of plc_ids.
		return new Promise(function(resolve,reject){
			var date_add = timestamp.now();
			// Let's build the complete array of kara objects
			var plcList = [];
			plcs.forEach(function(plc_id){
				plcList.push({
					plc_id: plc_id,
					playlist_id: playlist_id,
					date_add: date_add,				
				});				
			});

			var pIsPlaylist = new Promise((resolve,reject) => {
				module.exports.isPlaylist(playlist_id)
					.then(function() {
						resolve(true);
					})
					.catch(function(err) {
						err = 'Playlist '+playlist_id+' unknown';
						logger.error('[PLC] isPlaylist : '+err);
						reject(err);
					});
			});
			var pCheckPLCandKaraInPlaylist = new Promise((resolve,reject) => {
				// Need to do this for each karaoke.
				async.eachOf(plcList,function(playlistContent,index,callback) {				
					module.exports.DB_INTERFACE.getPLContentInfo(playlistContent.plc_id)
						.then(function(playlistContentData) {
							if (playlistContentData) {
								//We got a hit!
								// Let's check if the kara we're trying to add is 
								// already in the playlist we plan to copy it to.
								module.exports.isKaraInPlaylist(playlistContentData.kara_id,playlist_id)
									.then(function(isKaraInPL) {
										//Karaoke song is already in playlist, abort mission
										//since we don't want duplicates in playlists.
										if (isKaraInPL) {
											var err = 'Karaoke song '+playlistContentData.kara_id+' is already in playlist '+playlist_id;
											callback(err);
										} else {
											// All OK. We need some info though.
											plcList[index].kara_id = playlistContentData.kara_id;
											plcList[index].requester = playlistContentData.pseudo_add;
											plcList[index].NORM_requester = playlistContentData.NORM_pseudo_add;
											callback();
										}									
									})
									.catch(function(err) {
										logger.error('[PLC] isKaraInPlaylist : '+err);
										reject(err);
									});							
							} else {
								var err = 'PLC '+playlistContent.plc_id+' does not exist';
								callback(err);
							}							
						})
						.catch(function(err) {						
							logger.error('[PLC] GetPLContentInfo : '+err);
							callback(err);
						});				
				}, function(err){
					if (err) {
						reject(err);
					} else {
						resolve();
					}
				});

			});
			Promise.all([pCheckPLCandKaraInPlaylist,pIsPlaylist])
				.then(function(){
					logger.debug('[PLC] addKaraToPlaylist : copying ASS and setting positions');									
					var pManagePos = new Promise((resolve,reject) => {
						// If pos is provided, we need to update all karas above that and add 
						// karas.length to the position
						// If pos is not provided, we need to get the maximum position in the PL
						// And use that +1 to set our playlist position.					
						if (pos) {
							module.exports.DB_INTERFACE.shiftPosInPlaylist(playlist_id,pos,plcs.length)
								.then(function(){
									resolve();
								})
								.catch(function(err){
									logger.error('[PLC] DBI shiftPosInPlaylist : '+err);
									reject(err);
								});								
						} else {
							var startpos;								
							module.exports.DB_INTERFACE.getMaxPosInPlaylist(playlist_id)
								.then(function(maxpos){
									startpos = maxpos + 1.0;
									var index = 0;
									plcList.forEach(function(){
										plcList[index].pos = startpos+index;
										index++;
									});
									resolve();
								})
								.catch(function(err){
									logger.error('[PLC] DBI getMaxPosInPlaylist : '+err);
									reject(err);
								});
						}
					});													
					Promise.all([pManagePos])
						.then(function() {	
							logger.debug('[PLC] copyKaraToPlaylist : Copying PLCs in database wow wow');
							module.exports.DB_INTERFACE.addKaraToPlaylist(plcList)
								.then(function(){
									logger.debug('[PLC] copyKaraToPlaylist : updating playlist info');
									var pUpdateLastEditTime = new Promise((resolve,reject) => {
										module.exports.updatePlaylistLastEditTime(playlist_id)
											.then(function(){
												resolve();
											})
											.catch(function(err){
												logger.error('[PLC] updatePlaylistLastEditTime : '+err);
												reject(err);
											});
									});
									var pUpdatedDuration = new Promise((resolve,reject) => {
										module.exports.updatePlaylistDuration(playlist_id)
											.then(function(){
												resolve();
											})
											.catch(function(err){
												logger.error('[PLC] updatePlaylistDuration : '+err);
												reject(err);
											});
									});
									var pUpdatedKarasCount = new Promise((resolve,reject) => {
										module.exports.updatePlaylistNumOfKaras(playlist_id)
											.then(function(){
												resolve();
											})
											.catch(function(err){
												logger.error('[PLC] updatePlaylistNumOfKaras : '+err);
												reject(err);
											});
									});										
									Promise.all([pUpdateLastEditTime,pUpdatedDuration,pUpdatedKarasCount])
										.then(function() {
											resolve();
										})
										.catch(function(err) {
											logger.error('[PLC] copyKaraToPlaylist : '+err);
											reject(err);
										});
								})
								.catch(function(err) {
									logger.error('[PLC] copyKaraToPlaylist : '+err);
									reject(err);
								});

						})
						.catch(function(err) {
							logger.error('[PLC] copyKaraToPlaylist : '+err);
							reject(err);
						});					
				})
				.catch(function(err) {
					logger.error('[PLC] copyKaraToPlaylist : '+err);
					reject(err);
				});

		});



	},
	/**
	* @function {Remove karaoke from playlist}
	* @param  {number} playlistcontent_id     {IDs of karaoke to remove}
	* @param  {number} playlist_id {ID of playlist karas will be removed from}
	* @return {boolean} {Promise}
	*/
	deleteKaraFromPlaylist:function(playlistcontent_id,playlist_id) {
		return new Promise(function(resolve,reject){			
			var karaList = [];
			playlistcontent_id.forEach(function(plc_id){
				karaList.push({
					plc_id: plc_id					
				});				
			});
			var pIsPlaylist = new Promise((resolve,reject) => {
				module.exports.isPlaylist(playlist_id)
					.then(function() {
						resolve(true);
					})
					.catch(function(err) {
						err = 'Playlist '+playlist_id+' unknown';
						logger.error('[PLC] isPlaylist : '+err);
						reject(err);
					});
			});			
			Promise.all([pIsPlaylist])
				.then(function() {
					// Removing karaoke here.
					module.exports.DB_INTERFACE.removeKaraFromPlaylist(playlistcontent_id)
						.then(function(){
							var pUpdatedDuration = new Promise((resolve,reject) => {
								module.exports.updatePlaylistDuration(playlist_id)
									.then(function(){
										resolve();
									})
									.catch(function(err){
										logger.error('[PLC] updatePlaylistDuration : '+err);
										reject(err);
									});
							});
							var pUpdatedKarasCount = new Promise((resolve,reject) => {
								module.exports.updatePlaylistNumOfKaras(playlist_id)
									.then(function(){
										resolve();
									})
									.catch(function(err){
										logger.error('[PLC] updatePlaylistNumOfKaras : '+err);
										reject(err);
									});
							});
							var pUpdateLastEditTime = new Promise((resolve,reject) => {
								module.exports.updatePlaylistLastEditTime(playlist_id)
									.then(function(){
										resolve();
									})
									.catch(function(err){
										logger.error('[PLC] updatePlaylistLastEditTime : '+err);
										reject(err);
									});
							});
							var pReorderPlaylist = new Promise((resolve,reject) => {
								module.exports.reorderPlaylist(playlist_id)
									.then(function(){
										resolve();
									})
									.catch(function(err){
										logger.error('[PLC] reorderPlaylist : '+err);
										reject(err);
									});
							});
							Promise.all([pUpdateLastEditTime,pReorderPlaylist,pUpdatedDuration,pUpdatedKarasCount])
								.then(function() {									
									// We return the playlist id so we can send a message update
									resolve(playlist_id);
								})
								.catch(function(err) {
									logger.error('[PLC] deleteKaraFromPlaylist : '+err);
									reject(err);
								});
						})
						.catch(function(err){
							logger.error('[PLC] deleteKaraFromPlaylist : '+err);
							reject(err);
						});
					
				})
				.catch(function(err) {
					logger.error('[PLC] DeleteKaraFromPlaylist : '+err);
					reject(err);
				});
		});
	},	
	/**
	* @function {Update karaoke from playlist}
	* @param  {number} playlistcontent_id     {ID of karaoke to remove}
	* @param  {number} pos {New position of karaoke, optional}
	* @param  {boolean} flag_playing {Is the karaoke currently the playing one?}
	* @return {boolean} {Promise}
	*/
	editKaraFromPlaylist:function(playlistcontent_id,pos,flag_playing) {
		return new Promise(function(resolve,reject){			
			var playlist_id = undefined;
			
			var pIsPLCEmpty = new Promise((resolve,reject) => {
				if (L.isEmpty(playlistcontent_id)) {
					var err = 'PLCID empty';
					logger.error('[PLC] editKaraFromPlaylist : '+err);
					reject(err);
				} else {
					resolve();
				}
			});
			var pIsFlagPlayingUnset = new Promise((resolve,reject) => {
				if (flag_playing == 0) {
					var err = 'flag_playing cannot be unset! Set it to another karaoke to unset it on this one';
					logger.error('[PLC] editKaraFromPlaylist : '+err);
					reject(err);
				} else {
					resolve();
				}
			});
			var pGetPLContentInfo = new Promise((resolve,reject) => {
				module.exports.DB_INTERFACE.getPLContentInfo(playlistcontent_id)
					.then(function(kara) {
						if (kara) {
							playlist_id = kara.playlist_id;
							resolve();
						} else {
							var err = 'PLCID unknown!';
							logger.error('[PLC] editKaraFromPlaylist : '+err);
							reject(err);
						}						
					})
					.catch(function(err) {
						logger.error('[PLC] GetPLContentInfo : '+err);
						reject(err);
					});
			});
			Promise.all([pGetPLContentInfo,pIsPLCEmpty,pIsFlagPlayingUnset])
				.then(function() {
					// Updating karaoke here.
					var pUpdatePlaying = new Promise((resolve,reject) => {
						if (flag_playing) {
							module.exports.setPlaying(playlistcontent_id,playlist_id)
								.then(function(){
									module.exports.isCurrentPlaylist(playlist_id)
										.then(function(res){
											if (res == true) {
												module.exports.onPlayingUpdated()
													.then(function(){
														resolve();
													})
													.catch(function(err){
														logger.error('[PLC] onPlayingUpdated : '+err);
														reject(err);
													});
											} else {
												resolve();
											}											
										})
										.catch(function(err){
											logger.error('[PLC] isCurrentPlaylist : '+err);
											reject(err);
										});
								})
								.catch(function(err){
									logger.error('[PLC] DBI setPlaying : '+err);
									reject(err);
								});
						} else {
							resolve();
						}
					});
					var pUpdatePos = new Promise((resolve,reject) => {
						if (pos) {
							module.exports.raisePosInPlaylist(pos,playlist_id)
								.then(function(){									
									module.exports.DB_INTERFACE.setPos(playlistcontent_id,pos)
										.then(function(){									
											resolve();
										})
										.catch(function(err){
											logger.error('[PLC] DBI pUpdatePos : '+err);
											reject(err);
										});
								})
								.catch(function(err){
									logger.error('[PLC] raisePosInPlaylist : '+err);
									reject(err);
								});
						} else {
							resolve();
						}
					});
					Promise.all([pUpdatePos,pUpdatePlaying])
						.then(function(){							
							var pReorderPlaylist = new Promise((resolve,reject) => {
								if (pos) {
									module.exports.reorderPlaylist(playlist_id)
										.then(function(){
											resolve();
										})
										.catch(function(err){
											logger.error('[PLC] reorderPlaylist : '+err);
											reject(err);
										});
								} else {
									resolve();
								}
							});
							var pUpdateLastEditTime = new Promise((resolve,reject) => {
								module.exports.updatePlaylistLastEditTime(playlist_id)
									.then(function(){
										resolve();
									})
									.catch(function(err){
										logger.error('[PLC] updatePlaylistLastEditTime : '+err);
										reject(err);
									});
							});
							Promise.all([pUpdateLastEditTime,pReorderPlaylist])
								.then(function() {
									// Return the playlist_id we modified so we can send a update message									
									resolve(playlist_id);
								})
								.catch(function(err) {
									logger.error('[PLC] editKaraFromPlaylist : '+err);
									reject(err);
								});
						})
						.catch(function(err) {
							logger.error('[PLC] editKaraFromPlaylist : '+err);
							reject(err);
						});
				})
				.catch(function(err) {
					logger.error('[PLC] editKaraFromPlaylist : '+err);
					reject(err);
				});
		});
	},
	/**
	* @function {Remove karaoke from whitelist}
	* @param  {number} wlc_id     {ID of karaoke to remove}
	* @return {boolean} {Promise}
	*/
	deleteKaraFromWhitelist:function(whitelistcontent_ids) {
		return new Promise(function(resolve,reject){
			var karaList = [];
			whitelistcontent_ids.forEach(function(wlc_id){
				karaList.push({
					wlc_id: wlc_id
				});				
			});
			// Removing karaoke here.
			module.exports.DB_INTERFACE.removeKaraFromWhitelist(karaList)
				.then(function(){
					module.exports.generateBlacklist()
						.then(() => {
							resolve();
						})
						.catch((err) => {
							logger.error('[PLC] generateBlacklist : '+err);
							reject(err);
						});
				})
				.catch(function(err){
					logger.error('[PLC] deleteKaraFromWhitelist : '+err);
					reject(err);
				});

		});
	},
	/**
	* @function {Raises position of kara in a playlist}
	* @param  {number} playlist_id     {ID of playlist to modify order of}
	* @param  {number} order           {Order to raise}
	* @return {boolean} {Promise}
	* This utility function raises the position of a song in a playlist by 0.1
	* This allows the reorderPlaylist function, called immediately after, to
	* reorder the new playlist correctly.
	*/
	raisePosInPlaylist:function(pos,playlist_id) {
		return new Promise(function(resolve,reject){
			module.exports.DB_INTERFACE.raisePosInPlaylist(pos,playlist_id)
				.then(function() {
					resolve();
				})
				.catch(function(err) {
					logger.error('[PLC] DBI raisePosInPlaylist : '+err);
					reject(err);
				});
		});
	},
	/**
	* @function {reorders a playlist by updating karaoke positions}
	* @param  {number} playlist_id {ID of playlist to sort}
	* @return {array} {Playlist array of karaoke objects.}
	*/
	reorderPlaylist:function(playlist_id) {
		return new Promise(function(resolve,reject){
			var pIsPlaylist = new Promise((resolve,reject) => {
				module.exports.isPlaylist(playlist_id)
					.then(function() {
						module.exports.emitEvent('playlistContentsUpdated',playlist_id);
						resolve(true);
					})
					.catch(function(err) {
						err = 'Playlist '+playlist_id+' unknown';
						logger.error('[PLC] isPlaylist : '+err);
						reject(err);
					});
			});
			Promise.all([pIsPlaylist])
				.then(function() {
					module.exports.getPlaylistPos(playlist_id)
						.then(function(playlist){
							playlist.sort(function(a,b){
								return a.pos - b.pos;
							});
							var newpos = 0;
							var arraypos = 0;
							playlist.forEach(function(){
								newpos++;
								playlist[arraypos].pos = newpos;
								arraypos++;
							});

							module.exports.DB_INTERFACE.reorderPlaylist(playlist_id,playlist)
								.then(function() {
									resolve(playlist);
								})
								.catch(function(err) {
									logger.error('[PLC] DBI reorderPlaylist : '+err);
									reject(err);
								});
						})
						.catch(function(err){
							logger.error('[PLC] getPlaylistContents : '+err);
							reject(err);
						});
				})
				.catch(function(err) {
					logger.error('[PLC] reorderPlaylist : '+err);
					reject(err);
				});
		});
	},
	/**
	* @function {export a playlist}
	* @param  {number} playlist_id {ID of playlist to sort}
	* @return {array} {Playlist array of karaoke objects.}
	*/
	exportPlaylist:function(playlist_id) {
		return new Promise(function(resolve,reject){
			var pIsPlaylist = new Promise((resolve,reject) => {
				module.exports.isPlaylist(playlist_id)
					.then(function() {
						resolve(true);
					})
					.catch(function(err) {
						err = 'Playlist '+playlist_id+' unknown';
						logger.error('[PLC] isPlaylist : '+err);
						reject(err);
					});
			});
			Promise.all([pIsPlaylist])
				.then(function() {
					var PLContents;
					var PLInfo;
					var pGetPLContents = new Promise((resolve,reject) => {
						module.exports.getPlaylistContents(playlist_id)
							.then(function(playlist){
								PLContents = playlist;
								resolve();
							})
							.catch(function(err){
								logger.error('[PLC] getPlaylistContents : '+err);
								reject(err);
							});
					});	
					var pGetPLInfo = new Promise((resolve,reject) => {
						module.exports.getPlaylistInfo(playlist_id)
							.then(function(playlist) {
								PLInfo = playlist;
								resolve();
							})
							.catch(function(err){
								logger.error('[PLC] DBI getPlaylistInfo : '+err);					
								reject(err);
							});
					});
					Promise.all([pGetPLContents,pGetPLInfo])
						.then(function(){
							var playlist = {};
							PLInfo.playlist_id = undefined;
							PLInfo.num_karas = undefined;
							PLInfo.flag_current = undefined;
							PLInfo.flag_public = undefined;
							PLInfo.length = undefined;							

							var PLCFiltered = [];
							PLContents.forEach(function(plc){
								var PLCObject = {};
								PLCObject.kid = plc.kid;
								if (plc.flag_playing === 1) {
									PLCObject.flag_playing = 1;
								}
								PLCFiltered.push(PLCObject);
							});

							playlist.Header = {
								version: 2,
								description: 'Karaoke Mugen Playlist File',
							};

							playlist.PlaylistInformation = PLInfo;
							playlist.PlaylistContents = PLCFiltered;						
							resolve(playlist);
						})
						.catch(function(err){
							logger.error('[PLC] exportPlaylist : '+err);					
							reject(err);
						});
				})
				.catch(function(err) {
					logger.error('[PLC] exportPlaylist : '+err);
					reject(err);
				});
		});
	},
	/**
	* @function {Import a playlist}
	* @param  {object} playlist {Playlist object}
	* @return {number} {Playlist ID newly created}
	*/
	importPlaylist:function(playlist) {
		return new Promise(function(resolve,reject){
			// Check if format is valid :
			// Header must contain :
			// description = Karaoke Mugen Playlist File
			// version <= 2
			// 
			// PlaylistContents array must contain at least one element.
			// That element needs to have at least kid. flag_playing is optionnal
			// kid must be uuid
			// Test each element for those.
			//
			// PlaylistInformation must contain :
			// - created_at : (number)
			// - flag_visible : (0 / 1)
			// - modified_at : (number)
			// - name : playlist name
			//
			// If all tests pass, then add playlist, then add karas
			// Playlist can end up empty if no karaokes are found in database			
			var err;
			var playingKara;
<<<<<<< HEAD
			if (playlist.Header === undefined) {
				err = 'No Header section';
			} else if (playlist.Header.description !== 'Karaoke Mugen Playlist File') {
				err = 'Not a .kmplaylist file';
			} else if (playlist.Header.version > 2) {
				err = 'Cannot import this version ('+playlist.Header.version+')'; 
			} else if (playlist.PlaylistContents === undefined) { 
				err = 'No PlaylistContents section';
			} else if (playlist.PlaylistInformation === undefined) {
				err = 'No PlaylistInformation section';
			} else if (isNaN(playlist.PlaylistInformation.created_at)) { 
				err = 'Creation time is not valid';
			} else if (isNaN(playlist.PlaylistInformation.modified_at)) { 
				err = 'Modification time is not valid';
			} else if (playlist.PlaylistInformation.flag_visible !== 0 && 
				playlist.PlaylistInformation.flag_visible !== 1) {
				err = 'Visible flag must be boolean';
			} else if (L.isEmpty(playlist.PlaylistInformation.name)) {
				err = 'Playlist name must not be empty';
			} else if (playlist.PlaylistContents !== undefined) {
				playlist.PlaylistContents.forEach(function(kara){				
					if (!validator.isUUID(kara.kid)) err = 'KID is not a valid UUID!';				
					if (!isNaN(kara.flag_playing)) {
						if (kara.flag_playing === 1) {
							playingKara = kara.kid;						
						} else {
							err = 'flag_playing must be 1 or not present!';
						}
=======
			if (playlist.Header.description !== 'Karaoke Mugen Playlist File') err = 'Not a .kmplaylist file';
			// This test will change if we make several versions of the .kmplaylist format
			if (playlist.Header.version > 2) err = 'Cannot import this version ('+playlist.Header.version+')';

			if (playlist.PlaylistContents === undefined) err = 'No PlaylistContents section';
			playlist.PlaylistContents.forEach(function(kara){				
				if (!(new RegExp(uuidRegexp).test(kara.kid))) err = 'KID is not a valid UUID!';
				if (!isNaN(kara.flag_playing)) {
					if (kara.flag_playing === 1) {
						playingKara = kara.kid;						
					} else {
						err = 'flag_playing must be 1 or not present!';
>>>>>>> 6b8ab2a5
					}
				});
			}

			// Validations done. First creating playlist.
			if (err) {
				reject(err);
			} else {
				module.exports.createPlaylist(playlist.PlaylistInformation.name,playlist.PlaylistInformation.flag_visible,0,0)
					.then(function(playlist_id){
						var karasToImport = [];
						var karasUnknown = [];
						async.eachSeries(playlist.PlaylistContents,function(kara,callback){
							module.exports.getKaraByKID(kara.kid)
								.then(function(karaFromDB) {
									if (karaFromDB) {
										karasToImport.push(karaFromDB.kara_id);
										callback();
									} else {
										logger.warn('[PLC] importPlaylist : KID '+kara.kid+' unknown');
										karasUnknown.push(kara.kid);
										callback();
									}
								})
								.catch(function(err) {
									logger.error('[PLC] getKaraByKID : '+err);
									callback(err);
								});
						}, function(err) {
							if (err) {
								reject(err);
							} else {																
								module.exports.addKaraToPlaylist(karasToImport,'Administrateur',playlist_id)
									.then(function(){
										module.exports.getPLCByKID(playingKara,playlist_id)
											.then(function(PLCToPlay){
												module.exports.setPlaying(PLCToPlay.playlistcontent_id,playlist_id)
													.then(function(){
														var response = {
															playlist_id: playlist_id,
															karasUnknown: karasUnknown
														};																							resolve(response);
													})
													.catch(function(err){
														logger.error('[PLC] setPlaying : '+err);
														reject(err);
													});
											})
											.catch(function(err){
												logger.error('[PLC] getPLCByKID : '+err);
												reject(err);
											});										
									});
							}
						});
					})
					.catch(function(err){
						logger.error('[PLC] importPlaylist : '+err);
						reject(err);
					});

			}
			
		});
	},
	/**
	* @function {Translate Kara Information}
	* @param  {array} karalist {list of kara objects}
	* @param  {string} lang     {language in ISO639-1 to translate into}
	* @return {array} {Returns array of kara objects}
	*/
	translateKaraInfo:function(karalist,lang){
		return new Promise(function(resolve,reject) {

			// If lang is not provided, assume we're using node's system locale
			if (!lang) lang = module.exports.SETTINGS.EngineDefaultLocale;
			// Test if lang actually exists in ISO639-1 format
			if (!langs.has('1',lang)) {
				var err = 'Unknown language : '+lang;
				logger.error('[PLC] translateKaraInfo : '+err);
				reject(err);
			}
			// Instanciate a translation object for our needs with the correct language.
			const i18n = require('i18n'); // Needed for its own translation instance
			i18n.configure({
				directory: path.resolve(__dirname,'../../_common/locales'),
			});
			i18n.setLocale(lang);

			// We need to read the detected locale in ISO639-1
			var detectedLocale = langs.where('1',lang);

			// If the kara list provided is not an array (only a single karaoke)
			// Put it into an array first
			var karas;
			if (karalist.constructor != Array) {
				karas = [];
				karas[0] = karalist;
			} else {
				karas = karalist;
			}

			karas.forEach(function(kara,index) {
				karas[index].songtype_i18n = i18n.__(kara.songtype);
				karas[index].songtype_i18n_short = i18n.__(kara.songtype+'_SHORT');

				if (kara.language != null) {
					var karalangs = kara.language.split(',');
					var languages = [];
					karalangs.forEach(function(karalang){
						// Special case : und
						// Undefined language
						// In this case we return something different.
						if (karalang === 'und') {
							languages.push(i18n.__('UNDEFINED_LANGUAGE'));
						} else {
							// We need to convert ISO639-2B to ISO639-1 to get its language
							var langdata = langs.where('2B',karalang);
							if (langdata === undefined) {
								languages.push(__('UNKNOWN_LANGUAGE'));
							} else {
								languages.push(isoCountriesLanguages.getLanguage(detectedLocale[1],langdata[1]));
							}

						}
					});
					karas[index].language_i18n = languages.join();
				}
				// Let's do the same with tags, without language stuff
				if (kara.misc != null) {
					var tags = [];
					var karatags = kara.misc.split(',');
					karatags.forEach(function(karatag){
						tags.push(i18n.__(karatag));
					});
					karas[index].misc_i18n = tags.join();
				} else {
					karas[index].misc_i18n = null;
				}
			});
			resolve(karas);
		});
	},
	/**
	* @function {Translate Blacklist criterias information in human form}
	* @param  {array} blc {list of BLC objects}
	* @param  {string} lang     {language in ISO639-1 to translate into}
	* @return {array} {Returns array of BLC objects}
	*/
	translateBlacklistCriterias:function(blclist,lang){
		return new Promise(function(resolve,reject) {

			// If lang is not provided, assume we're using node's system locale
			if (!lang) lang = module.exports.SETTINGS.EngineDefaultLocale;
			// Test if lang actually exists in ISO639-1 format
			if (!langs.has('1',lang)) {
				var err = 'Unknown language : '+lang;
				logger.error('[PLC] translateKaraInfo : '+err);
				reject(err);
			}
			// Instanciate a translation object for our needs with the correct language.
			const i18n = require('i18n'); // Needed for its own translation instance
			i18n.configure({
				directory: path.resolve(__dirname,'../../_common/locales'),
			});
			i18n.setLocale(lang);

			// We need to read the detected locale in ISO639-1
			
			async.eachOf(blclist, function(blc, index, callback){
				var pTagName = new Promise((resolve) => {
					if (blc.type === 1){
						// We just need to translate the tag name if there is a translation
						if (typeof blc.value === 'string') {
							if (blc.value.startsWith('TAG_')) {
								blclist[index].value_i18n = i18n.__(blc.value);
							} else {
								blclist[index].value_i18n = blc.value;
							}
							resolve();
						} else {
							var err = 'blc.value is not a string : '+blc.value;
							reject(err);
						}
						
					} else {
						resolve();
					}
					
				});
				var pTagID = new Promise((resolve,reject) => {
					if (blc.type >= 2 && blc.type <= 999) {
						// We need to get the tag name and then translate it if needed
						
						module.exports.DB_INTERFACE.getTag(blc.value)
							.then(function (res){								
								if (typeof res.name === 'string') {
									if (res.name.startsWith('TAG_')) {
										blclist[index].value_i18n = i18n.__(res.name);
									} else {
										blclist[index].value_i18n = res.name;
									}							
									resolve();
								} else {
									var err = 'res.name is not a string : '+JSON.stringify(res);
									reject(err);
								}
							})	
							.catch(function (err) {
								logger.error('[PLC] translateBlacklistCriterias : '+err);
								reject(err);
							});					
					} else {
						resolve();
					}
				});
				var pTagKaraID = new Promise((resolve,reject) => {
					if (blc.type === 1001) {
						// We have a kara ID, let's get the kara itself and append it to the value
						module.exports.DB_INTERFACE.getKara(blc.value)
							.then(function(kara){
								module.exports.translateKaraInfo(kara,lang)
									.then(function (karaTranslated){
										blclist[index].value = karaTranslated;
										resolve();
									})
									.catch(function (err){
										logger.error('[PLC] translateBlacklistCriterias : translateKaraInfo : '+err);
										reject(err);
									});						
							})
							.catch(function(err){
								logger.error('[PLC] translateBlacklistCriterias : '+err);
								reject(err);
							});
					} else {
						resolve();
					}
				});
				Promise.all([pTagKaraID,pTagName,pTagID])
					.then(function(){
						// No need to do anything, values have been modified if necessary						
						callback();
					})
					.catch(function(err){
						logger.error('[PLC] translateBlacklistCriterias : '+err);
						callback(err);
					});
			},function(err){
				if (err) {
					reject(err);
				}				
				resolve(blclist);
			});			
		});
	},
	/**
	* @function {Translate tag list in human form}
	* @param  {array} blc {list of tags objects}
	* @param  {string} lang     {language in ISO639-1 to translate into}
	* @return {array} {Returns array of tags}
	*/
	translateTags:function(taglist,lang){
		return new Promise(function(resolve,reject) {

			// If lang is not provided, assume we're using node's system locale
			if (!lang) lang = module.exports.SETTINGS.EngineDefaultLocale;
			// Test if lang actually exists in ISO639-1 format
			if (!langs.has('1',lang)) {
				var err = 'Unknown language : '+lang;
				logger.error('[PLC] translateKaraInfo : '+err);
				reject(err);
			}
			// Instanciate a translation object for our needs with the correct language.
			const i18n = require('i18n'); // Needed for its own translation instance
			i18n.configure({
				directory: path.resolve(__dirname,'../../_common/locales'),
			});
			i18n.setLocale(lang);

			// We need to read the detected locale in ISO639-1
			var detectedLocale = langs.where('1',lang);

			taglist.forEach(function(tag, index){
				if (tag.type >= 2 && tag.type <= 999 && tag.type != 5) {
					if (tag.name.startsWith('TAG_') || tag.name.startsWith('TYPE_')) {
						taglist[index].name_i18n = i18n.__(tag.name);
					} else {
						taglist[index].name_i18n = tag.name;
					}							
				}
				// Special case for languages
				if (tag.type == 5) {
					if (tag.name === 'und') {
						taglist[index].name_i18n = i18n.__('UNDEFINED_LANGUAGE');
					} else {
						// We need to convert ISO639-2B to ISO639-1 to get its language
						var langdata = langs.where('2B',tag.name);
						if (langdata === undefined) {
							taglist[index].name_i18n = i18n.__('UNKNOWN_LANGUAGE');
						} else {
							taglist[index].name_i18n = (isoCountriesLanguages.getLanguage(detectedLocale[1],langdata[1]));
						}
					}					
				}	
			});
			resolve(taglist);			
		});
	},
	/**
	* @function {Shuffles playlist}
	* @param  {number} playlist_id {ID of playlist to shuffle}
	* @return {array} {Playlist array of karaoke objects.}
	*/
	shufflePlaylist:function(playlist_id) {
		return new Promise(function(resolve,reject){
			var pIsPlaylist = new Promise((resolve,reject) => {
				module.exports.isPlaylist(playlist_id)
					.then(function() {
						resolve(true);
					})
					.catch(function(err) {
						err = 'Playlist '+playlist_id+' unknown';
						logger.error('[PLC] isPlaylist : '+err);
						reject(err);
					});
			});
			// We check if the playlist to shuffle is the current one. If it is, we will only shuffle
			// the part after the song currently being played.
			var IsCurrent = undefined;
			var pIsCurrent = new Promise((resolve,reject) => {
				module.exports.isCurrentPlaylist(playlist_id)
					.then(function(res){
						if (res == true) {
							IsCurrent = true;
						} else {
							IsCurrent = false;
						}
						resolve();
					})
					.catch(function(err){
						logger.error('[PLC] isCurrentPlaylist : '+err);
						reject(err);
					});
			});
			Promise.all([pIsPlaylist,pIsCurrent])
				.then(function() {
					module.exports.getPlaylistContents(playlist_id)
						.then(function(playlist){
							if (IsCurrent === false) {
								playlist = L.shuffle(playlist);
							} else {
								// If it's current playlist, we'll make two arrays out of the playlist :
								// One before (and including) the current song being played (flag_playing = 1)
								// One after.
								// We'll shuffle the one after then concatenate the two arrays.
								var BeforePlaying = [];
								var AfterPlaying = [];
								var ReachedPlaying = false;
								playlist.forEach(function(kara){
									if (ReachedPlaying == false) {
										BeforePlaying.push(kara);
										if (kara.flag_playing == 1) {
											ReachedPlaying = true;
										}
									} else {
										AfterPlaying.push(kara);
									}
								});
								AfterPlaying = L.shuffle(AfterPlaying);
								playlist = BeforePlaying.concat(AfterPlaying);
								// If no flag_playing has been set, the current playlist won't be shuffled. To fix this, we shuffle the entire playlist if no flag_playing has been met
								if (ReachedPlaying == false) {
									playlist = L.shuffle(playlist);
								}
							}
							var newpos = 0;
							var arraypos = 0;
							playlist.forEach(function(){
								newpos++;
								playlist[arraypos].pos = newpos;
								arraypos++;
							});
							var pUpdateLastEditTime = new Promise((resolve,reject) => {
								module.exports.updatePlaylistLastEditTime(playlist_id)
									.then(function(){
										resolve();
									})
									.catch(function(err){
										logger.error('[PLC] updatePlaylistLastEditTime : '+err);
										reject(err);
									});
							});
							var pReorderPlaylist = new Promise((resolve,reject) => {
								module.exports.DB_INTERFACE.reorderPlaylist(playlist_id,playlist)
									.then(function() {
										resolve();
									})
									.catch(function(err) {
										logger.error('[PLC] reorderPlaylist : '+err);
										reject(err);
									});
							});
							Promise.all([pReorderPlaylist,pUpdateLastEditTime])
								.then(function() {
									resolve();
								})
								.catch(function(err) {
									logger.error('[PLC] shufflePlaylist : '+err);
									reject(err);
								});
						})
						.catch(function(err){
							logger.error('[PLC] getPlaylistContents : '+err);
							reject(err);
						});
				})
				.catch(function(err) {
					logger.error('[PLC] shufflePlaylist : '+err);
					reject(err);
				});
		});
	},
	
	// ---------------------------------------------------------------------------
	// Methodes rapides de gestion de la playlist courante
	// prev / next / get_current
	// ---------------------------------------------------------------------------

	prev:function(){
		return new Promise(function(resolve,reject){
			module.exports.isACurrentPlaylist().then(function(playlist_id){
				module.exports.getPlaylistContents(playlist_id,false,true).then(function(pl_content){
					if(pl_content.length==0) {
						logger.warn('[PLC] prev : pl_content is empty!');
						reject('Playlist is empty!');
					} else {
						var readpos = 0;
						pl_content.forEach(function(element, index) {
							if(element.flag_playing) {
								readpos = index-1;
							}
						});
						// Beginning of playlist
						if(readpos<0) {
							logger.warn('[PLC] prev : current position is first song!');
							reject('Current position is first song!');
						}

						var kara = pl_content[readpos];
						if(kara) {
							// mise à jour du pointeur de lecture
							module.exports.setPlaying(kara.playlistcontent_id,playlist_id)
								.then(() => {
									resolve();
								})
								.catch(function(err){
									reject(err);
								});								
						} else {
							var err = 'Received an empty karaoke!';
							logger.error('[PLC] prev : '+err);
							reject(err);
						}						
					}
				});
			})
				.catch(function(err){
					logger.error('[PLC] isACurrentPlaylist');
					reject(err);
				});
		});
	},
	next:function(){
		return new Promise(function(resolve,reject){
			module.exports.isACurrentPlaylist().then(function(playlist_id){
				module.exports.getPlaylistContents(playlist_id,false,true).then(function(pl_content){
					if(pl_content.length==0) {
						logger.error('[PLC] next : pl_content is empty!');
						reject('Playlist is empty!');
					} else {
						var readpos = 0;
						pl_content.forEach(function(element, index) {
							if(element.flag_playing)
								readpos = index+1;
						});
						// on est la fin de la playlist
						if(readpos >= pl_content.length && module.exports.SETTINGS.EngineRepeatPlaylist == 0) {
							logger.info('[PLC] next : current position is last song');		// Unset flag_playing on all karas from the playlist
							module.exports.setPlaying(null,playlist_id)
								.then(function(){
									reject('Current position is last song!');						
								})
								.catch(function(err){
									reject(err);
								});
						} else {
							// If we're here, it means either we're beyond the length of the playlist
							// OR that EngineRepeatPlaylist is set to 1. 
							// We test again if we're at the end of the playlist. If so we go back to first song.
							if (readpos >= pl_content.length) {
								readpos = 0;
							} 
							var kara = pl_content[readpos];
							if(kara) {
								// Updating Playing flag.
								module.exports.setPlaying(kara.playlistcontent_id,playlist_id)
									.then(function(){
										resolve();
									})
									.catch(function(err){
										reject(err);
									});								
							} else {
								var err = 'Received an empty karaoke!';
								logger.error('[PLC] next : '+err);
								reject(err);
							}						
						}
					}
				});
			})
				.catch(function(err){
					logger.error('[PLC] isACurrentPlaylist');
					reject(err);
				});
		});
	},
	current_playlist:function(){
		return new Promise(function(resolve,reject){
			module.exports.isACurrentPlaylist()
				.then(function(playlist_id){
					module.exports.getPlaylistContents(playlist_id,false,true)
						.then(function(pl_content){												
							// Setting readpos to 0. If no flag_playing is found in current playlist
							// Then karaoke will begin at the first element of the playlist (0)
							var readpos = 0;
							pl_content.forEach(function(element, index) {
								if(element.flag_playing)
									readpos = index;
							});							
							resolve({'id':playlist_id,content:pl_content,index:readpos});
						})
						.catch(function(err){
							logger.error('[PLC] getPlaylistContents : '+err);
							reject(err);
						});
				})
				.catch(function(err){
					logger.error('[PLC] isACurrentPlaylist');
					reject(err);
				});
		});
	},
	current:function(){
		// TODO : renommer en get_current_kara
		return new Promise(function(resolve,reject){
			logger.profile('GetPlaylist');									
			module.exports.current_playlist()
				.then(function(playlist){
					logger.profile('GetPlaylist');					
					var readpos = false;
					playlist.content.forEach(function(element, index) {
						if(element.flag_playing)
							readpos = index;
					});

					var update_playing_kara = false;
					if(readpos===false) {
						readpos = 0;
						update_playing_kara = true;
					}

					var kara = playlist.content[readpos];
					if(kara) {						
						// si il n'y avait pas de morceau en lecture on marque le premier de la playlist
						if(update_playing_kara) {
							// mise à jour du pointeur de lecture
							module.exports.setPlaying(kara.playlistcontent_id,playlist.id)
								.catch((err) => {
									reject(err);
								});
						}

						// on enrichie l'objet pour fournir son contexte et les chemins système prêt à l'emploi
						kara.playlist_id = playlist.id;
						module.exports.getASS(kara.kara_id)
							.then(function(ass){
								var requester;								
								if (module.exports.SETTINGS.EngineDisplayNickname){
									if (kara.pseudo_add !== 'Administrateur') {
										// Escaping {} because it'll be interpreted as ASS tags below.
										kara.pseudo_add = kara.pseudo_add.replace(/[\{\}]/g,'');										
										requester = __('REQUESTED_BY')+' '+kara.pseudo_add;
									} else {
										requester = '';
									}									
								} else {									
									requester = '';
								}								
								if (!L.isEmpty(kara.title)) {
									kara.title = ' - '+kara.title;
								}
								var series = kara.serie;
								if (L.isEmpty(kara.serie)) {
									series = kara.singer; 
								}
								if (kara.songorder === 0) {
									kara.songorder = '';
								}
								kara.infos = '{\\bord0.7}{\\fscx70}{\\fscy70}{\\b1}'+series+'{\\b0}\\N{\\i1}'+__(kara.songtype+'_SHORT')+kara.songorder+kara.title+'{\\i0}\\N{\\fscx50}{\\fscy50}'+requester;		
													
								kara.path = {
									video: kara.videofile,
									subtitle: ass,									
								};													
								module.exports.isAPublicPlaylist()
									.then((playlist_id) => {
										module.exports.getPLCByKID(kara.kid,playlist_id)
											.then((plc_id) => {
												if (plc_id) {
													module.exports.deleteKaraFromPlaylist([plc_id.playlistcontent_id],playlist_id) 
														.catch((err) => {
															logger.warn('[PLC] Could not remove kara from public playlist upon play : '+err);
														});
												}
											})
											.catch((err) => {
												logger.warn('[PLC] Error fetching PLC ID from public playlist when removing kara upon play : '+err);
											});
									})
									.catch((err) => {
										logger.warn('[PLC] Error getting public playlist ID when removing kara upon play : '+err);
									});
								resolve(kara);
									
							})
							.catch(function(err){
								logger.error('[PLC] getASS : '+err);
								reject(err);
							});						
					} else { 	
						var err = 'No karaoke found in playlist object';
						logger.error('[PLC] current : '+err);						
						reject(err);
					}
				})
				.catch(function(err){
					logger.error('[PLC] current_playlist : '+err);
					reject(err);
				});
		});
	},

	build_dummy_current_playlist:function(playlist_id){
		logger.info('[PLC] Dummy Plug : Adding some karaokes to the current playlist...');
		return new Promise(function(resolve,reject){
			module.exports.DB_INTERFACE.getStats()
				.then((stats) => {
					var karaCount = stats.totalcount;
					// Limiting to 5 sample karas to add if there's more. 
					if (karaCount > 5) karaCount = 5;
					if (karaCount > 0) {
						logger.info('[PLC] Dummy Plug : Adding '+karaCount+' karas into current playlist');			
						async.timesSeries(karaCount,function(n,next) {				
							module.exports.getRandomKara(playlist_id)
								.then(function(kara_id) {
									logger.debug('[PLC] Dummy Plug : random kara selected : '+kara_id);
									module.exports.addKaraToPlaylist(
										[kara_id],
										'Dummy Plug System',
										playlist_id
									)				
										.then(function() {
											logger.info('[PLC] Dummy Plug : Added karaoke '+kara_id+' to sample playlist');
											next();
										})		
										.catch(function(err){
											logger.error('[PLC] Dummy Plug : '+err);
											next(err);
										});
								})
								.catch(function(err) {
									logger.error('[PLC] Dummy Plug : failure to get random karaokes to add : '+err);
									next(err);
								});
						},function(err){
							if (err) {
								reject(err);
							} else {
								logger.info('[PLC] Dummy Plug : Activation complete. The current playlist has now '+karaCount+' sample songs in it.');
								resolve();
							}
						});
					} else {
						logger.warn('[PLC] Dummy Plug : your database has no songs! Maybe you should try to regenerate it?');
						resolve();
					}
					
				})
				.catch((err) => {
					logger.error('[PLC] Unable to get number of karaokes in database : '+err);
					reject(err);
				});	
			
		});
	},

	// ---------------------------------------------------------------------------
	// Evenements à référencer par le composant  parent
	// ---------------------------------------------------------------------------

	emitEvent:function(){},
	onPlaylistUpdated:function(){},
	onPlayingUpdated:function(){
		// event when the playing flag is changed in the current playlist
	}
};<|MERGE_RESOLUTION|>--- conflicted
+++ resolved
@@ -2530,7 +2530,6 @@
 			// Playlist can end up empty if no karaokes are found in database			
 			var err;
 			var playingKara;
-<<<<<<< HEAD
 			if (playlist.Header === undefined) {
 				err = 'No Header section';
 			} else if (playlist.Header.description !== 'Karaoke Mugen Playlist File') {
@@ -2551,28 +2550,14 @@
 			} else if (L.isEmpty(playlist.PlaylistInformation.name)) {
 				err = 'Playlist name must not be empty';
 			} else if (playlist.PlaylistContents !== undefined) {
-				playlist.PlaylistContents.forEach(function(kara){				
-					if (!validator.isUUID(kara.kid)) err = 'KID is not a valid UUID!';				
+				playlist.PlaylistContents.forEach(function(kara){
+					if (!(new RegExp(uuidRegexp).test(kara.kid))) err = 'KID is not a valid UUID!';
 					if (!isNaN(kara.flag_playing)) {
 						if (kara.flag_playing === 1) {
 							playingKara = kara.kid;						
 						} else {
 							err = 'flag_playing must be 1 or not present!';
 						}
-=======
-			if (playlist.Header.description !== 'Karaoke Mugen Playlist File') err = 'Not a .kmplaylist file';
-			// This test will change if we make several versions of the .kmplaylist format
-			if (playlist.Header.version > 2) err = 'Cannot import this version ('+playlist.Header.version+')';
-
-			if (playlist.PlaylistContents === undefined) err = 'No PlaylistContents section';
-			playlist.PlaylistContents.forEach(function(kara){				
-				if (!(new RegExp(uuidRegexp).test(kara.kid))) err = 'KID is not a valid UUID!';
-				if (!isNaN(kara.flag_playing)) {
-					if (kara.flag_playing === 1) {
-						playingKara = kara.kid;						
-					} else {
-						err = 'flag_playing must be 1 or not present!';
->>>>>>> 6b8ab2a5
 					}
 				});
 			}
