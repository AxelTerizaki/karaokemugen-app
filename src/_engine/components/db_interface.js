<<<<<<< HEAD
var db = require('sqlite');
=======
<<<<<<< HEAD
var db = require('sqlite');
=======
var sqlite3 = require('sqlite')
>>>>>>> 118d0a3f07469e5b9a2ccc047d5c894716fd6c74
>>>>>>> 3e9bbf8c
var path = require('path');
var fs = require('fs');
const logger = require('../../_common/utils/logger.js');
const moment = require('moment');
require('moment-duration-format');
moment.locale('fr');
const async = require('async');

module.exports = {
	SYSPATH:null,
	SETTINGS:null,
	_ready: false,
	_db_handler: null,	

	init: function(){
		return new Promise(function(resolve){
			// démarre une instance de SQLITE

			if(module.exports.SYSPATH === null) {
				logger.error('[DBI] _engine/components/db_interface.js : SYSPATH is null');
				process.exit();
			}

			var userDB_Test = new Promise(function(resolve,reject){
				if(!fs.existsSync(path.resolve(module.exports.SYSPATH,module.exports.SETTINGS.PathDB,module.exports.SETTINGS.PathDBUserFile))) {
					logger.warn('[DBI] User database not found');
<<<<<<< HEAD
=======
<<<<<<< HEAD
>>>>>>> 3e9bbf8c
					db.open(path.resolve(module.exports.SYSPATH,module.exports.SETTINGS.PathDB,module.exports.SETTINGS.PathDBUserFile))
						.then(() => {
							var sqlCreateUserDB = fs.readFileSync(path.join(__dirname,'../../_common/db/userdata.sqlite3.sql'),'utf-8');
							db.exec(sqlCreateUserDB)
								.then(() => {
									db.close();
									logger.info('[DBI] User database created');
									resolve();							
								})
								.catch((err) => {
									logger.error('[DBI] Failed creating user database : '+err);
									db.close();
									reject(err);
								});					
						})
						.catch((err) => {
<<<<<<< HEAD
							reject(err);
						});
=======
							reject(err);
						});
=======
					var db = new sqlite3.Database(path.resolve(module.exports.SYSPATH,module.exports.SETTINGS.PathDB,module.exports.SETTINGS.PathDBUserFile));
					var sqlCreateUserDB = fs.readFileSync(path.join(__dirname,'../../_common/db/userdata.sqlite3.sql'),'utf-8');
					db.exec(sqlCreateUserDB)
						.then(() => {
							db.close();
							logger.info('[DBI] User database created');
							resolve();							
						})
						.catch((err) => {
							logger.error('[DBI] Failed creating user database : '+err);
							db.close();
							reject(err);
						});					
>>>>>>> 118d0a3f07469e5b9a2ccc047d5c894716fd6c74
>>>>>>> 3e9bbf8c
				} else {
					resolve();
				}
			});

			var karasDB_Test = new Promise(function(resolve,reject){
				if(!fs.existsSync(path.resolve(module.exports.SYSPATH,module.exports.SETTINGS.PathDB,module.exports.SETTINGS.PathDBKarasFile))) {
					logger.warn('[DBI] Karaoke database not found');
					var generator = require('../../_admin/generate_karasdb.js');
					generator.SYSPATH = module.exports.SYSPATH;
					generator.SETTINGS = module.exports.SETTINGS;
					generator.onLog = function(type,message) {
						logger.info('[DBI] Generating database',message);
					};
					generator.run().then(function(){
						resolve();
					}).catch(function(error){
						// error ?
						generator.cleanUp();
						// error.
						reject(error);
					});
				} else {
					resolve();
				}
			});

			Promise.all([ userDB_Test, karasDB_Test ])
				.then(function() {
<<<<<<< HEAD
=======
<<<<<<< HEAD
>>>>>>> 3e9bbf8c
					module.exports._db_handler = db;
					module.exports._db_handler.open(path.resolve(module.exports.SYSPATH,module.exports.SETTINGS.PathDB,module.exports.SETTINGS.PathDBUserFile))
						.then(() => {
							module.exports._db_handler.run('PRAGMA foreign_keys = ON;')
								.catch((err) => {
									logger.error('[DBI] Setting PRAGMA foreign_keys ON for karaoke database failed : ' + err);
									process.exit(1);
								});
							module.exports._db_handler.run('ATTACH DATABASE "' + path.resolve(module.exports.SYSPATH,module.exports.SETTINGS.PathDB,module.exports.SETTINGS.PathDBKarasFile) + '" as karasdb;')
								.then(() => {
									module.exports._ready = true;
									module.exports.getStats()
										.then(function(stats) {
											logger.info('[DBI] Karaoke count   : ' + stats.totalcount);								
											logger.info('[DBI] Total duration  : ' + moment.duration(stats.totalduration, 'seconds').format('D [day(s)], H [hour(s)], m [minute(s)], s [second(s)]'));
											logger.info('[DBI] Total series    : ' + stats.totalseries);
											logger.info('[DBI] Total languages : ' + stats.totallanguages);
											logger.info('[DBI] Total artists   : ' + stats.totalartists);
											logger.info('[DBI] Total playlists : ' + stats.totalplaylists);
										})
										.catch(function(err) {
											logger.warn('[DBI] Failed to fetch statistics : ' + err);
										});
									logger.info('[DBI] Database interface is READY');
									// Trace event. DO NOT UNCOMMENT
									// unless you want to flood your console.
									/*module.exports._db_handler.on('trace',function(sql){
												console.log(sql);
											});*/
									resolve();						
								})
								.catch((err) => {
									logger.error('[DBI] Unable to attach karaoke database : '+err);
									process.exit(1);
								});
<<<<<<< HEAD
=======
=======
					module.exports._db_handler = new sqlite3.Database(path.resolve(module.exports.SYSPATH,module.exports.SETTINGS.PathDB,module.exports.SETTINGS.PathDBUserFile))
						.then(() => {
							module.exports._db_handler.serialize().then(function() {
								module.exports._db_handler.run('PRAGMA foreign_keys = ON;')
									.catch((err) => {
										logger.error('[DBI] Setting PRAGMA foreign_keys ON for karaoke database failed : ' + err);
										process.exit(1);
									});
								module.exports._db_handler.run('ATTACH DATABASE "' + path.resolve(module.exports.SYSPATH,module.exports.SETTINGS.PathDB,module.exports.SETTINGS.PathDBKarasFile) + '" as karasdb;')
									.then(() => {
										module.exports._ready = true;
										module.exports.getStats()
											.then(function(stats) {
												logger.info('[DBI] Karaoke count   : ' + stats.totalcount);								
												logger.info('[DBI] Total duration  : ' + moment.duration(stats.totalduration, 'seconds').format('D [day(s)], H [hour(s)], m [minute(s)], s [second(s)]'));
												logger.info('[DBI] Total series    : ' + stats.totalseries);
												logger.info('[DBI] Total languages : ' + stats.totallanguages);
												logger.info('[DBI] Total artists   : ' + stats.totalartists);
												logger.info('[DBI] Total playlists : ' + stats.totalplaylists);
											})
											.catch(function(err) {
												logger.warn('[DBI] Failed to fetch statistics : ' + err);
											});
										logger.info('[DBI] Database interface is READY');
										// Trace event. DO NOT UNCOMMENT
										// unless you want to flood your console.
										/*module.exports._db_handler.on('trace',function(sql){
												console.log(sql);
											});*/
										resolve();						
									})
									.catch((err) => {
										logger.error('[DBI] Unable to attach karaoke database : '+err);
										process.exit(1);
									});
							}
							);
>>>>>>> 118d0a3f07469e5b9a2ccc047d5c894716fd6c74
>>>>>>> 3e9bbf8c
						})
						.catch((err) => {
							logger.error('[DBI] Loading user database failed : '+err);
							process.exit();
						});													
				});				
		});		
	},
	// fermeture des instances SQLITE (unlock les fichiers)
	close:function() {
		module.exports._ready = false;
		return new Promise(function(resolve,reject){
			module.exports._db_handler.close()
				.then(() => {
					resolve();
				})
				.catch((err) => {
					logger.error('[DBI] Unable to close databases : '+err);					
					reject(err);
				});
		});		
	},

	isReady: function() {
		return module.exports._ready;
	},

	// implémenter ici toutes les méthodes de lecture écritures qui seront utilisé par l'ensemble de l'applicatif
	// aucun autre composant ne doit manipuler la base SQLITE par un autre moyen

	/**
	* @function {Calculate various stats}
	* @return {number} {Object with stats}
	*/
	getStats:function() {
		return new Promise(function(resolve,reject){
			var stats = {};
			if(!module.exports.isReady()) {
				reject('Database interface is not ready yet');
			}

			var pGetSeriesCount = new Promise((resolve) => {
				var sqlCalculateSeriesCount = fs.readFileSync(path.join(__dirname,'../../_common/db/calculate_series_count.sql'),'utf-8');
				module.exports._db_handler.get(sqlCalculateSeriesCount)
					.then((res) => {
						stats.totalseries = res.seriescount;
						resolve();
					})
					.catch((err) => {
						logger.warn('[DBI] Failed to fetch series count : '+err);
						stats.totalseries = 0;
						resolve();
					});
			});

			var pGetPlaylistCount = new Promise((resolve) => {
				var sqlCalculatePlaylistCount = fs.readFileSync(path.join(__dirname,'../../_common/db/calculate_playlist_count.sql'),'utf-8');
				module.exports._db_handler.get(sqlCalculatePlaylistCount)
					.then((res) => {
						stats.totalplaylists = res.plcount;
						resolve();
					})
					.catch((err) => {
						logger.warn('[DBI] Failed to fetch playlists count : '+err);
						stats.totalplaylists = 0;
						resolve();
					});					
			});
			var pGetArtistCount = new Promise((resolve) => {
				var sqlCalculateArtistCount = fs.readFileSync(path.join(__dirname,'../../_common/db/calculate_artist_count.sql'),'utf-8');
				module.exports._db_handler.get(sqlCalculateArtistCount)
					.then((res) => {
						stats.totalartists = res.artistcount;
						resolve();
					})
					.catch((err) => {
						logger.warn('[DBI] Failed to fetch artists count : '+err);
						stats.totalartists = 0;
						resolve();
					});					
			});
			var pGetKaraCount = new Promise((resolve) => {
				var sqlCalculateKaraCount = fs.readFileSync(path.join(__dirname,'../../_common/db/calculate_kara_count.sql'),'utf-8');
				module.exports._db_handler.get(sqlCalculateKaraCount)
					.then((res) => {
						stats.totalcount = res.karacount;
						resolve();
					})
					.catch((err) => {
						logger.error('[DBI] Failed to fetch karaoke count : '+err);
						stats.totalcount = 0;
						resolve();
					});
			});
			var pGetLanguageCount = new Promise((resolve) => {
				var sqlCalculateLanguageCount = fs.readFileSync(path.join(__dirname,'../../_common/db/calculate_lang_count.sql'),'utf-8');
				module.exports._db_handler.get(sqlCalculateLanguageCount)
					.then((res) => {
						stats.totallanguages = res.langcount;
						resolve();
					})
					.catch((err) => {
						logger.error('[DBI] Failed to fetch language count : '+err);
						stats.totallanguages = 0;
						resolve();
					});
			});
			var pGetDuration = new Promise((resolve) => {
				var sqlCalculateTotalDuration = fs.readFileSync(path.join(__dirname,'../../_common/db/calculate_total_duration.sql'),'utf-8');
				module.exports._db_handler.get(sqlCalculateTotalDuration)
					.then((res) => {
						stats.totalduration = res.totalduration;							
						resolve();
					})
					.catch((err) => {
						logger.error('[DBI] Failed to fetch duration data : '+err);
						stats.totalduration = 'Unknown';
						resolve();					
					});

			});
			Promise.all([
				pGetKaraCount,
				pGetDuration,
				pGetSeriesCount,
				pGetLanguageCount,
				pGetArtistCount,
				pGetPlaylistCount
			]).then(function(){
				resolve(stats);
			}).catch(function(){
				reject('Stats general error');
			});
		});
	},
	/**
	* @function {Calculate number of a karaoke songs in a whole playlist}
	* @param  {number} playlist_id {ID of playlist to recalculate number of songs}
	* @return {number} {Number of karaoke songs found}
	*/
	calculatePlaylistNumOfKaras:function(playlist_id) {
		return new Promise(function(resolve,reject){
			if(!module.exports.isReady()) {
				reject('Database interface is not ready yet');
			}
			var sqlCalculatePlaylistNumOfKaras = fs.readFileSync(path.join(__dirname,'../../_common/db/calculate_playlist_numofkaras.sql'),'utf-8');
			module.exports._db_handler.get(sqlCalculatePlaylistNumOfKaras,
				{
					$playlist_id: playlist_id
				})
				.then((num_karas) => {
					resolve(num_karas.NumberOfKaras);
				})
				.catch((err) => {
					reject('Failed to calculate playlist karaoke count : '+err);
				});
		});
	},
	/**
	* @function {Calculate duration of a whole playlist}
	* @param  {number} playlist_id {ID of playlist to recalculate duration for}
	* @return {object} {duration object (duration.duration = number)}
	*/
	calculatePlaylistDuration:function(playlist_id) {
		return new Promise(function(resolve,reject){
			if(!module.exports.isReady()) {
				reject('Database interface is not ready yet');
			}
			var sqlCalculatePlaylistDuration = fs.readFileSync(path.join(__dirname,'../../_common/db/calculate_playlist_duration.sql'),'utf-8');
			module.exports._db_handler.get(sqlCalculatePlaylistDuration,
				{
					$playlist_id: playlist_id
				})
				.then((duration) => {
					resolve(duration);
				})
				.catch((err) => {
					reject('Failed to calculate playlist duration : '+err);
				});					
		});
	},
	/**
	* @function {Generate new blacklist}
	* @return {boolean} {Promise}
	*/
	generateBlacklist:function() {
		return new Promise(function(resolve,reject){
			if(!module.exports.isReady()) {
				reject('Database interface is not ready yet');
			}
			var sqlGenerateBlacklist = fs.readFileSync(path.join(__dirname,'../../_common/db/generate_blacklist.sql'),'utf-8');

			module.exports._db_handler.exec(sqlGenerateBlacklist)
				.then(() => {
					resolve();
				})
				.catch((err) => {
					reject('Failed to generate blacklist : '+err);
				});
		});
	},
	/**
	* @function {Get list of criterias for blacklist}
	* @return {object} {List of criterias}
	*/
	getBlacklistCriterias:function() {
		return new Promise(function(resolve,reject){
			if(!module.exports.isReady()) {
				reject('Database interface is not ready yet');
			}
			var sqlGetBlacklistCriterias = fs.readFileSync(path.join(__dirname,'../../_common/db/select_blacklist_criterias.sql'),'utf-8');

			module.exports._db_handler.all(sqlGetBlacklistCriterias)
				.then((blcriterias) => {
					resolve(blcriterias);
				})
				.catch((err) => {
					reject('Failed to fetch blacklist criterias :'+err);
				});		
		});
	},
	/**
	* @function {Add criteria to blacklist}
	* @param {number} {type of criteria}
	* @param {string} {value of criteria}
	* @return {boolean} {promise}
	*/
	addBlacklistCriteria:function(blctype,blcvalue) {
		return new Promise(function(resolve,reject){
			if(!module.exports.isReady()) {
				reject('Database interface is not ready yet');
			}
			var sqlAddBlacklistCriterias = fs.readFileSync(path.join(__dirname,'../../_common/db/insert_blacklist_criteria.sql'),'utf-8');

			module.exports._db_handler.run(sqlAddBlacklistCriterias,
				{
					$blctype: blctype,
					$blcvalue: blcvalue
				})
				.then(() => {
					resolve();
				})
				.catch((err) => {
					reject('Failed to add blacklist criteria : '+err);
				});						
		});
	},
	/**
	* @function {Delete criteria from blacklist}
	* @param {number} {blacklist criteria ID}
	* @return {boolean} {promise}
	*/
	deleteBlacklistCriteria:function(blc_id) {
		return new Promise(function(resolve,reject){
			if(!module.exports.isReady()) {
				logger.error('[DBI] DB_INTERFACE is not ready to work');
				reject('Database interface is not ready yet');
			}
			var sqlDeleteBlacklistCriterias = fs.readFileSync(path.join(__dirname,'../../_common/db/delete_blacklist_criteria.sql'),'utf-8');

			module.exports._db_handler.run(sqlDeleteBlacklistCriterias,
				{
					$blc_id: blc_id
				})
				.then(() => {
					resolve();
				})
				.catch((err) => {
					reject('Failed to delete blacklist criteria : '+err);
				});						
		});
	},
	/**
	* @function {Edit criteria from blacklist}
	* @param {number} {blacklist criteria ID}
	* @param {number} {blacklist criteria type}
	* @param {string} {blacklist criteria value}
	* @return {boolean} {promise}
	*/
	editBlacklistCriteria:function(blc_id,blctype,blcvalue) {
		return new Promise(function(resolve,reject){
			if(!module.exports.isReady()) {
				reject('Database interface is not ready yet');
			}
			var sqlEditBlacklistCriteria = fs.readFileSync(path.join(__dirname,'../../_common/db/edit_blacklist_criteria.sql'),'utf-8');

			module.exports._db_handler.run(sqlEditBlacklistCriteria,
				{
					$blc_id: blc_id,
					$blctype: blctype,
					$blcvalue: blcvalue
				})
				.then(() => {
					resolve();
				})
				.catch((err) => {
					reject('Failed to edit blacklist criteria '+err);
				});						
		});
	},
	updatePlaylistNumOfKaras:function(playlist_id,num_karas) {
		return new Promise(function(resolve,reject){
			if(!module.exports.isReady()) {
				reject('Database interface is not ready yet');
			}
			var sqlUpdatePlaylistNumOfKaras = fs.readFileSync(path.join(__dirname,'../../_common/db/update_playlist_numofkaras.sql'),'utf-8');
			module.exports._db_handler.run(sqlUpdatePlaylistNumOfKaras,
				{
					$playlist_id: playlist_id,
					$num_karas: num_karas
				})
				.then(() => {
					resolve(num_karas);
				})
				.catch((err) => {
					reject('Failed to update song count in playlist '+playlist_id+' : '+err);
				});		
		});
	},
	/**
	* @function {Reorders playlist item positions}
	* @param  {number} playlist_id {ID of playlist to reorder}
	* @param  {array} playlist   {Playlist array of kara objects}
	* @return {boolean} {Promise}
	*/
	reorderPlaylist:function(playlist_id,playlist) {
		return new Promise(function(resolve,reject){
			if(!module.exports.isReady()) {
				reject('Database interface is not ready yet');
			}
			var sqlUpdateKaraPosition = fs.readFileSync(path.join(__dirname,'../../_common/db/update_plc_set_pos.sql'),'utf-8');

			var newpos = 0;			
			var karaList = [];
			playlist.forEach(function(kara) {				
				newpos++;
				karaList.push({
					$pos: newpos,	
					$playlistcontent_id: kara.playlistcontent_id
				});
			});
<<<<<<< HEAD
=======
<<<<<<< HEAD
>>>>>>> 3e9bbf8c
			
			async.retry(
				{ 
					times: 5,
					interval: 100,
				},
				function(callback){
					module.exports._db_handler.run('begin transaction')
						.then(() => {
							async.each(karaList,function(data,callback){
								module.exports._db_handler.prepare(sqlUpdateKaraPosition)
									.then((stmt) => {
										stmt.run(data)
											.then(() => {
<<<<<<< HEAD
												callback();
											})
											.catch((err) => {
												logger.error('Failed to reorder karaoke in playlist : '+err);
												callback(err);					
											});
									});
							}, function(err){
								if (err) {
									callback('Failed to reorder one karaoke to playlist : '+err);
								} else {
									module.exports._db_handler.run('commit')
										.then(() => {	
											callback();
										})
										.catch((err) => {
											callback(err);
										});								
								}
							});		
						})
						.catch((err) => {
							logger.error('[DBI] Failed to begin transaction : '+err);
							logger.error('[DBI] Transaction will be retried');
							callback(err);
						}); 					
				},function(err){
					if (err){
						reject(err);
					} else {
						resolve();
					}
				});
			
=======
												callback();
											})
											.catch((err) => {
												logger.error('Failed to reorder karaoke in playlist : '+err);
												callback(err);					
											});
									});
							}, function(err){
								if (err) {
									callback('Failed to reorder one karaoke to playlist : '+err);
								} else {
									module.exports._db_handler.run('commit')
										.then(() => {	
											callback();
										})
										.catch((err) => {
											callback(err);
										});								
								}
							});		
						})
						.catch((err) => {
							logger.error('[DBI] Failed to begin transaction : '+err);
							logger.error('[DBI] Transaction will be retried');
							callback(err);
						}); 					
				},function(err){
					if (err){
						reject(err);
					} else {
						resolve();
					}
				});
			
=======
			module.exports._db_handler.serialize(function() {		
				async.retry(
					{ 
						times: 5,
						interval: 100,
					},
					function(callback){
						module.exports._db_handler.run('begin transaction')
							.then(() => {
								async.each(karaList,function(data,callback){
									stmt_updateKaraPosition.run(data)
										.then(() => {
											callback();
										})
										.catch((err) => {
											logger.error('Failed to reorder karaoke in playlist : '+err);
											callback(err);					
										});
								}, function(err){
									if (err) {
										callback('Failed to reorder one karaoke to playlist : '+err);
									} else {
										module.exports._db_handler.run('commit')
											.then(() => {
												stmt_updateKaraPosition.finalize();
												callback();
											})
											.catch((err) => {
												callback(err);
											});								
									}
								});		
							})
							.catch((err) => {
								logger.error('[DBI] Failed to begin transaction : '+err);
								logger.error('[DBI] Transaction will be retried');
								callback(err);
							}); 					
					},function(err){
						if (err){
							reject(err);
						} else {
							resolve();
						}
					});
			});						
>>>>>>> 118d0a3f07469e5b9a2ccc047d5c894716fd6c74
>>>>>>> 3e9bbf8c
		});
	},
	/**
	* @function {Update playlist's duration field}
	* @param  {number} playlist_id {ID of playlist to update}
	* @param  {number} duration    {Duration in seconds}
	* @return {boolean} {Promise}
	*/
	updatePlaylistDuration:function(playlist_id,duration) {
		return new Promise(function(resolve,reject){
			if(!module.exports.isReady()) {
				reject('Database interface is not ready yet');
			}
			var sqlUpdatePlaylistDuration = fs.readFileSync(path.join(__dirname,'../../_common/db/update_playlist_duration.sql'),'utf-8');
			module.exports._db_handler.run(sqlUpdatePlaylistDuration,
				{
					$playlist_id: playlist_id,
					$duration: duration
				})
				.then(() => {
					resolve(duration);
				})
				.catch((err) => {
					reject('Failed to update duration of playlist '+playlist_id+' : '+err);
				});						 
		});
	},
	/**
	* @function {Get contents of playlist}
	* @param  {number} playlist_id {ID of playlist to get a list of songs from}
	* @param  {number} forPlayer (if it's for the player, we get a smaller set of data)
	* @return {Object} {Playlist object}
	*/
	getPlaylistContents:function(playlist_id,forPlayer){
		return new Promise(function(resolve,reject){
			if(!module.exports.isReady()) {
				reject('Database interface is not ready yet');
			}
			var sqlGetPlaylistContents;
			if (forPlayer) {
				sqlGetPlaylistContents = fs.readFileSync(path.join(__dirname,'../../_common/db/select_playlist_contents_for_player.sql'),'utf-8');
			} else {
				sqlGetPlaylistContents = fs.readFileSync(path.join(__dirname,'../../_common/db/select_playlist_contents.sql'),'utf-8');
			}
			
<<<<<<< HEAD
=======
<<<<<<< HEAD
>>>>>>> 3e9bbf8c
			module.exports._db_handler.all(sqlGetPlaylistContents,
				{
					$playlist_id: playlist_id
				})
				.then((playlist) => {
					resolve(playlist);
				})
				.catch((err) => {
					reject('Failed to get contents of playlist '+playlist_id+' : '+err);
				});
			
<<<<<<< HEAD
=======
=======
			module.exports._db_handler.serialize(function(){
				module.exports._db_handler.all(sqlGetPlaylistContents,
					{
						$playlist_id: playlist_id
					})
					.then((playlist) => {
						resolve(playlist);
					})
					.catch((err) => {
						reject('Failed to get contents of playlist '+playlist_id+' : '+err);
					});
			});
>>>>>>> 118d0a3f07469e5b9a2ccc047d5c894716fd6c74
>>>>>>> 3e9bbf8c
		});
	},	
	/**
	* @function {Get PLC of kara by date added}
	* @param  {number} playlist_id {ID of playlist to get a list of songs from}
	* @param  {number} date_added {Date in unix timestamp}
	* @return {Object} {Playlist object}
	*/
	getPLCIDByDate:function(playlist_id,date_added){
		return new Promise(function(resolve,reject){
			if(!module.exports.isReady()) {
				reject('Database interface is not ready yet');
			}
			var sqlGetPLCIDByDate = fs.readFileSync(path.join(__dirname,'../../_common/db/select_plcid_by_date.sql'),'utf-8');
			module.exports._db_handler.all(sqlGetPLCIDByDate,
				{
					$playlist_id: playlist_id,
					$date_added: date_added
				})
				.then((plcid) => {
					resolve(plcid[0].playlistcontent_id);
				})
				.catch((err) => {
					reject('Failed to get PLCID from '+playlist_id+' with date '+date_added+' : '+err);
				});						
		});
	},	
	/**
	* @function {Get all playlist contents no matter the playlist}
	* @return {Object} {Playlist object}
	*/
	getAllPlaylistContents:function(){
		return new Promise(function(resolve,reject){
			if(!module.exports.isReady()) {
				reject('Database interface is not ready yet');
			}			
			var sqlGetAllPlaylistContents = fs.readFileSync(path.join(__dirname,'../../_common/db/select_all_playlist_contents.sql'),'utf-8');
			module.exports._db_handler.all(sqlGetAllPlaylistContents)
				.then((playlist) => {
					resolve(playlist);
				})
				.catch((err) => {
					reject('Failed to get all playlists contents : '+err);
				});						
		});
	},
	/**
	* @function {Get contents of whitelist}
	* @return {Object} {Playlist object}
	*/
	getWhitelistContents:function(){
		return new Promise(function(resolve,reject){
			if(!module.exports.isReady()) {
				reject('Database interface is not ready yet');
			}
			var sqlGetWhitelistContents = fs.readFileSync(path.join(__dirname,'../../_common/db/select_whitelist_contents.sql'),'utf-8');
			module.exports._db_handler.all(sqlGetWhitelistContents)
				.then((playlist) => {
					resolve(playlist);
				})
				.catch((err) => {
					reject('Failed to get whitelist contents :'+err);
				});				
		});
	},
	/**
	* @function {Get contents of blacklist}
	* @return {Object} {Playlist object}
	*/
	getBlacklistContents:function(){
		return new Promise(function(resolve,reject){
			if(!module.exports.isReady()) {
				reject('Database interface is not ready yet');
			}
			var sqlGetBlacklistContents = fs.readFileSync(path.join(__dirname,'../../_common/db/select_blacklist_contents.sql'),'utf-8');
			module.exports._db_handler.all(sqlGetBlacklistContents)
				.then((playlist) => {
					resolve(playlist);
				})
				.catch((err) => {
					reject('Failed to get blacklist contents :'+err);
				});								
		});
	},
	/**
	* @function {Get all karaokes}
	* @return {array} {array of karaoke objects}
	*/
	getAllKaras:function(){
		return new Promise(function(resolve,reject){
			if(!module.exports.isReady()) {
				reject('Database interface is not ready yet');
			}
			var sqlGetAllKaras = fs.readFileSync(path.join(__dirname,'../../_common/db/select_all_karas.sql'),'utf-8');
			module.exports._db_handler.all(sqlGetAllKaras)
				.then((playlist) => {
					resolve(playlist);
				})
				.catch((err) => {
					reject('Failed to fetch all karaokes : '+err);
				});												
		});
	},
	/**
	* @function {Get karaoke info from a playlistcontent_id}
	* @return {object} {Karaoke object}
	*/
	getPLContentInfo:function(playlistcontent_id,seenFromUser){
		return new Promise(function(resolve,reject){
			if(!module.exports.isReady()) {
				reject('Database interface is not ready yet');
			}
			var sqlGetPLContentInfo = fs.readFileSync(path.join(__dirname,'../../_common/db/select_plcontent_info.sql'),'utf-8');
			if (seenFromUser) {
				sqlGetPLContentInfo += ' AND p.flag_visible = 1';
			}
			module.exports._db_handler.get(sqlGetPLContentInfo,
				{
					$playlistcontent_id: playlistcontent_id
				})
				.then((kara) => {
					resolve(kara);
				})
				.catch((err) => {
					reject('Failed to get playlist item '+playlistcontent_id+'\'s information : '+err);
				});						
		});
	},
	/**
	* @function {Get one karaoke}
	* @param  {number} kara_id {Karaoke ID}
	* @return {Object} {karaoke object}
	*/
	getKara:function(kara_id){
		return new Promise(function(resolve,reject){
			if(!module.exports.isReady()) {
				reject('Database interface is not ready yet');
			}

			var sqlGetKara = fs.readFileSync(path.join(__dirname,'../../_common/db/select_kara.sql'),'utf-8');
			module.exports._db_handler.get(sqlGetKara,
				{
					$kara_id: kara_id
				})
				.then((kara) => {
					resolve(kara);
				})
				.catch((err) => {
					reject('Failed to get karaoke song '+kara_id+' information : '+err);
				});										
		});
	},
	/**
	* @function {Get one karaoke's ASS data}
	* @param  {number} kara_id {Karaoke ID}
	* @return {Object} {ASS Object}
	*/
	getASS:function(kara_id){
		return new Promise(function(resolve,reject){
			if(!module.exports.isReady()) {
				reject('Database interface is not ready yet');
			}

			var sqlGetASS = fs.readFileSync(path.join(__dirname,'../../_common/db/select_ass.sql'),'utf-8');
			module.exports._db_handler.get(sqlGetASS,
				{
					$kara_id: kara_id
				})
				.then((ass) => {
					resolve(ass);
				})
				.catch((err) => {
					reject('Failed to get karaoke song '+kara_id+' ASS : '+err);
				});														
		});
	},
	/**
	* @function {Get one karaoke by KID}
	* @param  {string} kid {KID}
	* @return {Object} {karaoke object}
	*/
	getKaraByKID:function(kid){
		return new Promise(function(resolve,reject){
			if(!module.exports.isReady()) {
				reject('Database interface is not ready yet');
			}

			var sqlGetKaraByKID = fs.readFileSync(path.join(__dirname,'../../_common/db/select_kara_by_kid.sql'),'utf-8');
			module.exports._db_handler.get(sqlGetKaraByKID,
				{
					$kid: kid
				})
				.then((kara) => {
					resolve(kara);
				})
				.catch((err) => {
					reject('Failed to get karaoke song '+kid+' information : '+err);
				});														
		});
	},
	/**
	* @function {Get one PLC by KID}
	* @param  {string} kid {KID}
	* @param  {string} playlist_id {playlist ID}
	* @return {Object} {karaoke object}
	*/
	getPLCByKID:function(kid,playlist_id){
		return new Promise(function(resolve,reject){
			if(!module.exports.isReady()) {
				reject('Database interface is not ready yet');
			}			
			var sqlGetPLCByKID = fs.readFileSync(path.join(__dirname,'../../_common/db/select_plcontent_by_kid.sql'),'utf-8');
			module.exports._db_handler.get(sqlGetPLCByKID,
				{
					$kid: kid,
					$playlist_id: playlist_id
				})
				.then((kara) => {
					resolve(kara);
				})
				.catch((err) => {
					reject('Failed to get PLC song '+kid+' information : '+err);
				});														
		});
	},
	/**
	* @function {Get one tag}
	* @param  {number} tag_id {tag ID}
	* @return {string} {name of tag}
	*/
	getTag:function(tag_id){
		return new Promise(function(resolve,reject){
			if(!module.exports.isReady()) {
				reject('Database interface is not ready yet');
			}

			var sqlGetTag = fs.readFileSync(path.join(__dirname,'../../_common/db/select_tag.sql'),'utf-8');
			module.exports._db_handler.get(sqlGetTag,
				{
					$tag_id: tag_id
				})
				.then((tag) => {
					resolve(tag);
				})
				.catch((err) => {
					reject('Failed to get tag '+tag_id+' information : '+err);
				});						
		});
	},
	/**
	* @function {Get all tags}	
	* @return {string} {array of tags}
	*/
	getAllTags:function(){
		return new Promise(function(resolve,reject){			
			if(!module.exports.isReady()) {
				reject('Database interface is not ready yet');
			}

			var sqlGetTags = fs.readFileSync(path.join(__dirname,'../../_common/db/select_all_tags.sql'),'utf-8');
			module.exports._db_handler.all(sqlGetTags)
				.then((tags) => {
					resolve(tags);
				})
				.catch((err) => {
					reject('Failed to get tags information : '+err);
				});						
		});
	},
	/**
	* @function {getPlaylistInfo}
	* @param  {number} playlist_id {Playlist ID}
	* @return {Object} {Playlist object}
	* Selects playlist info from playlist table. Returns the info in a promise.
	*/
	getPlaylistInfo:function(playlist_id,seenFromUser) {
		return new Promise(function(resolve,reject){
			var sqlGetPlaylistInfo = fs.readFileSync(path.join(__dirname,'../../_common/db/select_playlist_info.sql'),'utf-8');
			if (seenFromUser) {
				sqlGetPlaylistInfo += ' AND flag_visible = 1';
			}
			module.exports._db_handler.get(sqlGetPlaylistInfo,
				{
					$playlist_id: playlist_id
				})
				.then((playlist_info) => {
					if (playlist_info) {
						resolve(playlist_info);
					} else {
						reject('Playlist '+playlist_id+' not found');
					}
				})
				.catch((err) => {
					reject('Failed to fetch playlist '+playlist_id+' information : '+err);
				});						
		});
	},
	/**
	* @function {getPlaylists}
	* @return {Object} {Array of Playlist objects}
	* Selects playlist info from playlist table. Returns the info in a promise
	*/
	getPlaylists:function(seenFromUser) {
		return new Promise(function(resolve,reject){
			var sqlGetPlaylists = fs.readFileSync(path.join(__dirname,'../../_common/db/select_all_playlists_info.sql'),'utf-8');
			// If seen from the user/public view, we're only showing playlists with
			// visible flag
			if (seenFromUser) {
				sqlGetPlaylists += ' WHERE flag_visible = 1 ORDER BY flag_current DESC, flag_public DESC, name';
			} else {
				sqlGetPlaylists += ' ORDER BY flag_current DESC, flag_public DESC, name';
			}
			module.exports._db_handler.all(sqlGetPlaylists)
				.then((playlists) => {
					resolve(playlists);
				})
				.catch((err) => {
					logger.error('[DBI] Failed to fetch list of playlists : '+err);
					reject(err);
				});						
		});
	},
	/**
	* @function {Checks for a current playlist}
	* @return {boolean} {Promise}
	*/
	isACurrentPlaylist:function() {
		return new Promise(function(resolve,reject){
			if(!module.exports.isReady()) {
				reject('Database interface is not ready yet');
			}
			var sqlTestCurrentPlaylistExists = fs.readFileSync(path.join(__dirname,'../../_common/db/test_current_playlist_exists.sql'),'utf-8');
			module.exports._db_handler.get(sqlTestCurrentPlaylistExists)
				.then((playlist) => {
					if (playlist) {
						resolve(playlist.pk_id_playlist);
					} else {
						reject('No current playlist found');
					}
				})
				.catch((err) => {
					logger.error('[DBI] Failed to find out if there is a current playlist : '+err);
					reject(err);
				});						
		});
	},
	/**
	* @function {Checks for a public playlist}
	* @return {number} {Playlist ID or rejection}
	*/
	isAPublicPlaylist:function() {
		return new Promise(function(resolve,reject){
			if(!module.exports.isReady()) {
				reject('Database interface is not ready yet');
			}
			var sqlTestPublicPlaylistExists = fs.readFileSync(path.join(__dirname,'../../_common/db/test_public_playlist_exists.sql'),'utf-8');
			module.exports._db_handler.get(sqlTestPublicPlaylistExists)
				.then((playlist) => {
					if (playlist) {
						resolve(playlist.pk_id_playlist);
					} else {
						reject('No public playlist found');
					}
				})
				.catch((err) => {
					logger.error('[DBI] Failed to find out if there is a public playlist : '+err);
					reject(err);
				});						
		});
	},
	isPublicPlaylist:function(playlist_id) {
		return new Promise(function(resolve,reject){
			var sqlIsPlaylistPublic = fs.readFileSync(path.join(__dirname,'../../_common/db/select_playlist_public_flag.sql'),'utf-8');
			module.exports._db_handler.get(sqlIsPlaylistPublic,
				{
					$playlist_id: playlist_id
				})
				.then((playlist) => {
					if (playlist) {
						if (playlist.flag_public == 1) {
							resolve(true);
						} else {
							resolve(false);
						}
					} else {
						reject('Playlist '+playlist_id+' unknown');
					}
				})
				.catch((err) => {
					reject('Failed to test if playlist '+playlist_id+' is public or not : '+err);
				});						 
		});
	},
	isCurrentPlaylist:function(playlist_id) {
		return new Promise(function(resolve,reject){
			var sqlIsPlaylistCurrent = fs.readFileSync(path.join(__dirname,'../../_common/db/select_playlist_current_flag.sql'),'utf-8');
			module.exports._db_handler.get(sqlIsPlaylistCurrent,
				{
					$playlist_id: playlist_id
				})
				.then((playlist) => {
					if (playlist) {
						if (playlist.flag_current == 1) {
							resolve(true);
						} else {
							resolve(false);
						}
					} else {
						reject('Playlist '+playlist_id+' unknown');
					}
				})
				.catch((err) => {
					reject('Failed to test if playlist '+playlist_id+' is current or not : '+err);
				});				
		});
	},
	/**
	* @function {is it a kara?}
	* @param  {number} kara_id {Karaoke ID to check for existence}
	* @return {type} {Returns true or false}
	*/
	isKara:function(kara_id) {
		return new Promise(function(resolve,reject){
			var sqlIsKara = fs.readFileSync(path.join(__dirname,'../../_common/db/test_kara.sql'),'utf-8');
			module.exports._db_handler.get(sqlIsKara,
				{
					$kara_id: kara_id
				})
				.then((kara) => {
					if (kara) {
						resolve(true);						
					} else {
						resolve(false);
					}
				})
				.catch((err) => {
					reject('Failed to test if karaoke '+kara_id+' exists : '+err);
				});								
		});
	},
	/**
	* @function {is blacklist criteria?}
	* @param  {number} blc_id {BL criteria ID to check}
	* @return {type} {Returns true or false}
	*/
	isBLCriteria:function(blc_id) {
		return new Promise(function(resolve,reject){
			var sqlIsBLC = fs.readFileSync(path.join(__dirname,'../../_common/db/test_blacklist_criteria.sql'),'utf-8');
			module.exports._db_handler.get(sqlIsBLC,
				{
					$blc_id: blc_id
				})
				.then((blc) => {
					if (blc) {
						resolve(true);						
					} else {
						reject();
					}
				})
				.catch((err) => {
					reject('Failed to test if blacklist criteria '+blc_id+' exists : '+err);
				});					
		});
	},
	/**
	* @function {is whitelist?}
	* @param  {number} wlc_id {WLC ID to check}
	* @return {promise} {Promise}
	*/
	isWLC:function(wlc_id) {
		return new Promise(function(resolve,reject){
			var sqlIsWLC = fs.readFileSync(path.join(__dirname,'../../_common/db/test_whitelist.sql'),'utf-8');
			module.exports._db_handler.get(sqlIsWLC,
				{
					$wlc_id: wlc_id
				})
				.then((wlc) => {
					if (wlc) {
						resolve(true);						
					} else {
						reject();
					}
				})
				.catch((err) => {
					reject('Failed to test if whitelist content '+wlc_id+' exists : '+err);
				});	
		});
	},
	/**
	* @function {Raises position of a song in playlist}
	* @param  {number} playlist_id        {ID of playlist to modify}
	* @param  {number} pos        {Position to modify}
	* @return {promise} {Promise}
	*/
	raisePosInPlaylist:function(pos,playlist_id) {
		return new Promise(function(resolve,reject){
			if(!module.exports.isReady()) {
				reject('Database interface is not ready yet');
			}

			var newpos = pos + 0.1;
			var sqlRaisePosInPlaylist = fs.readFileSync(path.join(__dirname,'../../_common/db/update_raise_pos_in_playlist.sql'),'utf-8');
			module.exports._db_handler.run(sqlRaisePosInPlaylist,
				{
					$newpos: newpos,
					$playlist_id: playlist_id,
					$pos: pos
				})
				.then(() => {
					resolve();
				})
				.catch((err) => {
					reject('Failed to update position in playlist '+playlist_id+' : '+err);
				});						
		});
	},	
	/**
	* @function {Is the kara in the playlist?}
	* @param  {number} kara_id {ID of karaoke to search for}
	* @param  {number} playlist_id {ID of playlist to search in}
	* @return {boolean} {Promise}
	*/
	isKaraInPlaylist:function(kara_id,playlist_id) {
		return new Promise(function(resolve,reject){
			var sqlIsKaraInPlaylist = fs.readFileSync(path.join(__dirname,'../../_common/db/test_kara_in_playlist.sql'),'utf-8');
			module.exports._db_handler.get(sqlIsKaraInPlaylist,
				{
					$kara_id: kara_id,
					$playlist_id: playlist_id
				})
				.then((kara) => {
					if (kara) {
						resolve(true);						
					} else {
						resolve(false);
					}
				})
				.catch((err) => {
					reject('Failed to find if karaoke song '+kara_id+' is in playlist '+playlist_id+' or not : '+err);
				});						
		});
	},
	/**
	* @function {Is the kara in the blacklist?}
	* @param  {number} kara_id {ID of karaoke to search for}
	* @return {boolean} {Promise}
	*/
	isKaraInBlacklist:function(kara_id) {
		return new Promise(function(resolve,reject){
			var sqlIsKaraInBlacklist = fs.readFileSync(path.join(__dirname,'../../_common/db/test_kara_in_blacklist.sql'),'utf-8');
			module.exports._db_handler.get(sqlIsKaraInBlacklist,
				{
					$kara_id: kara_id,
				})
				.then((kara) => {
					if (kara) {
						resolve(true);						
					} else {
						resolve(false);
					}
				})
				.catch((err) => {
					reject('Failed to search for karaoke '+kara_id+' in blacklist : '+err);
				});						
		});
	},
	/**
	* @function {Is the kara in the whitelist?}
	* @param  {number} kara_id {ID of karaoke to search for}
	* @return {boolean} {Promise}
	*/
	isKaraInWhitelist:function(kara_id) {
		return new Promise(function(resolve,reject){
			var sqlIsKaraInWhitelist = fs.readFileSync(path.join(__dirname,'../../_common/db/test_kara_in_whitelist.sql'),'utf-8');
			module.exports._db_handler.get(sqlIsKaraInWhitelist,
				{
					$kara_id: kara_id
				})
				.then((kara) => {
					if (kara) {
						resolve(true);						
					} else {
						resolve(false);
					}
				})
				.catch((err) => {
					reject('Failed to search for karaoke '+kara_id+' in whitelist : '+err);
				});						
		});
	},
	/**
	* @function {is it a playlist?}
	* @param  {number} playlist_id {Playlist ID to check for existence}
	* @return {type} {Returns true or false}
	*/
	isPlaylist:function(playlist_id,seenFromUser) {
		return new Promise(function(resolve,reject){
			var sqlIsPlaylist = fs.readFileSync(path.join(__dirname,'../../_common/db/test_playlist.sql'),'utf-8');
			if (seenFromUser) {
				sqlIsPlaylist += ' AND flag_visible = 1';
			}
			module.exports._db_handler.get(sqlIsPlaylist,
				{
					$playlist_id: playlist_id
				})
				.then((playlist) => {
					if (playlist) {
						resolve(true);						
					} else {
						resolve(false);
					}
				})
				.catch((err) => {
					reject('Failed to test if playlist '+playlist_id+' exists : '+err);
				});										
		});
	},
	/**
	* @function {Does the playlist have a flag_playing set inside it?}
	* @param  {number} playlist_id {Playlist ID to check}
	* @return {type} {Returns true or false}
	*/
	isPlaylistFlagPlaying:function(playlist_id) {
		return new Promise(function(resolve,reject){
			var sqlIsPlaylistFlagPlaying = fs.readFileSync(path.join(__dirname,'../../_common/db/test_playlist_flag_playing.sql'),'utf-8');
			module.exports._db_handler.get(sqlIsPlaylistFlagPlaying,
				{
					$playlist_id: playlist_id
				})
				.then((playlist) => {
					if (playlist) {
						resolve(true);						
					} else {
						resolve(false);
					}
				})
				.catch((err) => {
					reject('Failed to test if playlist '+playlist_id+' has a flag_playing song : '+err);
				});
		});
	},
	setCurrentPlaylist:function(playlist_id) {
		return new Promise(function(resolve,reject){
			var sqlSetCurrentPlaylist = fs.readFileSync(path.join(__dirname,'../../_common/db/update_playlist_set_current.sql'),'utf-8');
			module.exports._db_handler.run(sqlSetCurrentPlaylist,
				{
					$playlist_id: playlist_id
				})
				.then(() => {
					resolve();
				})
				.catch((err) => {
					reject('Failed to set current flag on playlist '+playlist_id+' : '+err);
				});						
		});
	},
	/**
	* @function {setVisiblePlaylist}
	* @param  {number} playlist_id {ID of playlist to make visible}
	* @return {string} {error}
	*/
	setVisiblePlaylist:function(playlist_id) {
		return new Promise(function(resolve,reject){
			var sqlSetVisiblePlaylist = fs.readFileSync(path.join(__dirname,'../../_common/db/update_playlist_set_visible.sql'),'utf-8');
			module.exports._db_handler.run(sqlSetVisiblePlaylist,
				{
					$playlist_id: playlist_id
				})
				.then(() => {
					resolve();
				})
				.catch((err) => {
					reject('Failed to set visible flag on playlist '+playlist_id+' : '+err);
				});										
		});
	},
	/**
	* @function {unsets Flag Playing on a playlist}
	* @param  {number} playlist_id {ID of playlist where to unset the flag}
	* @return {string} {error}
	*/
	unsetPlaying:function(playlist_id) {
		return new Promise(function(resolve,reject){

			//Unset playing flag everywhere on this playlist
			var sqlUnsetPlaying = fs.readFileSync(path.join(__dirname,'../../_common/db/update_plc_unset_playing.sql'),'utf-8');
			module.exports._db_handler.run(sqlUnsetPlaying,
				{
					$playlist_id: playlist_id
				})
				.then(() => {
					resolve();
				})
				.catch((err) => {
					reject('Failed to unset playing flag on playlist '+playlist_id+' : '+err);
				});										
		});
	},
	/**
	* @function {Sets Flag Playing on a PL content}
	* @param  {number} playlistcontent_id {ID of playlist content to set to playing}
	* @return {string} {error}
	*/
	setPlaying:function(playlistcontent_id,playlist_id) {
		return new Promise(function(resolve,reject){

			//Unset playing flag everywhere on this playlist
			module.exports.unsetPlaying(playlist_id)
				.then(function() {
					var sqlSetPlaying = fs.readFileSync(path.join(__dirname,'../../_common/db/update_plc_set_playing.sql'),'utf-8');
					module.exports._db_handler.run(sqlSetPlaying,
						{
							$playlistcontent_id: playlistcontent_id
						})
						.then(() => {
							resolve();
						})
						.catch((err) => {
							reject('Failed to set playing flag on PLC '+playlistcontent_id+' : '+err);
						});									
				})
				.catch(function(err){
					reject(err);
				});
		});
	},
	/**
	* @function {Sets Flag Playing on a PL content}
	* @param  {number} playlistcontent_id {ID of playlist content to set to playing}
	* @return {string} {error}
	*/
	setPos:function(playlistcontent_id,pos) {
		return new Promise(function(resolve,reject){

			//Unset playing flag everywhere on this playlist
			var sqlSetPos = fs.readFileSync(path.join(__dirname,'../../_common/db/update_plc_set_pos.sql'),'utf-8');
			module.exports._db_handler.run(sqlSetPos,
				{
					$playlistcontent_id: playlistcontent_id,
					$pos: pos
				})
				.then(() => {
					resolve();
				})
				.catch((err) => {
					reject('Failed to set position on PLC '+playlistcontent_id+' : '+err);
				});									
		});
	},
	/**
	* @function {unsetVisiblePlaylist}
	* @param  {number} playlist_id {ID of playlist to make invisible}
	* @return {string} {error}
	*/
	unsetVisiblePlaylist:function(playlist_id) {
		return new Promise(function(resolve,reject){
			var sqlUnsetVisiblePlaylist = fs.readFileSync(path.join(__dirname,'../../_common/db/update_playlist_unset_visible.sql'),'utf-8');
			module.exports._db_handler.run(sqlUnsetVisiblePlaylist,
				{
					$playlist_id: playlist_id
				})
				.then(() => {
					resolve();
				})
				.catch((err) => {
					reject('Failed to unset visible flag on playlist '+playlist_id+' : '+err);
				});													
		});
	},
	setPublicPlaylist:function(playlist_id) {
		return new Promise(function(resolve,reject){
			var sqlSetPublicPlaylist = fs.readFileSync(path.join(__dirname,'../../_common/db/update_playlist_set_public.sql'),'utf-8');
			module.exports._db_handler.run(sqlSetPublicPlaylist,
				{
					$playlist_id: playlist_id
				})
				.then(() => {
					resolve();
				})
				.catch((err) => {
					reject('Failed to set public flag on playlist '+playlist_id+' : '+err);
				});					
		});
	},
	unsetPublicAllPlaylists:function() {
		return new Promise(function(resolve,reject){
			if(!module.exports.isReady()) {
				reject('Database interface is not ready yet');
			}

			var sqlUpdatePlaylistsUnsetPublic = fs.readFileSync(path.join(__dirname,'../../_common/db/update_playlist_unset_public.sql'),'utf-8');
			module.exports._db_handler.exec(sqlUpdatePlaylistsUnsetPublic)
				.then(() => {
					resolve();
				})
				.catch((err) => {
					reject('Failed to unset public flag on all playlists : '+err);
				});									
		});
	},
	updatePlaylistLastEditTime:function(playlist_id,lastEditTime) {
		return new Promise(function(resolve,reject){
			if(!module.exports.isReady()) {
				reject('Database interface is not ready yet');
			}

			var sqlUpdatePlaylistLastEditTime = fs.readFileSync(path.join(__dirname,'../../_common/db/update_playlist_last_edit_time.sql'),'utf-8');
			module.exports._db_handler.run(sqlUpdatePlaylistLastEditTime,
				{
					$playlist_id: playlist_id,
					$modified_at: lastEditTime
				})
				.then(() => {
					resolve();
				})
				.catch((err) => {
					reject('Failed to set last edit time on playlist '+playlist_id+' : '+err);
				});
		});
	},
	unsetCurrentAllPlaylists:function() {
		return new Promise(function(resolve,reject){
			if(!module.exports.isReady()) {
				reject('Database interface is not ready yet');
			}

			var sqlUpdatePlaylistsUnsetCurrent = fs.readFileSync(path.join(__dirname,'../../_common/db/update_playlist_unset_current.sql'),'utf-8');
			module.exports._db_handler.exec(sqlUpdatePlaylistsUnsetCurrent)
				.then(() => {
					resolve();
				})
				.catch((err) => {
					reject('Failed to unset current flag on all playlists : '+err);
				});
		});
	},
	/**
	* @function {Empties a playlist}
	* @param  {number} playlist_id {ID of playlist}
	* @return {Promise} {yakusoku da yo}
	*/
	emptyPlaylist:function(playlist_id) {
		return new Promise(function(resolve,reject){
			// Empties playlist
			var sqlEmptyPlaylist = fs.readFileSync(path.join(__dirname,'../../_common/db/empty_playlist.sql'),'utf-8');
			module.exports._db_handler.run(sqlEmptyPlaylist,
				{
					$playlist_id: playlist_id
				})
				.then(() => {
					resolve();
				})
				.catch((err) => {
					logger.error('[DBI] Failed to empty playlist '+playlist_id+' : '+err);
					reject(err);					
				});				
		});
	},
	/**
	* @function {Empties whitelist}
	* @return {Promise} {yakusoku da yo}
	*/
	emptyWhitelist:function() {
		return new Promise(function(resolve,reject){
			var sqlEmptyWhitelist = fs.readFileSync(path.join(__dirname,'../../_common/db/empty_whitelist.sql'),'utf-8');
			module.exports._db_handler.run(sqlEmptyWhitelist)
				.then(() => {
					resolve();
				})
				.catch((err) => {
					logger.error('[DBI] Failed to empty whitelist : '+err);
					reject(err);					
				});			
		});
	},
	/**
	* @function {Empties blacklist Criterias}
	* @return {Promise} {yakusoku da yo}
	*/
	emptyBlacklistCriterias:function() {
		return new Promise(function(resolve,reject){
			var sqlEmptyBlacklistCriterias = fs.readFileSync(path.join(__dirname,'../../_common/db/empty_blacklist_criterias.sql'),'utf-8');
			module.exports._db_handler.run(sqlEmptyBlacklistCriterias)
				.then(() => {
					resolve();
				})
				.catch((err) => {
					logger.error('[DBI] Failed to empty blacklist criterias : '+err);
					reject(err);					
				});			
		});
	},
	/**
	* @function {Deletes a playlist}
	* @param  {number} playlist_id {ID of playlist}
	* @return {Promise} {yakusoku da yo}
	*/
	deletePlaylist:function(playlist_id) {
		return new Promise(function(resolve,reject){
			var sqlDeletePlaylist = fs.readFileSync(path.join(__dirname,'../../_common/db/delete_playlist.sql'),'utf-8');
			module.exports._db_handler.run(sqlDeletePlaylist,
				{
					$playlist_id: playlist_id
				})
				.then(() => {
					resolve();
				})
				.catch((err) => {
					logger.error('[DBI] Failed to delete playlist '+playlist_id+' : '+err);
					reject(err);					
				});
		});
	},
	/**
	* @function {Adds one viewcount entry to table}
	* @param  {number} kara_id  {Database ID of Kara to add a VC to}
	* @param  {string} kid      {KID provided}
	* @param  {number} datetime {date and time in unix timestamp}
	* @return {promise} {promise}
	*/
	addViewcount:function(kara_id,kid,datetime) {
		return new Promise(function(resolve,reject){
			if(!module.exports.isReady()) {
				logger.error('[DBI] Database interface is not ready yet!');
				reject();
			}
			var sqlAddViewcount = fs.readFileSync(path.join(__dirname,'../../_common/db/add_viewcount.sql'),'utf-8');
			module.exports._db_handler.run(sqlAddViewcount,
				{
					$kara_id: kara_id,
					$kid: kid,
					$modified_at: datetime
				})
				.then(() => {
					resolve();
				})
				.catch((err) => {
					logger.error('[DBI] Failed to add viewcount for karaoke '+kara_id+' : '+err);
					reject(err);					
				});				
		});
	},
	updateTotalViewcounts:function(kid) {
		return new Promise(function(resolve,reject){
			if(!module.exports.isReady()) {
				logger.error('[DBI] Database interface is not ready yet!');
				reject();
			}
			var sqlCalculateViewcount = fs.readFileSync(path.join(__dirname,'../../_common/db/calculate_viewcount.sql'),'utf-8');
			module.exports._db_handler.run(sqlCalculateViewcount,
				{
					$kid: kid
				})
				.then(() => {
					resolve();
				})
				.catch((err) => {
					logger.error('[DBI] Failed to calculate viewcount for karaoke ID '+kid+' : '+err);
					reject(err);					
				});								
		});
	},
	/**
	* @function {Edit Playlist query function}
	* @param  {number} playlist_id   {Playlist ID}
	* @param  {string} name          {Name of playlist}
	* @param  {string} NORM_name     {Normalized name of playlist (without accents)}
	* @param  {number} lastedit_time {Last modification date in Unix timestamp}
	* @param  {number} flag_visible  {Is the playlist visible?}
	* @param  {number} flag_current  {Is the playlist the current one?}
	* @param  {number} flag_public   {Is the playlist the public one?}
	* @return {boolean} {true if created succesfully, false otherwise}
	*/
	editPlaylist:function(playlist_id,name,NORM_name,lastedit_time,flag_visible,flag_current,flag_public) {
		logger.debug('[DBI] editPlaylist : args : '+JSON.stringify(arguments));
		return new Promise(function(resolve,reject){
			if(!module.exports.isReady()) {
				logger.error('[DBI] Database interface is not ready yet!');
				reject();
			}

			// Edition de la playlist
			// Prend en entrée name, NORM_name, modified_at, flag_visible, flag_current, flag_public
			// Retourne l'ID de la playlist nouvellement crée.

			var sqlEditPlaylist = fs.readFileSync(path.join(__dirname,'../../_common/db/edit_playlist.sql'),'utf-8');
			module.exports._db_handler.run(sqlEditPlaylist,
				{
					$playlist_id: playlist_id,
					$name: name,
					$NORM_name: NORM_name,
					$modified_at: lastedit_time,
					$flag_visible: flag_visible,
					$flag_current: flag_current,
					$flag_public: flag_public
				})
				.then(() => {
					resolve();
				})
				.catch((err) => {
					logger.error('[DBI] Failed to edit playlist '+playlist_id+' : '+err);
					reject(err);					
				});												
		});
	},
	createPlaylist:function(name,NORM_name,creation_time,lastedit_time,flag_visible,flag_current,flag_public) {
		return new Promise(function(resolve,reject){
			if(!module.exports.isReady()) {
				logger.error('[DBI] Database interface is not ready yet!');
				reject('Database not ready');
			}

			// Creating playlist
			var sqlCreatePlaylist = fs.readFileSync(path.join(__dirname,'../../_common/db/create_playlist.sql'),'utf-8');
			module.exports._db_handler.run(sqlCreatePlaylist,
				{
					$name: name,
					$NORM_name: NORM_name,
					$created_at: creation_time,
					$modified_at: lastedit_time,
					$flag_visible: flag_visible,
					$flag_current: flag_current,
					$flag_public: flag_public
				})
				.then(() => {
					resolve();
				})
				.catch((err) => {
					logger.error('[DBI] Failed to create playlist '+name+' : '+err);		
					reject(err);					
				});
		});
	},
	editWhitelistKara:function(wlc_id,reason) {
		return new Promise(function(resolve,reject){
			if(!module.exports.isReady()) {
				logger.error('[DBI] Database interface is not ready yet!');
				reject('Database not ready');
			}

			var sqlEditWhitelistKara = fs.readFileSync(path.join(__dirname,'../../_common/db/edit_whitelist_kara.sql'),'utf-8');
			module.exports._db_handler.run(sqlEditWhitelistKara,
				{
					$wlc_id: wlc_id,
					$reason: reason
				})
				.then(() => {
					resolve();
				})
				.catch((err) => {
					logger.error('[DBI] Failed to edit WLC '+wlc_id+' : '+err);		
					reject(err);					
				});
		});
	},
	/**
	* @function {Add Kara To Playlist}
	* @param  {number} kara_id        {ID of karaoke song to add to playlist}
	* @param  {string} requester      {Name of person requesting the song}
	* @param  {string} NORM_requester {Normalized name (without accents)}
	* @param  {number} playlist_id    {ID of playlist to add the song to}
	* @param  {number} pos            {Position in the playlist}
	* @param  {number} date_add       {UNIX timestap of the date and time the song was added to the list}
	* @return {promise} {Promise}
	*/
	addKaraToPlaylist:function(karas) {
		return new Promise(function(resolve,reject){
			if(!module.exports.isReady()) {
				reject('Database interface is not ready yet');
			}
			
			//We receive an array of kara requests, we need to add them to a statement.
			//Even for one kara.				
			var sqlAddKaraToPlaylist = fs.readFileSync(path.join(__dirname,'../../_common/db/add_kara_to_playlist.sql'),'utf-8');
			var karaList = [];
			karas.forEach(function(kara) {				
				karaList.push({
					$playlist_id: kara.playlist_id,
					$pseudo_add: kara.requester,
					$NORM_pseudo_add: kara.NORM_requester,
					$kara_id: kara.kara_id,
					$created_at: kara.date_add,
					$pos: kara.pos,					
				});
			});	
<<<<<<< HEAD
=======
<<<<<<< HEAD
>>>>>>> 3e9bbf8c
			//We retry the transaction several times because when two transactions overlap there can be an error.
			async.retry(
				{ 
					times: 5,
					interval: 100,
				},
				function(callback){
					module.exports._db_handler.run('begin transaction')
						.then(() => {
							async.each(karaList,function(data,callback){
								module.exports._db_handler.prepare(sqlAddKaraToPlaylist)
									.then((stmt) => {
										stmt.run(data)
<<<<<<< HEAD
											.then(() => {
												callback();
=======
											.then(() => {										callback();
=======
			module.exports._db_handler.serialize()
				.then(() => {
					//We retry the transaction several times because when two transactions overlap there can be an error.
					async.retry(
						{ 
							times: 5,
							interval: 100,
						},
						function(callback){
							module.exports._db_handler.run('begin transaction')
								.then(() => {
									async.each(karaList,function(data,callback){
										stmt_addKara.run(data)
											.then(() => {
												callback();
>>>>>>> 118d0a3f07469e5b9a2ccc047d5c894716fd6c74
>>>>>>> 3e9bbf8c
											})
											.catch((err) => {
												logger.error('Failed to add karaoke to playlist : '+err);				
												callback(err);
											});										
<<<<<<< HEAD
=======
<<<<<<< HEAD
>>>>>>> 3e9bbf8c
									});
								
							}, function(err){
								if (err) {
									logger.error('Failed to add one karaoke to playlist : '+err);
									callback(err);
								} else {
									module.exports._db_handler.run('commit')
										.then(() => {
											callback();	
										})
										.catch((err) => {
											callback(err);
										});
								}
							});
						})
						.catch((err) => {
							logger.error('[DBI] Failed to begin transaction : '+err);
							logger.error('[DBI] Transaction will be retried');
							callback(err);
						});
				},function(err){
					if (err){
						reject(err);
					} else {
						resolve();
					}
				});					
				
<<<<<<< HEAD
=======
=======
									}, function(err){
										if (err) {
											logger.error('Failed to add one karaoke to playlist : '+err);
											callback(err);
										} else {
											module.exports._db_handler.run('commit')
												.then(() => {
													// Close all statements just to be sure.
													stmt_addKara.finalize();
													callback();	
												})
												.catch((err) => {
													callback(err);
												});
										}
									});
								})
								.catch((err) => {
									logger.error('[DBI] Failed to begin transaction : '+err);
									logger.error('[DBI] Transaction will be retried');
									callback(err);
								});
						},function(err){
							if (err){
								reject(err);
							} else {
								resolve();
							}
						});					
				})
				.catch((err) => {
					logger.error('[DBI] Failed to serialize queries : '+err);
					reject(err);
				});					
>>>>>>> 118d0a3f07469e5b9a2ccc047d5c894716fd6c74
>>>>>>> 3e9bbf8c
		});
	},
	/**
	* @function {Add Kara To whitelist}
	* @param  {number} kara_id        {ID of karaoke song to add to playlist}
	* @param  {string} reason      {Reason for adding the karaoke}
	* @param  {number} date_add       {UNIX timestap of the date and time the song was added to the list}
	* @return {promise} {Promise}
	*/
	addKaraToWhitelist:function(kara_id,reason,date_added) {
		return new Promise(function(resolve,reject){
			if(!module.exports.isReady()) {
				reject('Database interface is not ready yet');
			}

			//We need to get the KID of the karaoke we're adding.

			var sqlGetKID = fs.readFileSync(path.join(__dirname,'../../_common/db/select_kid.sql'),'utf-8');
			module.exports._db_handler.get(sqlGetKID,
				{
					$kara_id: kara_id
				})
				.then((kara) => {
					if (kara) {
						var kid = kara.kid;
						var sqlAddKaraToWhitelist = fs.readFileSync(path.join(__dirname,'../../_common/db/add_kara_to_whitelist.sql'),'utf-8');
						module.exports._db_handler.run(sqlAddKaraToWhitelist, {
							$reason: reason,
							$kara_id: kara_id,
							$kid: kid,
							$created_at: date_added,
						})
							.then(() => {
							//We return the whitelist_content ID of the kara we just added.
								resolve(this.lastID);
							})
							.catch((err) => {
								reject('Failed to add karaoke '+kara_id+' to whitelist : '+err);
							});									
					} else {
						reject('No KID found for karaoke song '+kara_id);
					}
				})
				.catch((err) => {
					reject('Failed to get KID from karaoke song '+kara_id+' : '+err);
				});
		});
	},
	/**
	* @function {Remove kara from playlist}
	* @param  {number} playlistcontent_id        {ID of karaoke song to remove from playlist}
	* @return {promise} {Promise}
	*/
	removeKaraFromPlaylist:function(karas) {
		return new Promise(function(resolve,reject){
			if(!module.exports.isReady()) {
				reject('Database interface is not ready yet');
			}

			var sqlRemoveKaraFromPlaylist = fs.readFileSync(path.join(__dirname,'../../_common/db/delete_kara_from_playlist.sql'),'utf-8');
			var karaList = [];
			karas.forEach(function(kara) {
				karaList.push({
					$playlistcontent_id: kara
				});
			});		
<<<<<<< HEAD
=======
<<<<<<< HEAD
>>>>>>> 3e9bbf8c
			//We retry the transaction several times because when two transactions overlap there can be an error.
			//Example two delete or add kara at the very same time.
			async.retry(
				{
					times: 5,
					interval: 100
				},
				function(callback){
					module.exports._db_handler.run('begin transaction')
						.then(() => {
							async.each(karaList,function(data,callback){
								module.exports._db_handler.prepare(sqlRemoveKaraFromPlaylist)
									.then((stmt) => {
										stmt.run(data)
											.then(() => {
												callback();
											})
											.catch((err) => {
												logger.err('Failed to delete karaoke to playlist : '+err);			
												callback(err);					
											});
									});
								
							}, function(err){
								if (err) {
									logger.err('Failed to add one karaoke to playlist : '+err);
									callback(err);
								} else {
									module.exports._db_handler.run('commit')
										.then(() => {
											// Close all statements just to be sure.
											callback();
										})
										.catch((err) => {
											callback(err);
										});
								}
							});														
						})
						.catch((err) => {
							logger.error('[DBI] Failed to begin transaction : '+err);
							logger.error('[DBI] Transaction will be retried');
							callback(err);
						});														
				}, function(err){
					if (err) {
						reject(err);
					} else {
						resolve();
					}
				});								

<<<<<<< HEAD
=======
=======
			module.exports._db_handler.serialize(function() {		
				//We retry the transaction several times because when two transactions overlap there can be an error.
				//Example two delete or add kara at the very same time.
				async.retry(
					{
						times: 5,
						interval: 100
					},
					function(callback){
						module.exports._db_handler.run('begin transaction')
							.then(() => {
								async.each(karaList,function(data,callback){
									stmt_delKara.run(data)
										.then(() => {
											callback();
										})
										.catch((err) => {
											logger.err('Failed to delete karaoke to playlist : '+err);			
											callback(err);					
										});
								}, function(err){
									if (err) {
										logger.err('Failed to add one karaoke to playlist : '+err);
										callback(err);
									} else {
										module.exports._db_handler.run('commit')
											.then(() => {
												// Close all statements just to be sure.
												stmt_delKara.finalize();
												callback();
											})
											.catch((err) => {
												callback(err);
											});
									}
								});														
							})
							.catch((err) => {
								logger.error('[DBI] Failed to begin transaction : '+err);
								logger.error('[DBI] Transaction will be retried');
								callback(err);
							});														
					}, function(err){
						if (err) {
							reject(err);
						} else {
							resolve();
						}
					});								
			});							
>>>>>>> 118d0a3f07469e5b9a2ccc047d5c894716fd6c74
>>>>>>> 3e9bbf8c
		});
	},
	/**
	* @function {Remove kara from whitelist}
	* @param  {number} whitelistcontent_id        {ID of karaoke song to remove from playlist}
	* @return {promise} {Promise}
	*/
	removeKaraFromWhitelist:function(wlc_id) {
		return new Promise(function(resolve,reject){
			if(!module.exports.isReady()) {
				reject('Database interface is not ready yet');
			}

			var sqlRemoveKaraFromWhitelist = fs.readFileSync(path.join(__dirname,'../../_common/db/delete_kara_from_whitelist.sql'),'utf-8');
			module.exports._db_handler.run(sqlRemoveKaraFromWhitelist,
				{
					$wlc_id: wlc_id
				})
				.then(() => {
					resolve();
				})
				.catch((err) => {
					reject('Failed to remove whitelist item '+wlc_id+' : '+err);
				});
		});
	},	
	/**
	* @function {Shifts positions in playlist}
	* @param  {number} playlist_id        {ID of playlist to modify}
	* @param  {number} pos                {Position to start from}
	* @param  {number} shift              {number of positions to shift to}
	* @return {promise} {Promise}
	*/
	shiftPosInPlaylist:function(pos,playlist_id,shift) {
		return new Promise(function(resolve,reject){
			if(!module.exports.isReady()) {
				reject('Database interface is not ready yet');
			}

			var sqlShiftPosInPlaylist = fs.readFileSync(path.join(__dirname,'../../_common/db/update_shift_pos_in_playlist.sql'),'utf-8');
			module.exports._db_handler.run(sqlShiftPosInPlaylist,
				{
					$shift: shift,
					$playlist_id: playlist_id,
					$pos: pos
				})
				.then(() => {
					resolve();
				})
				.catch((err) => {
					reject('Failed to shift position in playlist '+playlist_id+' : '+err);
				});				
		});
	},
	/**
	* @function {Get biggest position in playlist}
	* @param  {number} playlist_id        {ID of playlist to modify}
	* @return {promise} {Promise}
	*/
	getMaxPosInPlaylist:function(playlist_id) {
		return new Promise(function(resolve,reject){
			if(!module.exports.isReady()) {
				reject('Database interface is not ready yet');
			}

			var sqlGetMaxPosInPlaylist = fs.readFileSync(path.join(__dirname,'../../_common/db/select_max_pos_in_playlist.sql'),'utf-8');
			module.exports._db_handler.get(sqlGetMaxPosInPlaylist,
				{
					$playlist_id: playlist_id
				})
				.then((playlist) => {
					resolve(playlist.maxpos);
				})
				.catch((err) => {
					reject('Failed to get max position in playlist '+playlist_id+' : '+err);
				});				
		});
	},	
};<|MERGE_RESOLUTION|>--- conflicted
+++ resolved
@@ -1,12 +1,4 @@
-<<<<<<< HEAD
 var db = require('sqlite');
-=======
-<<<<<<< HEAD
-var db = require('sqlite');
-=======
-var sqlite3 = require('sqlite')
->>>>>>> 118d0a3f07469e5b9a2ccc047d5c894716fd6c74
->>>>>>> 3e9bbf8c
 var path = require('path');
 var fs = require('fs');
 const logger = require('../../_common/utils/logger.js');
@@ -33,10 +25,6 @@
 			var userDB_Test = new Promise(function(resolve,reject){
 				if(!fs.existsSync(path.resolve(module.exports.SYSPATH,module.exports.SETTINGS.PathDB,module.exports.SETTINGS.PathDBUserFile))) {
 					logger.warn('[DBI] User database not found');
-<<<<<<< HEAD
-=======
-<<<<<<< HEAD
->>>>>>> 3e9bbf8c
 					db.open(path.resolve(module.exports.SYSPATH,module.exports.SETTINGS.PathDB,module.exports.SETTINGS.PathDBUserFile))
 						.then(() => {
 							var sqlCreateUserDB = fs.readFileSync(path.join(__dirname,'../../_common/db/userdata.sqlite3.sql'),'utf-8');
@@ -53,28 +41,8 @@
 								});					
 						})
 						.catch((err) => {
-<<<<<<< HEAD
 							reject(err);
 						});
-=======
-							reject(err);
-						});
-=======
-					var db = new sqlite3.Database(path.resolve(module.exports.SYSPATH,module.exports.SETTINGS.PathDB,module.exports.SETTINGS.PathDBUserFile));
-					var sqlCreateUserDB = fs.readFileSync(path.join(__dirname,'../../_common/db/userdata.sqlite3.sql'),'utf-8');
-					db.exec(sqlCreateUserDB)
-						.then(() => {
-							db.close();
-							logger.info('[DBI] User database created');
-							resolve();							
-						})
-						.catch((err) => {
-							logger.error('[DBI] Failed creating user database : '+err);
-							db.close();
-							reject(err);
-						});					
->>>>>>> 118d0a3f07469e5b9a2ccc047d5c894716fd6c74
->>>>>>> 3e9bbf8c
 				} else {
 					resolve();
 				}
@@ -104,10 +72,6 @@
 
 			Promise.all([ userDB_Test, karasDB_Test ])
 				.then(function() {
-<<<<<<< HEAD
-=======
-<<<<<<< HEAD
->>>>>>> 3e9bbf8c
 					module.exports._db_handler = db;
 					module.exports._db_handler.open(path.resolve(module.exports.SYSPATH,module.exports.SETTINGS.PathDB,module.exports.SETTINGS.PathDBUserFile))
 						.then(() => {
@@ -143,48 +107,6 @@
 									logger.error('[DBI] Unable to attach karaoke database : '+err);
 									process.exit(1);
 								});
-<<<<<<< HEAD
-=======
-=======
-					module.exports._db_handler = new sqlite3.Database(path.resolve(module.exports.SYSPATH,module.exports.SETTINGS.PathDB,module.exports.SETTINGS.PathDBUserFile))
-						.then(() => {
-							module.exports._db_handler.serialize().then(function() {
-								module.exports._db_handler.run('PRAGMA foreign_keys = ON;')
-									.catch((err) => {
-										logger.error('[DBI] Setting PRAGMA foreign_keys ON for karaoke database failed : ' + err);
-										process.exit(1);
-									});
-								module.exports._db_handler.run('ATTACH DATABASE "' + path.resolve(module.exports.SYSPATH,module.exports.SETTINGS.PathDB,module.exports.SETTINGS.PathDBKarasFile) + '" as karasdb;')
-									.then(() => {
-										module.exports._ready = true;
-										module.exports.getStats()
-											.then(function(stats) {
-												logger.info('[DBI] Karaoke count   : ' + stats.totalcount);								
-												logger.info('[DBI] Total duration  : ' + moment.duration(stats.totalduration, 'seconds').format('D [day(s)], H [hour(s)], m [minute(s)], s [second(s)]'));
-												logger.info('[DBI] Total series    : ' + stats.totalseries);
-												logger.info('[DBI] Total languages : ' + stats.totallanguages);
-												logger.info('[DBI] Total artists   : ' + stats.totalartists);
-												logger.info('[DBI] Total playlists : ' + stats.totalplaylists);
-											})
-											.catch(function(err) {
-												logger.warn('[DBI] Failed to fetch statistics : ' + err);
-											});
-										logger.info('[DBI] Database interface is READY');
-										// Trace event. DO NOT UNCOMMENT
-										// unless you want to flood your console.
-										/*module.exports._db_handler.on('trace',function(sql){
-												console.log(sql);
-											});*/
-										resolve();						
-									})
-									.catch((err) => {
-										logger.error('[DBI] Unable to attach karaoke database : '+err);
-										process.exit(1);
-									});
-							}
-							);
->>>>>>> 118d0a3f07469e5b9a2ccc047d5c894716fd6c74
->>>>>>> 3e9bbf8c
 						})
 						.catch((err) => {
 							logger.error('[DBI] Loading user database failed : '+err);
@@ -526,10 +448,6 @@
 					$playlistcontent_id: kara.playlistcontent_id
 				});
 			});
-<<<<<<< HEAD
-=======
-<<<<<<< HEAD
->>>>>>> 3e9bbf8c
 			
 			async.retry(
 				{ 
@@ -544,7 +462,6 @@
 									.then((stmt) => {
 										stmt.run(data)
 											.then(() => {
-<<<<<<< HEAD
 												callback();
 											})
 											.catch((err) => {
@@ -579,90 +496,6 @@
 					}
 				});
 			
-=======
-												callback();
-											})
-											.catch((err) => {
-												logger.error('Failed to reorder karaoke in playlist : '+err);
-												callback(err);					
-											});
-									});
-							}, function(err){
-								if (err) {
-									callback('Failed to reorder one karaoke to playlist : '+err);
-								} else {
-									module.exports._db_handler.run('commit')
-										.then(() => {	
-											callback();
-										})
-										.catch((err) => {
-											callback(err);
-										});								
-								}
-							});		
-						})
-						.catch((err) => {
-							logger.error('[DBI] Failed to begin transaction : '+err);
-							logger.error('[DBI] Transaction will be retried');
-							callback(err);
-						}); 					
-				},function(err){
-					if (err){
-						reject(err);
-					} else {
-						resolve();
-					}
-				});
-			
-=======
-			module.exports._db_handler.serialize(function() {		
-				async.retry(
-					{ 
-						times: 5,
-						interval: 100,
-					},
-					function(callback){
-						module.exports._db_handler.run('begin transaction')
-							.then(() => {
-								async.each(karaList,function(data,callback){
-									stmt_updateKaraPosition.run(data)
-										.then(() => {
-											callback();
-										})
-										.catch((err) => {
-											logger.error('Failed to reorder karaoke in playlist : '+err);
-											callback(err);					
-										});
-								}, function(err){
-									if (err) {
-										callback('Failed to reorder one karaoke to playlist : '+err);
-									} else {
-										module.exports._db_handler.run('commit')
-											.then(() => {
-												stmt_updateKaraPosition.finalize();
-												callback();
-											})
-											.catch((err) => {
-												callback(err);
-											});								
-									}
-								});		
-							})
-							.catch((err) => {
-								logger.error('[DBI] Failed to begin transaction : '+err);
-								logger.error('[DBI] Transaction will be retried');
-								callback(err);
-							}); 					
-					},function(err){
-						if (err){
-							reject(err);
-						} else {
-							resolve();
-						}
-					});
-			});						
->>>>>>> 118d0a3f07469e5b9a2ccc047d5c894716fd6c74
->>>>>>> 3e9bbf8c
 		});
 	},
 	/**
@@ -708,10 +541,6 @@
 				sqlGetPlaylistContents = fs.readFileSync(path.join(__dirname,'../../_common/db/select_playlist_contents.sql'),'utf-8');
 			}
 			
-<<<<<<< HEAD
-=======
-<<<<<<< HEAD
->>>>>>> 3e9bbf8c
 			module.exports._db_handler.all(sqlGetPlaylistContents,
 				{
 					$playlist_id: playlist_id
@@ -723,23 +552,6 @@
 					reject('Failed to get contents of playlist '+playlist_id+' : '+err);
 				});
 			
-<<<<<<< HEAD
-=======
-=======
-			module.exports._db_handler.serialize(function(){
-				module.exports._db_handler.all(sqlGetPlaylistContents,
-					{
-						$playlist_id: playlist_id
-					})
-					.then((playlist) => {
-						resolve(playlist);
-					})
-					.catch((err) => {
-						reject('Failed to get contents of playlist '+playlist_id+' : '+err);
-					});
-			});
->>>>>>> 118d0a3f07469e5b9a2ccc047d5c894716fd6c74
->>>>>>> 3e9bbf8c
 		});
 	},	
 	/**
@@ -1825,10 +1637,6 @@
 					$pos: kara.pos,					
 				});
 			});	
-<<<<<<< HEAD
-=======
-<<<<<<< HEAD
->>>>>>> 3e9bbf8c
 			//We retry the transaction several times because when two transactions overlap there can be an error.
 			async.retry(
 				{ 
@@ -1842,38 +1650,12 @@
 								module.exports._db_handler.prepare(sqlAddKaraToPlaylist)
 									.then((stmt) => {
 										stmt.run(data)
-<<<<<<< HEAD
-											.then(() => {
-												callback();
-=======
 											.then(() => {										callback();
-=======
-			module.exports._db_handler.serialize()
-				.then(() => {
-					//We retry the transaction several times because when two transactions overlap there can be an error.
-					async.retry(
-						{ 
-							times: 5,
-							interval: 100,
-						},
-						function(callback){
-							module.exports._db_handler.run('begin transaction')
-								.then(() => {
-									async.each(karaList,function(data,callback){
-										stmt_addKara.run(data)
-											.then(() => {
-												callback();
->>>>>>> 118d0a3f07469e5b9a2ccc047d5c894716fd6c74
->>>>>>> 3e9bbf8c
 											})
 											.catch((err) => {
 												logger.error('Failed to add karaoke to playlist : '+err);				
 												callback(err);
 											});										
-<<<<<<< HEAD
-=======
-<<<<<<< HEAD
->>>>>>> 3e9bbf8c
 									});
 								
 							}, function(err){
@@ -1904,45 +1686,6 @@
 					}
 				});					
 				
-<<<<<<< HEAD
-=======
-=======
-									}, function(err){
-										if (err) {
-											logger.error('Failed to add one karaoke to playlist : '+err);
-											callback(err);
-										} else {
-											module.exports._db_handler.run('commit')
-												.then(() => {
-													// Close all statements just to be sure.
-													stmt_addKara.finalize();
-													callback();	
-												})
-												.catch((err) => {
-													callback(err);
-												});
-										}
-									});
-								})
-								.catch((err) => {
-									logger.error('[DBI] Failed to begin transaction : '+err);
-									logger.error('[DBI] Transaction will be retried');
-									callback(err);
-								});
-						},function(err){
-							if (err){
-								reject(err);
-							} else {
-								resolve();
-							}
-						});					
-				})
-				.catch((err) => {
-					logger.error('[DBI] Failed to serialize queries : '+err);
-					reject(err);
-				});					
->>>>>>> 118d0a3f07469e5b9a2ccc047d5c894716fd6c74
->>>>>>> 3e9bbf8c
 		});
 	},
 	/**
@@ -2009,10 +1752,6 @@
 					$playlistcontent_id: kara
 				});
 			});		
-<<<<<<< HEAD
-=======
-<<<<<<< HEAD
->>>>>>> 3e9bbf8c
 			//We retry the transaction several times because when two transactions overlap there can be an error.
 			//Example two delete or add kara at the very same time.
 			async.retry(
@@ -2065,61 +1804,6 @@
 					}
 				});								
 
-<<<<<<< HEAD
-=======
-=======
-			module.exports._db_handler.serialize(function() {		
-				//We retry the transaction several times because when two transactions overlap there can be an error.
-				//Example two delete or add kara at the very same time.
-				async.retry(
-					{
-						times: 5,
-						interval: 100
-					},
-					function(callback){
-						module.exports._db_handler.run('begin transaction')
-							.then(() => {
-								async.each(karaList,function(data,callback){
-									stmt_delKara.run(data)
-										.then(() => {
-											callback();
-										})
-										.catch((err) => {
-											logger.err('Failed to delete karaoke to playlist : '+err);			
-											callback(err);					
-										});
-								}, function(err){
-									if (err) {
-										logger.err('Failed to add one karaoke to playlist : '+err);
-										callback(err);
-									} else {
-										module.exports._db_handler.run('commit')
-											.then(() => {
-												// Close all statements just to be sure.
-												stmt_delKara.finalize();
-												callback();
-											})
-											.catch((err) => {
-												callback(err);
-											});
-									}
-								});														
-							})
-							.catch((err) => {
-								logger.error('[DBI] Failed to begin transaction : '+err);
-								logger.error('[DBI] Transaction will be retried');
-								callback(err);
-							});														
-					}, function(err){
-						if (err) {
-							reject(err);
-						} else {
-							resolve();
-						}
-					});								
-			});							
->>>>>>> 118d0a3f07469e5b9a2ccc047d5c894716fd6c74
->>>>>>> 3e9bbf8c
 		});
 	},
 	/**
