--- conflicted
+++ resolved
@@ -603,10 +603,6 @@
 				{
 					if (err)
 					{
-<<<<<<< HEAD
-						console.log(err);
-=======
->>>>>>> d29ebc77
 						reject(__('DB_GET_ALL_KARAS_ERROR',JSON.stringify(err)));									
 					} else {
 						resolve(playlist);
