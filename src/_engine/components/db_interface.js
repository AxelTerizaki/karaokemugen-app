var sqlite3 = require('sqlite3').verbose();
var path = require('path');
var fs = require('fs');
const logger = require('../../_common/utils/logger.js');
const moment = require('moment');
require('moment-duration-format');
moment.locale('fr');

module.exports = {
	SYSPATH:null,
	SETTINGS:null,
	_ready: false,
	_db_handler: null,
	_user_db_handler:null,

	init: function(){
		return new Promise(function(resolve,error){
			// démarre une instance de SQLITE

			if(module.exports.SYSPATH === null) {
				logger.error('_engine/components/db_interface.js : SYSPATH is null');
				process.exit();
			}

			var userDB_Test = new Promise(function(resolve,reject){
				if(!fs.existsSync(path.join(module.exports.SYSPATH,'app/db/userdata.sqlite3'))) {
					logger.warn(__('USER_DB_NOT_FOUND'));
					var db = new sqlite3.Database(path.join(module.exports.SYSPATH,'app/db/userdata.sqlite3'));
					var sqlCreateUserDB = fs.readFileSync(path.join(__dirname,'../../_common/db/userdata.sqlite3.sql'),'utf-8');
					db.exec(sqlCreateUserDB, function (err){
						if (err) {
							logger.error(__('USER_DB_CREATION_FAILED',JSON.stringify(err)));
							db.close();
							reject(err);
						} else {
							db.close();
							logger.info(__('USER_DB_CREATED'));
							resolve();
						}
					});
				} else {
					resolve();
				}
			});

			var karasDB_Test = new Promise(function(resolve,reject){
				if(!fs.existsSync(path.join(module.exports.SYSPATH,'app/db/karas.sqlite3'))) {
					logger.warn(__('KARA_DB_NOT_FOUND'));
					var generator = require('../../_admin/generate_karasdb.js');
					generator.SYSPATH = module.exports.SYSPATH;
					generator.SETTINGS = module.exports.SETTINGS;
					generator.onLog = function(type,message) {
						logger.info(__('DATABASE_GENERATION',message));
					};
					generator.run().then(function(response){
						resolve();
					}).catch(function(response,error){
						// erreur ?
						console.log(response);
						reject(error);
					});
				} else {
					resolve();
				}
			});

			Promise.all([ userDB_Test, karasDB_Test ]).then(function() {
				module.exports.init_on_db_ready();
				module.exports._user_db_handler.run('ATTACH DATABASE "'+path.join(module.exports.SYSPATH,'app/db/karas.sqlite3')+'" as karasdb;')
				resolve();
			});
		});
	},

	init_on_db_ready:function(){

		// les fichiers sqlites sont externe (car l'appli ne peux écrire dans ses assets interne)

		module.exports._db_handler = new sqlite3.Database(path.join(module.exports.SYSPATH,'app/db/karas.sqlite3'), function(err){
			if (err) {
				logger.error(__('LOADING_KARA_DB_FAILED',+JSON.stringify(err)));
				process.exit();
			}
		});

		module.exports._user_db_handler = new sqlite3.Database(path.join(module.exports.SYSPATH,'app/db/userdata.sqlite3'), function (err) {
			if (err) {
				logger.error(__('LOADING_USER_DB_FAILED',+JSON.stringify(err)));
				process.exit();
			}
		});

		module.exports._ready = true;
		module.exports.getStats().then(function(stats){
			logger.info(__('STATS_COUNT',stats.totalcount));
			logger.info(__('STATS_DURATION',stats.totalduration));
			logger.info(__('STATS_SERIES',stats.totalseries));
			logger.info(__('STATS_LANGUAGES',stats.totallanguages));
			logger.info(__('STATS_ARTISTS',stats.totalartists));
			logger.info(__('STATS_PLAYLISTS',stats.totalplaylists));
		}).catch(function(err){
			logger.warn(__('STATS_FAILED',JSON.stringify(err)));
		});
		logger.info(__('DATABASE_READY'));

	},

	// fermeture des instances SQLITE (unlock les fichiers)
	close:function() {
		module.exports._ready = false;
		return new Promise(function(resolve,reject){
			module.exports._db_handler.close(function(err){
				if(err) {
					console.log(err);
					reject(err);
				}
				module.exports._user_db_handler.close(function(err){
					if(err) {
						console.log(err);
						reject(err);
					}
					resolve();
				});
			});
		});
	},

	isReady: function() {
		return module.exports._ready;
	},

	// implémenter ici toutes les méthodes de lecture écritures qui seront utilisé par l'ensemble de l'applicatif
	// aucun autre composant ne doit manipuler la base SQLITE par un autre moyen

	/**
	* @function {Calculate various stats}
	* @return {number} {Object with stats}
	*/
	getStats:function() {
		return new Promise(function(resolve,reject){
			var stats = {};
			if(!module.exports.isReady()) {
				reject(__('DBI_IS_NOT_READY'));
			}

			var pGetSeriesCount = new Promise((resolve,reject) => {
				var sqlCalculateSeriesCount = fs.readFileSync(path.join(__dirname,'../../_common/db/calculate_series_count.sql'),'utf-8');
				module.exports._db_handler.get(sqlCalculateSeriesCount,
					function (err, res) {
						if (err) {
							logger.warn(__('DB_STATS_SERIES_FAILED',JSON.stringify(err)));
							stats.totalseries = 0;
							resolve();
						} else {
							stats.totalseries = res.seriescount;
							resolve();
						}
					});
			});

			var pGetPlaylistCount = new Promise((resolve,reject) => {
				var sqlCalculatePlaylistCount = fs.readFileSync(path.join(__dirname,'../../_common/db/calculate_playlist_count.sql'),'utf-8');
				module.exports._user_db_handler.get(sqlCalculatePlaylistCount,
					function (err, res) {
						if (err) {
							logger.warn(__('DB_STATS_PLAYLISTS_FAILED',JSON.stringify(err)));
							stats.totalplaylists = 0;
							resolve();
						} else {
							stats.totalplaylists = res.plcount;
							resolve();
						}
					});
			});
			var pGetArtistCount = new Promise((resolve,reject) => {
				var sqlCalculateArtistCount = fs.readFileSync(path.join(__dirname,'../../_common/db/calculate_artist_count.sql'),'utf-8');
				module.exports._db_handler.get(sqlCalculateArtistCount,
					function (err, res) {
						if (err) {
							logger.warn(__('DB_STATS_ARTISTS_FAILED',JSON.stringify(err)));
							stats.totalartists = 0;
							resolve();
						} else {
							stats.totalartists = res.artistcount;
							resolve();
						}
					});
			});
			var pGetKaraCount = new Promise((resolve,reject) => {
				var sqlCalculateKaraCount = fs.readFileSync(path.join(__dirname,'../../_common/db/calculate_kara_count.sql'),'utf-8');
				module.exports._db_handler.get(sqlCalculateKaraCount,
					function (err, res) {
						if (err) {
							logger.error(__('DB_STATS_COUNT_FAILED',JSON.stringify(err)));
							stats.totalcount = 0;
							resolve();
						} else {
							stats.totalcount = res.karacount;
							resolve();
						}
					});
			});
			var pGetLanguageCount = new Promise((resolve,reject) => {
				var sqlCalculateLanguageCount = fs.readFileSync(path.join(__dirname,'../../_common/db/calculate_lang_count.sql'),'utf-8');
				module.exports._db_handler.get(sqlCalculateLanguageCount,
					function (err, res) {
						if (err) {
							logger.error(__('DB_STATS_LANGUAGES_FAILED',JSON.stringify(err)));
							stats.totallanguages = 0;
							resolve();
						} else {
							stats.totallanguages = res.langcount;
							resolve();
						}
					});
			});
			var pGetDuration = new Promise((resolve,reject) => {
				var sqlCalculateTotalDuration = fs.readFileSync(path.join(__dirname,'../../_common/db/calculate_total_duration.sql'),'utf-8');
				module.exports._db_handler.get(sqlCalculateTotalDuration,
					function (err, res) {
						if (err) {
							logger.error(__('DB_STATS_DURATION_FAILED',JSON.stringify(err)));
							stats.totalduration = 'Unknown';
							resolve();
						} else {
							stats.totalduration = moment.duration(res.totalduration,'seconds').format('D ['+__('DAY')+'], H ['+__('HOUR')+'], m ['+__('MINUTE')+'], s ['+__('SECOND')+']');
							resolve();
						}
					});
			});

			Promise.all([
				pGetKaraCount,
				pGetDuration,
				pGetSeriesCount,
				pGetLanguageCount,
				pGetArtistCount,
				pGetPlaylistCount
			]).then(function(){
				resolve(stats);
			}).catch(function(){
				reject(__('DB_STATS_GENERAL_ERROR'));
			});
		});
	},
	/**
	* @function {Calculate number of a karaoke songs in a whole playlist}
	* @param  {number} playlist_id {ID of playlist to recalculate number of songs}
	* @return {number} {Number of karaoke songs found}
	*/
	calculatePlaylistNumOfKaras:function(playlist_id) {
		return new Promise(function(resolve,reject){
			if(!module.exports.isReady()) {
				reject(__('DBI_NOT_READY'));
			}
			var sqlCalculatePlaylistNumOfKaras = fs.readFileSync(path.join(__dirname,'../../_common/db/calculate_playlist_numofkaras.sql'),'utf-8');
			module.exports._user_db_handler.get(sqlCalculatePlaylistNumOfKaras,
				{
					$playlist_id: playlist_id
				}, function (err, num_karas) {
					if (err) {
						reject(__('DB_KARACOUNT_ERROR',JSON.stringify(err)));
					} else {
						resolve(num_karas.NumberOfKaras);
					}
				});
		});
	},
	/**
	* @function {Calculate duration of a whole playlist}
	* @param  {number} playlist_id {ID of playlist to recalculate duration for}
	* @return {object} {duration object (duration.duration = number)}
	*/
	calculatePlaylistDuration:function(playlist_id) {
		return new Promise(function(resolve,reject){
			if(!module.exports.isReady()) {
				reject(__('DBI_NOT_READY'));
			}
			var sqlCalculatePlaylistDuration = fs.readFileSync(path.join(__dirname,'../../_common/db/calculate_playlist_duration.sql'),'utf-8');
			module.exports._user_db_handler.serialize(function(){
				module.exports._user_db_handler.get(sqlCalculatePlaylistDuration,
					{
						$playlist_id: playlist_id
					}, function (err, duration) {
						if (err) {
							reject(__('DB_DURATION_PL_ERROR',playlist_id,JSON.stringify(err)));
						} else {
							resolve(duration);
						}
					});
			});
		});
	},
	/**
	* @function {Generate new blacklist}
	* @return {boolean} {Promise}
	*/
	generateBlacklist:function() {
		return new Promise(function(resolve,reject){
			if(!module.exports.isReady()) {
				reject(__('DBI_NOT_READY'));
			}
			var sqlGenerateBlacklist = fs.readFileSync(path.join(__dirname,'../../_common/db/generate_blacklist.sql'),'utf-8');

			module.exports._user_db_handler.exec(sqlGenerateBlacklist,
				function (err, rep) {
					if (err) {
						reject(__('DB_BLACKLIST_GENERATION_ERROR',JSON.stringify(err)));
					} else {
						resolve();
					}
				});
		});
	},
	/**
	* @function {Get list of criterias for blacklist}
	* @return {object} {List of criterias}
	*/
	getBlacklistCriterias:function() {
		return new Promise(function(resolve,reject){
			if(!module.exports.isReady()) {
				reject(__('DBI_NOT_READY'));
			}
			var sqlGetBlacklistCriterias = fs.readFileSync(path.join(__dirname,'../../_common/db/select_blacklist_criterias.sql'),'utf-8');

			module.exports._user_db_handler.all(sqlGetBlacklistCriterias,
				function (err, blcriterias) {
					if (err) {
						reject(__('DB_BLACKLIST_GET_CRITERIAS_ERROR',JSON.stringify(err)));
					} else {
						resolve(blcriterias);
					}
				});
		});
	},
	/**
	* @function {Add criteria to blacklist}
	* @param {number} {type of criteria}
	* @param {string} {value of criteria}
	* @return {boolean} {promise}
	*/
	addBlacklistCriteria:function(blctype,blcvalue) {
		return new Promise(function(resolve,reject){
			if(!module.exports.isReady()) {
				logger.error('DB_INTERFACE is not ready to work');
				reject(__('DBI_NOT_READY'));
			}
			var sqlAddBlacklistCriterias = fs.readFileSync(path.join(__dirname,'../../_common/db/insert_blacklist_criteria.sql'),'utf-8');

			module.exports._user_db_handler.run(sqlAddBlacklistCriterias,
				{
					$blctype: blctype,
					$blcvalue: blcvalue
				},
				function (err) {
					if (err) {
						reject(__('DB_BLACKLIST_ADD_CRITERIA_ERROR',JSON.stringify(err)));
					} else {
						resolve();
					}
				});
		});
	},
	/**
	* @function {Delete criteria from blacklist}
	* @param {number} {blacklist criteria ID}
	* @return {boolean} {promise}
	*/
	deleteBlacklistCriteria:function(blc_id) {
		return new Promise(function(resolve,reject){
			if(!module.exports.isReady()) {
				logger.error('DB_INTERFACE is not ready to work');
				reject(__('DBI_NOT_READY'));
			}
			var sqlDeleteBlacklistCriterias = fs.readFileSync(path.join(__dirname,'../../_common/db/delete_blacklist_criteria.sql'),'utf-8');

			module.exports._user_db_handler.run(sqlDeleteBlacklistCriterias,
				{
					$blc_id: blc_id
				},
				function (err) {
					if (err) {
						reject(__('DB_BLACKLIST_DELETE_CRITERIA_ERROR',JSON.stringify(err)));
					} else {
						resolve();
					}
				});
		});
	},
	/**
	* @function {Edit criteria from blacklist}
	* @param {number} {blacklist criteria ID}
	* @param {number} {blacklist criteria type}
	* @param {string} {blacklist criteria value}
	* @return {boolean} {promise}
	*/
	editBlacklistCriteria:function(blc_id,blctype,blcvalue) {
		return new Promise(function(resolve,reject){
			if(!module.exports.isReady()) {
				reject(__('DBI_NOT_READY'));
			}
			var sqlEditBlacklistCriteria = fs.readFileSync(path.join(__dirname,'../../_common/db/edit_blacklist_criteria.sql'),'utf-8');

			module.exports._user_db_handler.run(sqlEditBlacklistCriteria,
				{
					$blc_id: blc_id,
					$blctype: blctype,
					$blcvalue: blcvalue
				},
				function (err) {
					if (err) {
						reject(__('DB_BLACKLIST_EDIT_CRITERIA_ERROR',JSON.stringify(err)));
					} else {
						resolve();
					}
				});
		});
	},
	updatePlaylistNumOfKaras:function(playlist_id,num_karas) {
		return new Promise(function(resolve,reject){
			if(!module.exports.isReady()) {
				reject(__('DBI_NOT_READY'));
			}
			var sqlUpdatePlaylistNumOfKaras = fs.readFileSync(path.join(__dirname,'../../_common/db/update_playlist_numofkaras.sql'),'utf-8');
			module.exports._user_db_handler.run(sqlUpdatePlaylistNumOfKaras,
				{
					$playlist_id: playlist_id,
					$num_karas: num_karas
				}, function (err) {
					if (err) {
						reject(__('DB_PLAYLIST_UPDATE_KARACOUNT_ERROR',playlist_id,JSON.stringify(err)));
					} else {
						resolve(num_karas);
					}
				});
		});
	},
	/**
	* @function {Reorders playlist item positions}
	* @param  {number} playlist_id {ID of playlist to reorder}
	* @param  {array} playlist   {Playlist array of kara objects}
	* @return {boolean} {Promise}
	*/
	reorderPlaylist:function(playlist_id,playlist) {
		return new Promise(function(resolve,reject){
			if(!module.exports.isReady()) {
				reject(__('DBI_NOT_READY'));
			}
			var sqlUpdateKaraPosition = fs.readFileSync(path.join(__dirname,'../../_common/db/update_kara_position.sql'),'utf-8');

			var newpos = 0;
			playlist.forEach(function(kara) {
				newpos++;
				logger.debug('Updating '+kara.playlistcontent_id+' to position '+newpos);
				module.exports._user_db_handler.run(sqlUpdateKaraPosition,
					{
						$pos: newpos,
						$playlistcontent_id: kara.playlistcontent_id
					}, function (err) {
						if (err) {
							reject(__('DB_PLAYLIST_REORDER_ERROR',playlist_id,JSON.stringify(err)));
						}
					});
			});
			resolve();
		});
	},
	/**
	* @function {Update playlist's duration field}
	* @param  {number} playlist_id {ID of playlist to update}
	* @param  {number} duration    {Duration in seconds}
	* @return {boolean} {Promise}
	*/
	updatePlaylistDuration:function(playlist_id,duration) {
		return new Promise(function(resolve,reject){
			if(!module.exports.isReady()) {
				reject(__('DBI_NOT_READY'));
			}
			var sqlUpdatePlaylistDuration = fs.readFileSync(path.join(__dirname,'../../_common/db/update_playlist_duration.sql'),'utf-8');
			module.exports._user_db_handler.run(sqlUpdatePlaylistDuration,
				{
					$playlist_id: playlist_id,
					$duration: duration
				}, function (err) {
					if (err) {
						reject(__('DB_PLAYLIST_UPDATE_DURATION_ERROR',playlist_id,JSON.stringify(err)));
					} else {
						resolve(duration);
					}
				});
		});
	},
	/**
	* @function {Get contents of playlist}
	* @param  {number} playlist_id {ID of playlist to get a list of songs from}
	* @return {Object} {Playlist object}
	*/
	getPlaylistContents:function(playlist_id){
		return new Promise(function(resolve,reject){
			if(!module.exports.isReady()) {
				reject(__('DBI_NOT_READY'));
			}
<<<<<<< HEAD
			var sqlGetPlaylistContents = fs.readFileSync(path.join(__dirname,'../../_common/db/select_playlist_contents.sql'),'utf-8');			
			module.exports._user_db_handler.serialize(function(){				
=======
			var sqlGetPlaylistContents = fs.readFileSync(path.join(__dirname,'../../_common/db/select_playlist_contents.sql'),'utf-8');
			module.exports._user_db_handler.serialize(function(){
>>>>>>> 03fa004d
				module.exports._user_db_handler.all(sqlGetPlaylistContents,
					{
						$playlist_id: playlist_id
					}, function (err, playlist) {
						if (err) {
							reject(__('DB_PLAYLIST_GET_CONTENTS_ERROR',playlist_id,JSON.stringify(err)));
						} else {
							resolve(playlist);
						}
					});
			});
		});
	},
	/**
	* @function {Get contents of whitelist}
	* @return {Object} {Playlist object}
	*/
	getWhitelistContents:function(){
		return new Promise(function(resolve,reject){
			if(!module.exports.isReady()) {
				reject(__('DBI_NOT_READY'));
			}
			var sqlGetWhitelistContents = fs.readFileSync(path.join(__dirname,'../../_common/db/select_whitelist_contents.sql'),'utf-8');
			module.exports._user_db_handler.all(sqlGetWhitelistContents,
				function (err, playlist) {
					if (err) {
						reject('DB Get Whitelist content error :'+err);
					} else {
						resolve(playlist);
					}
				});
		});
	},
	/**
	* @function {Get contents of blacklist}
	* @return {Object} {Playlist object}
	*/
	getBlacklistContents:function(){
		return new Promise(function(resolve,reject){
			if(!module.exports.isReady()) {
				reject(__('DBI_NOT_READY'));
			}
			var sqlGetBlacklistContents = fs.readFileSync(path.join(__dirname,'../../_common/db/select_blacklist_contents.sql'),'utf-8');
			module.exports._user_db_handler.all(sqlGetBlacklistContents,
				function (err, playlist) {
					if (err) {
						reject('DB Get Blacklist content error :'+err);
					} else {
						resolve(playlist);
					}
				});
		});
	},
	/**
	* @function {Get all karaokes}
	* @return {array} {array of karaoke objects}
	*/
	getAllKaras:function(){
		return new Promise(function(resolve,reject){
			if(!module.exports.isReady()) {
				reject(__('DBI_NOT_READY'));
			}
			var sqlGetAllKaras = fs.readFileSync(path.join(__dirname,'../../_common/db/select_all_karas.sql'),'utf-8');
			module.exports._user_db_handler.all(sqlGetAllKaras,
				function (err, playlist) {
					if (err) {
						reject(__('DB_GET_ALL_KARAS_ERROR',JSON.stringify(err)));
					} else {
						resolve(playlist);
					}
				});
		});
	},
	/**
	* @function {Get karaoke info from a playlistcontent_id}
	* @return {object} {Karaoke object}
	*/
	getPLContentInfo:function(playlistcontent_id){
		return new Promise(function(resolve,reject){
			if(!module.exports.isReady()) {
				reject(__('DBI_NOT_READY'));
			}
			var sqlGetPLContentInfo = fs.readFileSync(path.join(__dirname,'../../_common/db/select_plcontent_info.sql'),'utf-8');
			module.exports._user_db_handler.get(sqlGetPLContentInfo,
				{
					$playlistcontent_id: playlistcontent_id
				},
				function (err, kara) {
					if (err) {
						reject(__('DB_KARA_GET_PLCINFO_ERROR',playlistcontent_id,JSON.stringify(err)));
					} else {
						resolve(kara);
					}
				});
		});
	},
	/**
	* @function {Get one karaoke}
	* @param  {number} kara_id {Karaoke ID}
	* @return {Object} {karaoke object}
	*/
	getKara:function(kara_id){
		return new Promise(function(resolve,reject){
			if(!module.exports.isReady()) {
				reject(__('DBI_NOT_READY'));
			}

			var sqlGetKara = fs.readFileSync(path.join(__dirname,'../../_common/db/select_kara.sql'),'utf-8');
			module.exports._db_handler.get(sqlGetKara,
				{
					$kara_id: kara_id
				},
				function (err, kara) {
					if (err) {
						reject(__('DB_KARA_GET_ERROR',kara_id,JSON.stringify(err)));
					} else {
						resolve(kara);
					}
				});
		});
	},
	/**
	* @function {getPlaylistInfo}
	* @param  {number} playlist_id {Playlist ID}
	* @return {Object} {Playlist object}
	* Selects playlist info from playlist table. Returns the info in a callback.
	*/
	getPlaylistInfo:function(playlist_id,seenFromUser,callback) {
		//TODO : transformer en promesse
		var sqlGetPlaylistInfo = fs.readFileSync(path.join(__dirname,'../../_common/db/select_playlist_info.sql'),'utf-8');
		if (seenFromUser) {
			sqlGetPlaylistInfo += " AND flag_visible = 1"
		}
		module.exports._user_db_handler.get(sqlGetPlaylistInfo,
<<<<<<< HEAD
		{
			$playlist_id: playlist_id
		}, function (err, row) {
			if (err) {				
				callback(null,__('DB_PLAYLIST_GET_INFO_ERROR',playlist_id,JSON.stringify(err)));
			} else {				
				if (row) {
					callback(row);
				} else {					
					callback();
=======
			{
				$playlist_id: playlist_id
			}, function (err, row) {
				if (err) {
					callback(null,__('DB_PLAYLIST_GET_INFO_ERROR',playlist_id,JSON.stringify(err)));
				} else {
					if (row) {
						callback(row);
					} else {
						callback(null,__('DB_PLAYLIST_GET_INFO_UNKNOWN_ERROR',playlist_id,JSON.stringify(err)));
					}
>>>>>>> 03fa004d
				}
			}
		});
	},
	/**
	* @function {getPlaylists}
	* @return {Object} {Array of Playlist objects}
	* Selects playlist info from playlist table. Returns the info in a promise
	*/
	getPlaylists:function(seenFromUser) {
		return new Promise(function(resolve,reject){
			var sqlGetPlaylists = fs.readFileSync(path.join(__dirname,'../../_common/db/select_all_playlists_info.sql'),'utf-8');
			// If seen from the user/public view, we're only showing playlists with
			// visible flag
			if (seenFromUser) {
				sqlGetPlaylists += " WHERE flag_visible = 1"
			}
			module.exports._user_db_handler.all(sqlGetPlaylists,
				function (err, playlists) {
					if (err) {
						logger.error(__('DB_PLAYLISTS_GET_ERROR',JSON.stringify(err)));
						reject(err);
					} else {
						resolve(playlists);
					}
				});
		});
	},
	/**
	* @function {Checks for a current playlist}
	* @return {boolean} {Promise}
	*/
	isACurrentPlaylist:function() {
		return new Promise(function(resolve,reject){
			if(!module.exports.isReady()) {
				reject(__('DBI_NOT_READY'));
			}
			var sqlTestCurrentPlaylistExists = fs.readFileSync(path.join(__dirname,'../../_common/db/test_current_playlist_exists.sql'),'utf-8');
			module.exports._user_db_handler.get(sqlTestCurrentPlaylistExists,
				function (err, row) {
					if (err) {
						logger.error(__('DB_PLAYLIST_TEST_CURRENT_EXISTS_ERROR',JSON.stringify(err)));
						reject();
					} else {
						if (row) {
							resolve(row.pk_id_playlist);
						} else {
							reject();
						}
					}
				});
		});
	},
	/**
	* @function {Checks for a public playlist}
	* @return {number} {Playlist ID or rejection}
	*/
	isAPublicPlaylist:function() {
		return new Promise(function(resolve,reject){
			if(!module.exports.isReady()) {
				reject(__('DBI_NOT_READY'));
			}
			var sqlTestPublicPlaylistExists = fs.readFileSync(path.join(__dirname,'../../_common/db/test_public_playlist_exists.sql'),'utf-8');
			module.exports._user_db_handler.get(sqlTestPublicPlaylistExists,
				function (err, row) {
					if (err) {
						logger.error(__('DB_PLAYLIST_TEST_CURRENT_EXISTS_ERROR',JSON.stringify(err)));
						reject();
					} else {
						if (row) {
							resolve(row.pk_id_playlist);
						} else {
							reject();
						}
					}
				});
		});
	},
	isPublicPlaylist:function(playlist_id) {
		return new Promise(function(resolve,reject){
			var sqlIsPlaylistPublic = fs.readFileSync(path.join(__dirname,'../../_common/db/select_playlist_public_flag.sql'),'utf-8');		
			module.exports._user_db_handler.get(sqlIsPlaylistPublic,
				{
					$playlist_id: playlist_id
				}, function (err, row) {
					if (err) {
						reject(__('DB_PLAYLIST_TEST_PUBLIC_ERROR',playlist_id,JSON.stringify(err)));
					} else {
						if (row) {
							if (row.flag_public == 1) {
								resolve(true);
							} else {
								resolve(false);
							}
						} else {
							reject(__('DB_PLAYLIST_UNKNOWN',playlist_id));
						}
					}
				});
		});
	},
	isCurrentPlaylist:function(playlist_id,callback) {
		return new Promise(function(resolve,reject){
			var sqlIsPlaylistCurrent = fs.readFileSync(path.join(__dirname,'../../_common/db/select_playlist_current_flag.sql'),'utf-8');
			module.exports._user_db_handler.get(sqlIsPlaylistCurrent,
				{
					$playlist_id: playlist_id
				}, function (err, row) {
					if (err) {
						reject(__('DB_PLAYLIST_TEST_CURRENT_ERROR',playlist_id,JSON.stringify(err)));
					} else {
						if (row) {
							if (row.flag_current == 1) {
								resolve(true);
							} else {
								resolve(false);
							}
						} else {
							reject(__('DB_PLAYLIST_UNKNOWN',playlist_id));					}
					}
				});
		});
	},
	/**
	* @function {is it a kara?}
	* @param  {number} kara_id {Karaoke ID to check for existence}
	* @return {type} {Returns true or false}
	*/
	isKara:function(kara_id,callback) {
		//TODO : transformer en promesse
		var sqlIsKara = fs.readFileSync(path.join(__dirname,'../../_common/db/test_kara.sql'),'utf-8');
		module.exports._db_handler.get(sqlIsKara,
			{
				$kara_id: kara_id
			}, function (err, row) {
				if (err) {
					callback(null,__('DB_KARA_TEST_ERROR',kara_id,JSON.stringify(err)));
				} else {
					if (row) {
						callback(true);
					} else {
						callback(false);
					}
				}
			});
	},
	/**
	* @function {is blacklist criteria?}
	* @param  {number} blc_id {BL criteria ID to check}
	* @return {type} {Returns true or false}
	*/
	isBLCriteria:function(blc_id) {
		return new Promise(function(resolve,reject){
			var sqlIsBLC = fs.readFileSync(path.join(__dirname,'../../_common/db/test_blacklist_criteria.sql'),'utf-8');
			module.exports._user_db_handler.get(sqlIsBLC,
				{
					$blc_id: blc_id
				}, function (err, row) {
					if (err) {
						reject(__('DB_BLACKLIST_TEST_CRITERIA_ERROR',blc_id,JSON.stringify(err)));
					} else {
						if (row) {
							resolve();
						} else {
							reject();
						}
					}
				});
		});
	},
	/**
	* @function {is whitelist?}
	* @param  {number} wlc_id {WLC ID to check}
	* @return {promise} {Promise}
	*/
	isWLC:function(wlc_id) {
		return new Promise(function(resolve,reject){
			var sqlIsWLC = fs.readFileSync(path.join(__dirname,'../../_common/db/test_whitelist.sql'),'utf-8');
			module.exports._user_db_handler.get(sqlIsWLC,
				{
					$wlc_id: wlc_id
				}, function (err, row) {
					if (err) {
						reject('DB Error : Unable to run query : '+err);
					} else {
						if (row) {
							resolve();
						} else {
							reject();
						}
					}
				});
		});
	},
	/**
	* @function {Is the kara in the playlist?}
	* @param  {number} kara_id {ID of karaoke to search for}
	* @param  {number} playlist_id {ID of playlist to search in}
	* @return {boolean} {Promise}
	*/
	isKaraInPlaylist:function(kara_id,playlist_id) {
		return new Promise(function(resolve,reject){
			var sqlIsKaraInPlaylist = fs.readFileSync(path.join(__dirname,'../../_common/db/test_kara_in_playlist.sql'),'utf-8');
			module.exports._user_db_handler.get(sqlIsKaraInPlaylist,
				{
					$kara_id: kara_id,
					$playlist_id: playlist_id
				}, function (err, row) {
					if (err) {
						reject(__('DB_PLAYLIST_SEARCH_KARA_ERROR',kara_id,playlist_id,JSON.stringify(err)));
					} else {
						if (row) {
							resolve(true);
						} else {
							resolve(false);
						}
					}
				});
		});
	},
	/**
	* @function {Is the kara in the whitelist?}
	* @param  {number} kara_id {ID of karaoke to search for}
	* @return {boolean} {Promise}
	*/
	isKaraInWhitelist:function(kara_id) {
		return new Promise(function(resolve,reject){
			var sqlIsKaraInWhitelist = fs.readFileSync(path.join(__dirname,'../../_common/db/test_kara_in_whitelist.sql'),'utf-8');
			module.exports._user_db_handler.get(sqlIsKaraInWhitelist,
				{
					$kara_id: kara_id
				}, function (err, row) {
					if (err) {
						reject(__('DB_WHITELIST_SEARCH_KARA_ERROR',kara_id,JSON.stringify(err)));
					} else {
						if (row) {
							resolve(true);
						} else {
							resolve(false);
						}
					}
				});
		});
	},
	/**
	* @function {is it a playlist?}
	* @param  {number} playlist_id {Playlist ID to check for existence}
	* @return {type} {Returns true or false}
	*/
	isPlaylist:function(playlist_id,seenFromUser,callback) {
		//TODO : transformer en promesse
		var sqlIsPlaylist = fs.readFileSync(path.join(__dirname,'../../_common/db/test_playlist.sql'),'utf-8');
		if (seenFromUser) {
				sqlIsPlaylist += 'AND flag_visible = 1';
		}
		module.exports._user_db_handler.get(sqlIsPlaylist,
			{
				$playlist_id: playlist_id
			}, function (err, row) {
				if (err) {
					callback(null,__('DB_PLAYLIST_TEST_ERROR',playlist_id,JSON.stringify(err)));
				} else {
					if (row) {
						callback(true);
					} else {
						callback(false);
					}
				}
			});
	},
	setCurrentPlaylist:function(playlist_id,callback) {
		//TODO : transformer en promesse
		var sqlSetCurrentPlaylist = fs.readFileSync(path.join(__dirname,'../../_common/db/update_playlist_set_current.sql'),'utf-8');
		module.exports._user_db_handler.run(sqlSetCurrentPlaylist,
			{
				$playlist_id: playlist_id
			}, function (err, rep) {
				if (err) {
					callback(null,__('DB_PLAYLIST_SET_CURRENT_ERROR',playlist_id,JSON.stringify(err)));
				} else {
					callback(rep);
				}
			});
	},
	/**
	* @function {setVisiblePlaylist}
	* @param  {number} playlist_id {ID of playlist to make visible}
	* @return {string} {error}
	*/
	setVisiblePlaylist:function(playlist_id,callback) {
		//TODO : transformer en promesse
		var sqlSetVisiblePlaylist = fs.readFileSync(path.join(__dirname,'../../_common/db/update_playlist_set_visible.sql'),'utf-8');
		module.exports._user_db_handler.run(sqlSetVisiblePlaylist,
			{
				$playlist_id: playlist_id
			}, function (err, rep) {
				if (err) {
					callback(null,__('DB_PLAYLIST_SET_VISIBLE_ERROR',playlist_id,JSON.stringify(err)));
				} else {
					callback(rep);
				}

			});
	},
	/**
	* @function {Sets Flag Playing on a PL content}
	* @param  {number} playlistcontent_id {ID of playlist content to set to playing}
	* @return {string} {error}
	*/
	setPlaying:function(playlistcontent_id,playlist_id) {
		return new Promise(function(resolve,reject){

			//Unset playing flag everywhere on this playlist
			var sqlUnsetPlaying = fs.readFileSync(path.join(__dirname,'../../_common/db/update_plc_unset_playing.sql'),'utf-8');
			module.exports._user_db_handler.run(sqlUnsetPlaying,
				{
					$playlist_id: playlist_id
				}, function (err, rep) {
					if (err) {
						reject(err);
					} else {
						var sqlSetPlaying = fs.readFileSync(path.join(__dirname,'../../_common/db/update_plc_set_playing.sql'),'utf-8');
						module.exports._user_db_handler.run(sqlSetPlaying,
							{
								$playlistcontent_id: playlistcontent_id
							}, function (err, rep) {
								if (err) {
									reject(err);
								} else {
									resolve();
								}
							});
					}
				});
		});
	},
	/**
	* @function {Sets Flag Playing on a PL content}
	* @param  {number} playlistcontent_id {ID of playlist content to set to playing}
	* @return {string} {error}
	*/
	setPos:function(playlistcontent_id,pos) {
		return new Promise(function(resolve,reject){

			//Unset playing flag everywhere on this playlist
			var sqlSetPos = fs.readFileSync(path.join(__dirname,'../../_common/db/update_plc_set_pos.sql'),'utf-8');
			module.exports._user_db_handler.run(sqlSetPos,
				{
					$playlistcontent_id: playlistcontent_id,
					$pos: pos
				}, function (err, rep) {
					if (err) {
						reject(err);
					} else {
						resolve();
					}
				});
		});
	},
	/**
	* @function {unsetVisiblePlaylist}
	* @param  {number} playlist_id {ID of playlist to make invisible}
	* @return {string} {error}
	*/
	unsetVisiblePlaylist:function(playlist_id,callback) {
		//TODO : transformer en promesse
		var sqlUnsetVisiblePlaylist = fs.readFileSync(path.join(__dirname,'../../_common/db/update_playlist_unset_visible.sql'),'utf-8');
		module.exports._user_db_handler.run(sqlUnsetVisiblePlaylist,
			{
				$playlist_id: playlist_id
			}, function (err, rep) {
				if (err) {
					callback(null,__('DB_PLAYLIST_UNSET_VISIBLE_ERROR',playlist_id,JSON.stringify(err)));
				} else {
					callback(rep);
				}

			});
	},
	setPublicPlaylist:function(playlist_id,callback) {
		//TODO : transformer en promesse
		var sqlSetPublicPlaylist = fs.readFileSync(path.join(__dirname,'../../_common/db/update_playlist_set_public.sql'),'utf-8');
		module.exports._user_db_handler.run(sqlSetPublicPlaylist,
			{
				$playlist_id: playlist_id
			}, function (err, rep) {
				if (err) {
					callback(null,__('DB_PLAYLIST_SET_PUBLIC_ERROR',playlist_id,JSON.stringify(err)));
				} else {
					callback(rep);
				}
			});
	},
	unsetPublicAllPlaylists:function(callback) {
		return new Promise(function(resolve,reject){
			if(!module.exports.isReady()) {
				reject(__('DBI_NOT_READY'));
			}

			var sqlUpdatePlaylistsUnsetPublic = fs.readFileSync(path.join(__dirname,'../../_common/db/update_playlist_unset_public.sql'),'utf-8');
			module.exports._user_db_handler.exec(sqlUpdatePlaylistsUnsetPublic, function (err, rep) {
				if (err) {
					reject(__('DB_PLAYLIST_UNSET_PUBLIC_ALL_ERROR',JSON.stringify(err)));
				} else {
					resolve();
				}
			});
		});
	},
	updatePlaylistLastEditTime:function(playlist_id,lastEditTime) {
		return new Promise(function(resolve,reject){
			if(!module.exports.isReady()) {
				reject(__('DBI_NOT_READY'));
			}

			var sqlUpdatePlaylistLastEditTime = fs.readFileSync(path.join(__dirname,'../../_common/db/update_playlist_last_edit_time.sql'),'utf-8');
			module.exports._user_db_handler.run(sqlUpdatePlaylistLastEditTime,
				{
					$playlist_id: playlist_id,
					$lastEditTime: lastEditTime
				}, function (err, rep) {
					if (err) {
						reject(__('DB_PLAYLIST_UPDATE_LAST_EDIT_TIME_ERROR',JSON.stringify(err)));
					} else {
						resolve();
					}
				});
		});
	},
	unsetCurrentAllPlaylists:function() {
		return new Promise(function(resolve,reject){
			if(!module.exports.isReady()) {
				reject(__('DBI_NOT_READY'));
			}

			var sqlUpdatePlaylistsUnsetCurrent = fs.readFileSync(path.join(__dirname,'../../_common/db/update_playlist_unset_current.sql'),'utf-8');
			module.exports._user_db_handler.exec(sqlUpdatePlaylistsUnsetCurrent, function (err, rep) {
				if (err) {
					reject(__('DB_PLAYLIST_UNSET_CURRENT_ALL_ERROR',JSON.stringify(err)));
				} else {
					resolve();
				}
			});
		});
	},
	emptyPlaylist:function(playlist_id) {
		//TODO : transformer en promesse
		// Vidage de playlist. Sert aussi à nettoyer la table playlist_content en cas de suppression de PL
		var sqlEmptyPlaylist = fs.readFileSync(path.join(__dirname,'../../_common/db/empty_playlist.sql'),'utf-8');
		module.exports._user_db_handler.run(sqlEmptyPlaylist,
			{
				$playlist_id: playlist_id
			}, function(err) {
				if (err) {
					logger.error(__('DB_PLAYLIST_EMPTY_ERROR',playlist_id,JSON.stringify(err)));
				}
			});
	},
	deletePlaylist:function(playlist_id,callback) {
		//TODO : transformer en promesse
		var sqlDeletePlaylist = fs.readFileSync(path.join(__dirname,'../../_common/db/delete_playlist.sql'),'utf-8');
		module.exports._user_db_handler.run(sqlDeletePlaylist,
			{
				$playlist_id: playlist_id
			}, function(err) {
				if (err) {
					logger.error(__('DB_PLAYLIST_DELETE',playlist_id,JSON.stringify(err)));
				}
				callback(true);
			});
	},
	/**
	* @function {Edit Playlist query function}
	* @param  {number} playlist_id   {Playlist ID}
	* @param  {string} name          {Name of playlist}
	* @param  {string} NORM_name     {Normalized name of playlist (without accents)}
	* @param  {number} lastedit_time {Last modification date in Unix timestamp}
	* @param  {number} flag_visible  {Is the playlist visible?}
	* @param  {number} flag_current  {Is the playlist the current one?}
	* @param  {number} flag_public   {Is the playlist the public one?}
	* @return {boolean} {true if created succesfully, false otherwise}
	*/
	editPlaylist:function(playlist_id,name,NORM_name,lastedit_time,flag_visible,flag_current,flag_public,callback) {
		//TODO : transformer en promesse
		if(!module.exports.isReady()) {
			logger.error(__('DBI_NOT_READY'));
			return false;
		}

		// Création de la playlist
		// Prend en entrée name, NORM_name, creation_time, lastedit_time, flag_visible, flag_current, flag_public
		// Retourne l'ID de la playlist nouvellement crée.

		var sqlEditPlaylist = fs.readFileSync(path.join(__dirname,'../../_common/db/edit_playlist.sql'),'utf-8');
		module.exports._user_db_handler.run(sqlEditPlaylist,
			{
				$playlist_id: playlist_id,
				$name: name,
				$NORM_name: NORM_name,
				$lastedit_time: lastedit_time,
				$flag_visible: flag_visible,
				$flag_current: flag_current,
				$flag_public: flag_public
			}, function (err, rep) {
				if (err) {
					logger.error(__('DB_PLAYLIST_EDIT_ERROR',playlist_id,JSON.stringify(err)));
					callback({
						error:true,
						error_msg:err
					});
				} else {
					callback({
						error:false
					});
				}
			});
	},
	createPlaylist:function(name,NORM_name,creation_time,lastedit_time,flag_visible,flag_current,flag_public,callback) {
		//TODO : transformer en promesse
		if(!module.exports.isReady()) {
			logger.error(__('DBI_NOT_READY'));
			return false;
		}

		// Création de la playlist
		// Prend en entrée name, NORM_name, creation_time, lastedit_time, flag_visible, flag_current, flag_public
		// Retourne l'ID de la playlist nouvellement crée.
		var sqlCreatePlaylist = fs.readFileSync(path.join(__dirname,'../../_common/db/create_playlist.sql'),'utf-8');
		module.exports._user_db_handler.run(sqlCreatePlaylist,
			{
				$name: name,
				$NORM_name: NORM_name,
				$creation_time: creation_time,
				$lastedit_time: lastedit_time,
				$flag_visible: flag_visible,
				$flag_current: flag_current,
				$flag_public: flag_public
			}, function (err, rep) {
				if (err) {
					logger.error(__('DB_PLAYLIST_CREATE_ERROR',name,JSON.stringify(err)));
					callback({
						id:0,
						error:true,
						error_msg:err
					});
				} else {
					callback({
						id:this.lastID,
						error:false
					});
				}
			});
	},
	editWhitelistKara:function(wlc_id,reason) {
		return new Promise(function(resolve,reject){
			if(!module.exports.isReady()) {
				logger.error(__('DBI_NOT_READY'));
				reject('Database not ready');
			}

			var sqlEditWhitelistKara = fs.readFileSync(path.join(__dirname,'../../_common/db/edit_whitelist_kara.sql'),'utf-8');
			module.exports._user_db_handler.run(sqlEditWhitelistKara,
				{
					$wlc_id: wlc_id,
					$reason: reason
				}, function (err, rep) {
					if (err) {
						reject(err);
					} else {
						resolve();
					}
				});
		});
	},
	/**
	* @function {Add Kara To Playlist}
	* @param  {number} kara_id        {ID of karaoke song to add to playlist}
	* @param  {string} requester      {Name of person requesting the song}
	* @param  {string} NORM_requester {Normalized name (without accents)}
	* @param  {number} playlist_id    {ID of playlist to add the song to}
	* @param  {number} pos            {Position in the playlist}
	* @param  {number} date_add       {UNIX timestap of the date and time the song was added to the list}
	* @param  {number} flag_playing   {Is the song playing?}
	* @return {promise} {Promise}
	*/
	addKaraToPlaylist:function(kara_id,requester,NORM_requester,playlist_id,pos,date_added,flag_playing) {
		return new Promise(function(resolve,reject){
			if(!module.exports.isReady()) {
				reject(__('DBI_NOT_READY'));
			}

			//We need to get the KID of the karaoke we're adding.

			var sqlGetKID = fs.readFileSync(path.join(__dirname,'../../_common/db/select_kid.sql'),'utf-8');
			module.exports._db_handler.get(sqlGetKID,
				{
					$kara_id: kara_id
				}, function (err, row) {
					if (err) {
						reject(__('DB_KARA_GET_KID_ERROR',kara_id,JSON.stringify(err)));
					} else {
						if (row) {
							var kid = row.kid;
							var sqlAddKaraToPlaylist = fs.readFileSync(path.join(__dirname,'../../_common/db/add_kara_to_playlist.sql'),'utf-8');
							module.exports._user_db_handler.run(sqlAddKaraToPlaylist,
								{
									$playlist_id: playlist_id,
									$pseudo_add: requester,
									$NORM_pseudo_add: NORM_requester,
									$kara_id: kara_id,
									$kid: kid,
									$date_added: date_added,
									$pos: pos,
									$flag_playing: flag_playing
								}, function (err, rep) {
									if (err) {
										reject(__('DB_PLAYLIST_ADD_KARA_ERROR',kara_id,playlist_id,JSON.stringify(err)));
									} else {
										//We return the playlist_content ID of the kara we just added.
										resolve(this.lastID);
									}
								});
						} else {
							reject(__('DB_KARA_NO_KID',kara_id));
						}
					}
				});
		});
	},
	/**
	* @function {Add Kara To whitelist}
	* @param  {number} kara_id        {ID of karaoke song to add to playlist}
	* @param  {string} reason      {Reason for adding the karaoke}
	* @param  {number} date_add       {UNIX timestap of the date and time the song was added to the list}
	* @return {promise} {Promise}
	*/
	addKaraToWhitelist:function(kara_id,reason,date_added) {
		return new Promise(function(resolve,reject){
			if(!module.exports.isReady()) {
				reject(__('DBI_NOT_READY'));
			}

			//We need to get the KID of the karaoke we're adding.

			var sqlGetKID = fs.readFileSync(path.join(__dirname,'../../_common/db/select_kid.sql'),'utf-8');
			module.exports._db_handler.get(sqlGetKID,
				{
					$kara_id: kara_id
				}, function (err, row) {
					if (err) {
						reject(__('DB_KARA_GET_KID_ERROR',kara_id,JSON.stringify(err)));
					} else {
						if (row) {
							var kid = row.kid;
							var sqlAddKaraToWhitelist = fs.readFileSync(path.join(__dirname,'../../_common/db/add_kara_to_whitelist.sql'),'utf-8');
							module.exports._user_db_handler.run(sqlAddKaraToWhitelist, {
								$reason: reason,
								$kara_id: kara_id,
								$kid: kid,
								$date_added: date_added,
							}, function (err, rep) {
								if (err) {
									reject(__('DB_WHITELIST_ADD_KARA_ERROR',kara_id,JSON.stringify(err)));
								} else {
									//We return the whitelist_content ID of the kara we just added.
									resolve(this.lastID);
								}
							});
						} else {
							reject(__('DB_KARA_NO_KID',kara_id));
						}
					}
				});
		});
	},
	/**
	* @function {Remove kara from playlist}
	* @param  {number} playlistcontent_id        {ID of karaoke song to remove from playlist}
	* @return {promise} {Promise}
	*/
	removeKaraFromPlaylist:function(playlistcontent_id) {
		return new Promise(function(resolve,reject){
			if(!module.exports.isReady()) {
				reject(__('DBI_NOT_READY'));
			}

			var sqlRemoveKaraFromPlaylist = fs.readFileSync(path.join(__dirname,'../../_common/db/delete_kara_from_playlist.sql'),'utf-8');
			module.exports._user_db_handler.run(sqlRemoveKaraFromPlaylist,
				{
					$playlistcontent_id: playlistcontent_id
				}, function (err, rep) {
					if (err) {
						reject(__('DB_PLAYLIST_REMOVE_KARA_ERROR',playlistcontent_id,JSON.stringify(err)));
					} else {
						resolve();
					}
				});
		});
	},
	/**
	* @function {Remove kara from whitelist}
	* @param  {number} whitelistcontent_id        {ID of karaoke song to remove from playlist}
	* @return {promise} {Promise}
	*/
	removeKaraFromWhitelist:function(wlc_id) {
		return new Promise(function(resolve,reject){
			if(!module.exports.isReady()) {
				reject(__('DBI_NOT_READY'));
			}

			var sqlRemoveKaraFromWhitelist = fs.readFileSync(path.join(__dirname,'../../_common/db/delete_kara_from_whitelist.sql'),'utf-8');
			module.exports._user_db_handler.run(sqlRemoveKaraFromWhitelist,
				{
					$wlc_id: wlc_id
				}, function (err, rep) {
					if (err) {
						reject(__('DB_WHITELIST_REMOVE_KARA_ERROR',wlc_id,JSON.stringify(err)));
						reject(err);
					} else {
						resolve(true);
					}
				});
		});
	},
	/**
	* @function {Raises position of a song in playlist}
	* @param  {number} playlist_id        {ID of playlist to modify}
	* @param  {number} pos        {Position to modify}
	* @return {promise} {Promise}
	*/
	raisePosInPlaylist:function(pos,playlist_id) {
		return new Promise(function(resolve,reject){
			if(!module.exports.isReady()) {
				reject(__('DBI_NOT_READY'));
			}

			var newpos = pos + 0.1;
			var sqlRaisePosInPlaylist = fs.readFileSync(path.join(__dirname,'../../_common/db/update_raise_pos_in_playlist.sql'),'utf-8');
			module.exports._user_db_handler.run(sqlRaisePosInPlaylist,
				{
					$newpos: newpos,
					$playlist_id: playlist_id,
					$pos: pos
				}, function (err, rep) {
					if (err) {
						reject(__('DB_PLAYLIST_UPDATE_POS_ERROR',playlist_id,JSON.stringify(err)));
					} else {
						resolve();
					}
				});
		});
	},
	/**
	* @function {Get biggest position in playlist}
	* @param  {number} playlist_id        {ID of playlist to modify}
	* @return {promise} {Promise}
	*/
	getMaxPosInPlaylist:function(playlist_id) {
		return new Promise(function(resolve,reject){
			if(!module.exports.isReady()) {
				reject(__('DBI_NOT_READY'));
			}

			var sqlGetMaxPosInPlaylist = fs.readFileSync(path.join(__dirname,'../../_common/db/select_max_pos_in_playlist.sql'),'utf-8');
			module.exports._user_db_handler.get(sqlGetMaxPosInPlaylist,
				{
					$playlist_id: playlist_id
				}, function (err, row) {
					if (err) {
						reject(__('DB_PLAYLIST_GET_MAXPOS_ERROR',playlist_id,JSON.stringify(err)));
					} else {
						resolve(row.maxpos);
					}
				});
		});
	},
	get_next_kara:function() {
		if(!module.exports.isReady()) {
			logger.error('DB_INTERFACE is not ready to work');
			return false;
		}

		return {
			uuid:'0000-0000-0000-0000',
			kara_id:1,
			title:'Nom du Kara',
			video:'chemin vers la vidéo',
			subtitle:'chemin vers la vidéo',
			requester:'pseudonyme',
		};
	}
};<|MERGE_RESOLUTION|>--- conflicted
+++ resolved
@@ -500,13 +500,8 @@
 			if(!module.exports.isReady()) {
 				reject(__('DBI_NOT_READY'));
 			}
-<<<<<<< HEAD
 			var sqlGetPlaylistContents = fs.readFileSync(path.join(__dirname,'../../_common/db/select_playlist_contents.sql'),'utf-8');			
 			module.exports._user_db_handler.serialize(function(){				
-=======
-			var sqlGetPlaylistContents = fs.readFileSync(path.join(__dirname,'../../_common/db/select_playlist_contents.sql'),'utf-8');
-			module.exports._user_db_handler.serialize(function(){
->>>>>>> 03fa004d
 				module.exports._user_db_handler.all(sqlGetPlaylistContents,
 					{
 						$playlist_id: playlist_id
@@ -641,7 +636,6 @@
 			sqlGetPlaylistInfo += " AND flag_visible = 1"
 		}
 		module.exports._user_db_handler.get(sqlGetPlaylistInfo,
-<<<<<<< HEAD
 		{
 			$playlist_id: playlist_id
 		}, function (err, row) {
@@ -652,19 +646,6 @@
 					callback(row);
 				} else {					
 					callback();
-=======
-			{
-				$playlist_id: playlist_id
-			}, function (err, row) {
-				if (err) {
-					callback(null,__('DB_PLAYLIST_GET_INFO_ERROR',playlist_id,JSON.stringify(err)));
-				} else {
-					if (row) {
-						callback(row);
-					} else {
-						callback(null,__('DB_PLAYLIST_GET_INFO_UNKNOWN_ERROR',playlist_id,JSON.stringify(err)));
-					}
->>>>>>> 03fa004d
 				}
 			}
 		});
