--- conflicted
+++ resolved
@@ -7,10 +7,6 @@
 import logger from 'winston';
 import minimist from 'minimist';
 import {exit, initEngine} from './_services/engine';
-<<<<<<< HEAD
-=======
-import {startExpressReactServer} from './_webapp/react';
->>>>>>> ca6c844a
 import {logo} from './logo';
 import chalk from 'chalk';
 import {createInterface} from 'readline';
@@ -35,7 +31,7 @@
 	  input: process.stdin,
 	  output: process.stdout
 	});
-  
+
 	rl.on('SIGINT', () => {
 	  exit('SIGINT');
 	});
@@ -59,12 +55,12 @@
 	});
 
 async function main() {
-	const argv = parseArgs();	
+	const argv = parseArgs();
 	let config = await initConfig(appPath, argv);
 	console.log(chalk.blue(logo));
 	console.log('Karaoke Player & Manager - http://mugen.karaokes.moe');
 	console.log(`Version ${chalk.bold.green(config.VersionNo)} (${chalk.bold.green(config.VersionName)})`);
-	console.log('================================================================');	
+	console.log('================================================================');
 	await parseCommandLineArgs(argv);
 	config = getConfig();
 	logger.debug( `[Launcher] SysPath detected : ${appPath}`);
@@ -103,12 +99,12 @@
 	 * Test if network ports are available
 	 */
 	const ports = [config.appFrontendPort,
-		config.appAdminPort		
+		config.appAdminPort
 	];
 	ports.forEach(port => verifyOpenPort(port));
 
 	await restoreKaraBackupFolders(config);
-	
+
 	/**
 	 * Gentlemen, start your engines.
 	 */
@@ -116,7 +112,7 @@
 }
 
 /**
- * Checking if application paths exist. 
+ * Checking if application paths exist.
  * Workaround for bug https://github.com/babel/babel/issues/5542
  * Delete this once the bug is resolved.
  */
@@ -134,7 +130,7 @@
 async function checkPaths(config) {
 
 	const appPath = config.appPath;
-	
+
 	// If no karaoke is found, copy the samples directory if it exists
 	if (!await asyncExists(resolve(appPath, 'app/data'))) {
 		if (await asyncExists(resolve(appPath, 'samples'))) {
@@ -145,18 +141,18 @@
 				resolve(appPath, 'app/data')
 			);
 		}
-	}	
-	
-	//Fix for PathMedias = app/data/videos 
+	}
+
+	//Fix for PathMedias = app/data/videos
 	//Delete this after 2.3. This is an awful hack.
 	//Only effective after July 1st 2018
 	if (now() > 1530396000 && config.PathMedias === 'app/data/videos') {
-		const oldPath = resolve(appPath, config.PathMedias);		
+		const oldPath = resolve(appPath, config.PathMedias);
 		setConfig({ PathMedias: 'app/data/medias'});
 		config = getConfig();
 		const newPath = resolve(appPath, config.PathMedias);
 		if (await asyncExists(oldPath) && !await asyncExists(newPath)) await move(oldPath, newPath);
-	}	
+	}
 
 
 	if (await asyncExists(resolve(appPath, config.PathTemp))) await asyncRemove(resolve(appPath, config.PathTemp));
