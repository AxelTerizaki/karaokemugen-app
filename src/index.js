/**
 * @fileoverview Launcher source file
 */
<<<<<<< HEAD
import {asyncCheckOrMkdir, asyncMkdirp, asyncExists, asyncRemove, asyncRename, asyncUnlink} from './_common/utils/files';
import {setConfig,initConfig,configureBinaries} from './_common/utils/config';
=======
import {asyncCheckOrMkdir, asyncExists, asyncRemove, asyncRename, asyncUnlink} from './_common/utils/files';
import {getConfig, initConfig, configureBinaries} from './_common/utils/config';
import {parseCommandLineArgs} from './args.js';
>>>>>>> 007d9b39
import {copy} from 'fs-extra';
import {join, resolve} from 'path';
import {createServer} from 'net';
import logger from 'winston';
import minimist from 'minimist';
import {exit, initEngine} from './_services/engine';
import {startExpressReactServer} from './_webapp/react';
import {openDatabases} from './_dao/database';
import {logo} from './logo';

process.on('uncaughtException', function (exception) {
	console.log(exception);
});

process.on('unhandledRejection', (reason, p) => {
	console.log('Unhandled Rejection at: Promise', p, 'reason:', reason);
});
let appPath;
if (process.pkg) {
	appPath = join(process.execPath,'../');
} else {
	appPath = join(__dirname,'../');
}

main()
	.catch(err => {
		logger.error(`[Launcher] Error during launch : ${err}`);
		exit(1);
	});

async function main() {
	const argv = parseArgs();	
	let config = await initConfig(appPath, argv);
	await parseCommandLineArgs(argv);
	config = getConfig();
	console.log(logo);
	console.log('--------------------------------------------------------------------');
	console.log(`Version ${config.VersionNo} (${config.VersionName})`);
	console.log('--------------------------------------------------------------------');
	console.log('\n');

	logger.debug(`[Launcher] SysPath detected : ${appPath}`);
	logger.debug(`[Launcher] Locale detected : ${config.EngineDefaultLocale}`);
	logger.debug(`[Launcher] Detected OS : ${config.os}`);
<<<<<<< HEAD

	if (argv.help) {
		console.log(i18n.__('HELP_MSG'));
		process.exit(0);
	}
	if (argv.version) {
		console.log('Karaoke Mugen '+ config.VersionNo + ' - (' + config.VersionName+')');
		process.exit(0);
	}
	if (argv.generate && !argv.validate) {
		logger.info('[Launcher] Database generation requested');
		setConfig({optGenerateDB: true});
	}
	if (argv.validate && !argv.generate) {
		logger.info('[Launcher] .kara folder validation requested');
		setConfig({optValidateKaras: true});
	}
	if (argv.validate && argv.generate) {
		logger.error('[Launcher] --validate and --generate are mutually exclusive!');
		process.exit(1);
	}	
	if (argv.nobrowser) setConfig({optNoBrowser: true});
	logger.info('[Launcher] Loaded configuration files');
=======
>>>>>>> 007d9b39
	logger.debug('[Launcher] Loaded configuration : ' + JSON.stringify(config, null, '\n'));

	// Checking binaries
	await configureBinaries(config);

	// Checking paths, create them if needed.
	await checkPaths(config);

	// Copy the input.conf file to modify mpv's default behaviour, namely with mouse scroll wheel
	logger.debug('[Launcher] Copying input.conf to ' + resolve(appPath, config.PathTemp));
	await copy(
		join(__dirname, '/_player/assets/input.conf'),
		resolve(appPath, config.PathTemp, 'input.conf'),
		{ overwrite: true }
	);
	// Copy avatar blank.png if it doesn't exist to the avatar path
	logger.debug('[Launcher] Copying blank.png to ' + resolve(appPath, config.PathAvatars));
	if (!await asyncExists(resolve(appPath, config.PathAvatars, 'blank.png'))) {
		await copy(
			join(__dirname, '/_webapp/ressources/img/blank.png'),
			resolve(appPath, config.PathAvatars, 'blank.png')
		);
	}

	/**
	 * Test if network ports are available
	 */
	const ports = [config.appFrontendPort,
		config.appAdminPort,
		config.appAPIPort,
		config.appWSPort
	];
	ports.forEach(port => verifyOpenPort(port));

	await restoreKaraBackupFolders(config);
	await openDatabases(config);

	/** Start React static frontend */
	startExpressReactServer(1338);

	/**
	 * Calling engine.
	 */
	initEngine();
}

/**
 * Checking if application paths exist. 
 * Workaround for bug https://github.com/babel/babel/issues/5542
 * Delete this once the bug is resolved.
 */
function parseArgs() {
	if (process.argv.indexOf('--') >= 0) {
		return minimist(process.argv.slice(3));
	} else {
		return minimist(process.argv.slice(2));
	}
}

/**
 * Checking if application paths exist.
 */
async function checkPaths(config) {

	const appPath = config.appPath;
	
	// If no karaoke is found, copy the samples directory if it exists
	if (!await asyncExists(resolve(appPath, 'app/data'))) {
		if (await asyncExists(resolve(appPath, 'samples'))) {
			logger.debug('[Launcher] app/data is missing - copying samples inside');
			await asyncMkdirp(resolve(appPath, 'app/data'));
			await copy(
				resolve(appPath, 'samples'),
				resolve(appPath, 'app/data')
			);
		}
	}	
	let checks = [];
	config.PathKaras.split('|').forEach(dir => checks.push(asyncCheckOrMkdir(appPath, dir)));
	config.PathSubs.split('|').forEach(dir => checks.push(asyncCheckOrMkdir(appPath, dir)));
	config.PathVideos.split('|').forEach(dir => checks.push(asyncCheckOrMkdir(appPath, dir)));
	config.PathJingles.split('|').forEach(dir => checks.push(asyncCheckOrMkdir(appPath, dir)));
	config.PathBackgrounds.split('|').forEach(dir => checks.push(asyncCheckOrMkdir(appPath, dir)));
	checks.push(asyncCheckOrMkdir(appPath, config.PathDB));
	checks.push(asyncCheckOrMkdir(appPath, config.PathBin));
	checks.push(asyncCheckOrMkdir(appPath, config.PathTemp));
	checks.push(asyncCheckOrMkdir(appPath, config.PathPreviews));
	checks.push(asyncCheckOrMkdir(appPath, config.PathImport));
	checks.push(asyncCheckOrMkdir(appPath, config.PathAvatars));

	await Promise.all(checks);
	logger.debug('[Launcher] Directory checks complete');
}

function verifyOpenPort(port) {
	const server = createServer();
	server.once('error', err => {
		if (err.code === 'EADDRINUSE') {
			logger.error(`[Launcher] Port ${port} is already in use.`);
			logger.error('[Launcher] If another Karaoke Mugen instance is running, please kill it (process name is "node")');
			logger.error('[Launcher] Then restart the app.');
			process.exit(1);
		}
	});
	server.once('listening', () => server.close());
	server.listen(port);
}

/**
 * Check if backup folder for karaokes exists. If it does, it means previous generation aborted.
 * Backup folder is restored.
 */
async function restoreKaraBackupFolders(config) {
	const restores = [];
	config.PathKaras.split('|').forEach(pathKara => restores.push(restoreBackupFolder(pathKara, config)));
	await Promise.all(restores);
}

async function restoreBackupFolder(pathKara, config) {
	const karasDbFile = resolve(appPath, config.PathDB, config.PathDBKarasFile);
	const karasDir = resolve(appPath, pathKara);
	const karasDirBackup = karasDir+'_backup';
	if (await asyncExists(karasDirBackup)) {
		logger.info(`[Launcher] Backup folder ${karasDirBackup} exists, replacing karaokes folder with it.`);
		await asyncRemove(karasDir);
		await asyncRename(karasDirBackup, karasDir);
		if (await asyncExists(karasDbFile)) {
			logger.info('[Launcher] Clearing karas database : generation will occur shortly');
			await asyncUnlink(karasDbFile);
		}
	}
}

/**
 * Workaround for bug https://github.com/babel/babel/issues/5542
 * Delete this once the bug is resolved.
 */<|MERGE_RESOLUTION|>--- conflicted
+++ resolved
@@ -1,14 +1,9 @@
 /**
  * @fileoverview Launcher source file
  */
-<<<<<<< HEAD
 import {asyncCheckOrMkdir, asyncMkdirp, asyncExists, asyncRemove, asyncRename, asyncUnlink} from './_common/utils/files';
-import {setConfig,initConfig,configureBinaries} from './_common/utils/config';
-=======
-import {asyncCheckOrMkdir, asyncExists, asyncRemove, asyncRename, asyncUnlink} from './_common/utils/files';
 import {getConfig, initConfig, configureBinaries} from './_common/utils/config';
 import {parseCommandLineArgs} from './args.js';
->>>>>>> 007d9b39
 import {copy} from 'fs-extra';
 import {join, resolve} from 'path';
 import {createServer} from 'net';
@@ -53,32 +48,6 @@
 	logger.debug(`[Launcher] SysPath detected : ${appPath}`);
 	logger.debug(`[Launcher] Locale detected : ${config.EngineDefaultLocale}`);
 	logger.debug(`[Launcher] Detected OS : ${config.os}`);
-<<<<<<< HEAD
-
-	if (argv.help) {
-		console.log(i18n.__('HELP_MSG'));
-		process.exit(0);
-	}
-	if (argv.version) {
-		console.log('Karaoke Mugen '+ config.VersionNo + ' - (' + config.VersionName+')');
-		process.exit(0);
-	}
-	if (argv.generate && !argv.validate) {
-		logger.info('[Launcher] Database generation requested');
-		setConfig({optGenerateDB: true});
-	}
-	if (argv.validate && !argv.generate) {
-		logger.info('[Launcher] .kara folder validation requested');
-		setConfig({optValidateKaras: true});
-	}
-	if (argv.validate && argv.generate) {
-		logger.error('[Launcher] --validate and --generate are mutually exclusive!');
-		process.exit(1);
-	}	
-	if (argv.nobrowser) setConfig({optNoBrowser: true});
-	logger.info('[Launcher] Loaded configuration files');
-=======
->>>>>>> 007d9b39
 	logger.debug('[Launcher] Loaded configuration : ' + JSON.stringify(config, null, '\n'));
 
 	// Checking binaries
