import {setState} from './_utils/state';
import logger from 'winston';
import { setState } from './_utils/state';

const help = `Usage :

karaokemugen [options]

Options :
--help        Displays this message
--version     Displays version info
--debug       Displays additional debug messages
--sql         Traces SQL query at the debug log level
--generate    Generates a new database then quits
--validate    Validates kara files and modify them if needed (no generation)
--strict      Generation/validation only. Strict mode, returns an error if the .kara had to be modified.
--profiling   Displays profiling information for some functions
--test        Launches in test mode (for running unit tests)
--reset       Reset user data (WARNING! Backup your base first!)
--demo        Launches in demo mode (no admin panel, no password changes)
--config file Specify a config file to use (default is config.ini)
--updateBase  Update karaoke base files
--noBaseCheck Disable data file checking
--noBrowser   Do not open a browser window upon launch
--noMedia     (generation only) Do not try to fetch data from media files
`;

export async function parseCommandLineArgs(argv) {
	if (argv.help) {
		console.log(help);
		process.exit(0);
	}
	if (argv.sql) {
<<<<<<< HEAD
		logger.info('[Launcher] SQL queries will be logged');
=======
		logger.info('[Launcher] SQL queries will be logged (bundled postgresql server only. If you use your own server, set the log_statement setting to "all")');
>>>>>>> 2ffe13a1
		setState({opt: {sql: true}});
	}
	if (argv.debug) {
		logger.info('[Launcher] Debug messages enabled on console');
		setState({opt: {debug: true}});
		process.env['NODE_ENV'] = 'development';
	}
	if (argv.validate) {
		logger.info('[Launcher] Validation (no generation) requested');
		setState({opt: {validate: true}});
	}
	if (argv.reset) {
		logger.warn('[Launcher] USER DATA IS GOING TO BE RESET');
		setState({opt: {reset: true}});
	}
	if (argv.version) {
		// Version number is already displayed so we exit here.
		process.exit(0);
	}
	if (argv.profiling) {
		logger.info('[Launcher] Profiling enabled');
		setState({opt: {profiling: true}});
	}
	if (argv.generate) {
		logger.info('[Launcher] Database generation requested');
		setState({opt: {generateDB: true}});
		if (argv.noMedia) {
			logger.info('[Launcher] Medias will not be read during generation');
			setState({opt: {noMedia: true}});
		}
	}
	if (argv.noBaseCheck) {
		logger.info('[Launcher] Data files will not be checked. ENABLED AT YOUR OWN RISK');
		setState({opt: {noBaseCheck: true}});
	}
	if (argv.strict) {
		logger.info('[Launcher] Strict mode enabled. KARAOKE MUGEN DOES NOT FORGIVE. EVER.');
		setState({opt: {strict: true}});
	}
	if (argv.updateBase) {
		logger.info('[Launcher] Base update requested');
		setState({opt: {baseUpdate: true}});
	}
	if (argv.test) {
		logger.info('[Launcher] TEST MODE ENABLED. DO NOT DO THIS AT HOME.');
		setState({isTest: true});
	}
	if (argv.demo) {
		logger.info('[Launcher] Demo mode enabled');
		setState({isDemo: true});
	}
	if (argv.noBrowser) setState({opt: {noBrowser: true}});
}

<|MERGE_RESOLUTION|>--- conflicted
+++ resolved
@@ -1,6 +1,5 @@
 import {setState} from './_utils/state';
 import logger from 'winston';
-import { setState } from './_utils/state';
 
 const help = `Usage :
 
@@ -31,11 +30,7 @@
 		process.exit(0);
 	}
 	if (argv.sql) {
-<<<<<<< HEAD
 		logger.info('[Launcher] SQL queries will be logged');
-=======
-		logger.info('[Launcher] SQL queries will be logged (bundled postgresql server only. If you use your own server, set the log_statement setting to "all")');
->>>>>>> 2ffe13a1
 		setState({opt: {sql: true}});
 	}
 	if (argv.debug) {
