import {getConfig, setConfig} from './_common/utils/config';
import logger from 'winston';
import {karaGenerationBatch} from './_admin/generate_karasfiles';

const help = `Usage : 

karaokemugen [options]

Options : 
--help        Displays this message
--version     Displays version info
--debug       Displays additional debug messages
--generate    Generates a new database then quits
--validate    Validates/checks/updates .kara files without writing a database then quits
--test        Launches in test mode
--config file Specify a config file to use (default is config.ini)
--updateBase  Update karaoke base files (no generation)
--online      Launches in online mode
<<<<<<< HEAD
--nobrowser   Do not open a browser window upon launch
=======
--noVideo     (generation only) Do not try to fetch data from video files
>>>>>>> a18681e4
`;

export async function parseCommandLineArgs(argv) {	
	const config = getConfig();
	if (argv.help) {
		console.log(help);
		process.exit(0);
	}
	if (argv.version) {
		console.log('Karaoke Mugen '+ config.VersionNo + ' - (' + config.VersionName+')');
		process.exit(0);
	}
	if (argv.generate && !argv.validate) {
		logger.info('[Launcher] Database generation requested');
		setConfig({optGenerateDB: true});
		if (argv.noVideo) {
			logger.info('[Launcher] Videos will not be read during generation');
			setConfig({optNoVideo: true});
		}
	}
	if (argv.validate && !argv.generate) {
		logger.info('[Launcher] .kara folder validation requested');
		setConfig({optValidateKaras: true});
	}
	if (argv.validate && argv.generate) {
		console.log('Error : --validate and --generate are mutually exclusive!');
		process.exit(1);
	}
	if (argv.karagen) {
		logger.info('[Launcher] .kara generation requested');
		await karaGenerationBatch();
		process.exit(0);
	}
	if (argv.updateBase) {
		logger.info('[Launcher] Base update requested');
		setConfig({optBaseUpdate: true});
	}
	if (argv.online) {
		logger.info('[Launcher] Online mode activated');
		setConfig({optOnline: true});
	}
	if (argv.test) {
		logger.info('[Launcher] TEST MODE ENABLED. DO NOT DO THIS AT HOME.');
		setConfig({isTest: true});
	}
	if (argv.nobrowser) setConfig({optNoBrowser: true});
}

<|MERGE_RESOLUTION|>--- conflicted
+++ resolved
@@ -16,11 +16,8 @@
 --config file Specify a config file to use (default is config.ini)
 --updateBase  Update karaoke base files (no generation)
 --online      Launches in online mode
-<<<<<<< HEAD
---nobrowser   Do not open a browser window upon launch
-=======
+--noBrowser   Do not open a browser window upon launch
 --noVideo     (generation only) Do not try to fetch data from video files
->>>>>>> a18681e4
 `;
 
 export async function parseCommandLineArgs(argv) {	
@@ -66,6 +63,6 @@
 		logger.info('[Launcher] TEST MODE ENABLED. DO NOT DO THIS AT HOME.');
 		setConfig({isTest: true});
 	}
-	if (argv.nobrowser) setConfig({optNoBrowser: true});
+	if (argv.noBrowser) setConfig({optNoBrowser: true});
 }
 
