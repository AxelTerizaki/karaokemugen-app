<<<<<<< HEAD
VersionNo = "Next"
VersionName = "Haruhi Hypnotisante"
VersionImage = "HaruhiHypnotisante.png"
=======
VersionNo = "2.2.2"
VersionName = "Haruhi Hibernante"
VersionImage = "HaruhiHibernante.jpg"
>>>>>>> 0727471c
<|MERGE_RESOLUTION|>--- conflicted
+++ resolved
@@ -1,9 +1,3 @@
-<<<<<<< HEAD
 VersionNo = "Next"
-VersionName = "Haruhi Hypnotisante"
-VersionImage = "HaruhiHypnotisante.png"
-=======
-VersionNo = "2.2.2"
 VersionName = "Haruhi Hibernante"
-VersionImage = "HaruhiHibernante.jpg"
->>>>>>> 0727471c
+VersionImage = "HaruhiHibernante.jpg"