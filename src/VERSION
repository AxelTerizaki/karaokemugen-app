--- conflicted
+++ resolved
@@ -1,9 +1,3 @@
-<<<<<<< HEAD
 VersionNo = "Next"
-VersionName = "Haruhi Hibernante"
-VersionImage = "HaruhiHibernante.jpg"
-=======
-VersionNo = "2.2.3"
 VersionName = "Haruhi Hyperactive"
-VersionImage = "HaruhiHyperactive.jpg"
->>>>>>> 673adfaa
+VersionImage = "HaruhiHyperactive.jpg"