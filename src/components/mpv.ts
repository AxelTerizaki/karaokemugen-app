--- conflicted
+++ resolved
@@ -2,11 +2,6 @@
 import i18n from 'i18next';
 import debounce from 'lodash.debounce';
 import sample from 'lodash.sample';
-<<<<<<< HEAD
-import debounce from 'lodash.debounce';
-import MpvIPC from '../utils/MpvIPC';
-=======
->>>>>>> 10607f5a
 import retry from 'p-retry';
 import {extname, resolve} from 'path';
 import randomstring from 'randomstring';
@@ -24,13 +19,8 @@
 import {notificationNextSong} from '../services/playlist';
 import {endPoll} from '../services/poll';
 import {MediaType} from '../types/medias';
-<<<<<<< HEAD
-import {MediaData, MpvOptions, PlayerState} from '../types/player';
-import {MpvCommand} from '../types/MpvIPC';
-=======
 import {MpvCommand} from '../types/MpvIPC';
 import {MediaData, MpvOptions, PlayerState} from '../types/player';
->>>>>>> 10607f5a
 import {initializationCatchphrases} from '../utils/constants';
 import {setDiscordActivity} from '../utils/discordRPC';
 import {getID3} from '../utils/id3tag';
@@ -150,12 +140,8 @@
 			'--no-config',
 			'--autoload-files=no',
 			`--input-conf=${resolve(resolvedPathTemp(),'input.conf')}`,
-<<<<<<< HEAD
-			'--sub-visibility'
-=======
 			'--sub-visibility',
 			'--loop-file=no'
->>>>>>> 10607f5a
 		];
 
 		if (options.monitor) {
@@ -284,14 +270,6 @@
 			this.mpv.on('property-change', (status) => {
 				if (status.name !== 'playback-time' && status.name !== 'sub-text')
 					logger.debug('mpv status', {service: 'Player', obj: status});
-<<<<<<< HEAD
-				// If we're displaying an image, it means it's the pause inbetween songs
-				playerState[status.name] = status.data;
-				emitPlayerState();
-				if (playerState.mediaType !== 'background' &&
-					(status.name === 'playback-time' && status.data > playerState?.currentSong?.duration + 0.9) ||
-					(status.name === 'eof-reached' && status.data === true)
-=======
 				playerState[status.name] = status.data;
 				emitPlayerState();
 				// If we're displaying an image, it means it's the pause inbetween songs
@@ -300,7 +278,6 @@
 						(status.name === 'playback-time' && status.data > playerState?.currentSong?.duration + 0.9) ||
 						(status.name === 'eof-reached' && status.data === true)
 					)
->>>>>>> 10607f5a
 				) {
 					// Do not trigger 'pause' event from mpv
 					playerState._playing = false;
@@ -316,14 +293,6 @@
 					playerState.playerStatus = status.data ? 'pause':'play';
 					this.control.exec({command: ['set_property', 'pause', status.data]}, null, this.options.monitor ? 'main':'monitor');
 					emitPlayerState();
-<<<<<<< HEAD
-					this.control.exec({command: ['set-property', 'pause', true]}).then(_res => {
-						return playerEnding();
-					});
-				} else if (status.name === 'playback-time') {
-					this.debouncedTimePosition(status.data);
-=======
->>>>>>> 10607f5a
 				}
 			});
 		}
@@ -349,39 +318,13 @@
 			this.recreate(null, true);
 			emitPlayerState();
 		});
-<<<<<<< HEAD
-		// Handle pause/play via external ways such as right-click on player
-		this.mpv.on('pause', () => {
-			if (!playerState._playing || playerState.mediaType === 'background') return;
-			logger.debug(`Paused event triggered on ${this.options.monitor ? 'monitor':'main'}`, {service: 'Player'});
-			playerState._playing = false;
-			playerState.playing = false;
-			playerState.playerStatus = 'pause';
-			this.control.exec({command: ['set_property', 'pause', true]}, null, this.options.monitor ? 'main':'monitor');
-			emitPlayerState();
-		});
-		this.mpv.on('unpause', () => {
-			if (playerState._playing || playerState.mediaType === 'background') return;
-			logger.debug(`Resumed event triggered on ${this.options.monitor ? 'monitor':'main'}`, {service: 'Player'});
-			playerState._playing = true;
-			playerState.playing = true;
-			playerState.playerStatus = 'play';
-			this.control.exec({command: ['set_property', 'pause', false]}, null, this.options.monitor ? 'main':'monitor');
-			emitPlayerState();
-		});
-=======
->>>>>>> 10607f5a
 	}
 
 	async start() {
 		this.bindEvents();
 		await retry(async () => {
 			await this.mpv.start().catch(err => {
-<<<<<<< HEAD
-				if (err.message == 'MPV is already running') {
-=======
 				if (err.message === 'MPV is already running') {
->>>>>>> 10607f5a
 					// It's already started!
 					logger.warn('A start command was executed, but the player is already running. Not normal.', {service: 'Player'});
 					sentry.error(err, 'Warning');
@@ -395,10 +338,7 @@
 				this.mpv.observeProperty('playback-time');
 				this.mpv.observeProperty('mute');
 				this.mpv.observeProperty('volume');
-<<<<<<< HEAD
-=======
 				this.mpv.observeProperty('pause');
->>>>>>> 10607f5a
 			}
 			return true;
 		}, {
@@ -697,11 +637,7 @@
 		}
 		logger.debug(`Audio gain adjustment: ${mediaData.gain}`, {service: 'Player'});
 		logger.debug(`Loading media: ${mediaFile}${subFile ? ` with subs ${subFile}`:''}`, {service: 'Player'});
-<<<<<<< HEAD
-		const options: object = {
-=======
 		const options: any = {
->>>>>>> 10607f5a
 			'replaygain-fallback': mediaData.gain.toString()
 		};
 
@@ -783,32 +719,19 @@
 		const media = getSingleMedia(mediaType);
 		if (media) {
 			setState({currentlyPlayingKara: mediaType});
-<<<<<<< HEAD
-			logger.debug(`Playing ${mediaType}: ${media.file}`, {service: 'Player'});
-			const options: object = {
-				'replaygain-fallback': media.gain.toString()
-			};
-			try {
-				await retry(() => this.exec({command: ['loadfile', media.file, 'replace', options]}), {
-=======
 			logger.debug(`Playing ${mediaType}: ${media.filename}`, {service: 'Player'});
 			const options: any = {
 				'replaygain-fallback': media.audiogain.toString()
 			};
 			try {
 				await retry(() => this.exec({command: ['loadfile', media.filename, 'replace', options]}), {
->>>>>>> 10607f5a
 					retries: 3,
 					onFailedAttempt: error => {
 						logger.warn(`Failed to play ${mediaType}, attempt ${error.attemptNumber}, trying ${error.retriesLeft} times more...`, {service: 'Player'});
 					}
 				});
 				await this.exec({command: ['set_property', 'pause', false]});
-<<<<<<< HEAD
-				const subFile = replaceExt(media.file, '.ass');
-=======
 				const subFile = replaceExt(media.filename, '.ass');
->>>>>>> 10607f5a
 				if (await asyncExists(subFile)) {
 					await this.exec({command: ['sub-add', subFile]});
 				}
