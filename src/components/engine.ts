--- conflicted
+++ resolved
@@ -160,11 +160,8 @@
 				await updatePlaylistMedias();
 				await buildAllMediasList();
 			}
-<<<<<<< HEAD
 			await postMigrationTasks(migrations);
-=======
 			await dumpPG();
->>>>>>> ea80083b
 		} catch(err) {
 			logger.warn(`[Engine] Post-launch tasks failed : ${err}`);
 		}
