--- conflicted
+++ resolved
@@ -157,33 +157,23 @@
 			if (conf.App.FirstRun && stats.karas === 0 && !state.isTest && !state.isDemo) {
 				await downloadRandomSongs();
 			}
-<<<<<<< HEAD
-			if (state.isTest) await downloadTestSongs();
-=======
 			if (state.isTest) {
 				downloadTestSongs();
 				on('downloadQueueStatus', (status: string) => {
 					if (status.includes('stopped')) runTests();
 				});
 			}
->>>>>>> ba44d90c
 			if (!state.isTest && !state.isDemo) {
 				await updatePlaylistMedias();
 				await buildAllMediasList();
 			}
-<<<<<<< HEAD
 			await postMigrationTasks(migrations);
-			await dumpPG();
-		} catch(err) {
-			logger.warn(`[Engine] Post-launch tasks failed : ${err}`);
-=======
 			if (conf.Database.prod.bundledPostgresBinary) await dumpPG();
 		} catch(err) {
 			logger.error(`[Engine] Karaoke Mugen IS NOT READY : ${JSON.stringify(err)}`);
 			if (state.isTest) process.exit(1);
 		} finally {
 			profile('Init');
->>>>>>> ba44d90c
 		}
 	}
 }
