--- conflicted
+++ resolved
@@ -149,7 +149,6 @@
 			// This is done later because it's not important.
 			initStep(i18n.t('INIT_DONE'), true);
 			emit('KMReady');
-<<<<<<< HEAD
 		} catch(err) {
 			logger.error(`[Engine] Karaoke Mugen IS NOT READY : ${JSON.stringify(err)}`);
 		} finally {
@@ -158,9 +157,6 @@
 		// Post-init stuff
 		try {
 			if (conf.App.FirstRun && stats.karas === 0 && !state.isTest && !state.isDemo) {
-				await downloadRandomSongs();
-=======
-			if (conf.App.FirstRun && stats.karas === 0 && !state.isTest) {
 				if (app) {
 					const buttonIndex = await dialog.showMessageBox(win, {
 						type: 'info',
@@ -173,7 +169,6 @@
 				} else {
 					downloadRandomSongs();
 				}
->>>>>>> a50e6d9f
 			}
 			if (state.isTest) {
 				downloadTestSongs();
