//Node modules
import i18n from 'i18next';
import execa from 'execa';
import { app } from 'electron';
import readlineSync from 'readline-sync';
import logger from 'winston';

//Utils
import {getConfig, setConfig} from '../lib/utils/config';
import {profile, enableWSLogging} from '../lib/utils/logger';
import {getState, setState} from '../utils/state';
import { killPG, dumpPG, restorePG, checkPG} from '../utils/postgresql';
import {emit, on} from '../lib/utils/pubsub';

//KM Modules
import {initUserSystem} from '../services/user';
import {initDBSystem, getStats, generateDB, compareKarasChecksum} from '../dao/database';
import {closeDB, getSettings, vacuum, saveSetting} from '../lib/dao/database';
import {initFrontend} from './frontend';
import {initOnlineURLSystem} from '../services/online';
import {initPlayer, quitmpv} from '../services/player';
import {initDownloader, updateAllBases, updateAllMedias, downloadTestSongs} from '../services/download';
import {initStats} from '../services/stats';
import {welcomeToYoukousoKaraokeMugen} from '../services/welcome';
import {initPlaylistSystem, testPlaylists} from '../services/playlist';
import { generateDatabase as generateKaraBase } from '../lib/services/generation';
import { postMigrationTasks } from '../dao/migrations';
import { initTwitch, stopTwitch, getTwitchClient } from '../utils/twitch';
import { initSession } from '../services/session';
import { updatePlaylistMedias, buildAllMediasList } from '../services/medias';
import { initStep, errorStep } from '../electron/electronLogger';
import { generateBlacklist } from '../dao/blacklist';
import { duration } from '../lib/utils/date';
import { baseChecksum } from '../dao/dataStore';
import { applyMenu } from '../electron/electron';

let shutdownInProgress = false;

export async function initEngine() {
	profile('Init');
	const conf = getConfig();
	const state = getState();
	setState({
		fullscreen: conf.Player.FullScreen,
		ontop: conf.Player.StayOnTop,
		private: conf.Karaoke.Private,
	});
	if (state.opt.validate) {
		try {
			initStep(i18n.t('INIT_VALIDATION'));
			await generateKaraBase({
				validateOnly: true,
				progressBar: true
			});
			await exit(0);
		} catch(err) {
			logger.error(`[Engine] Validation error : ${err}`);
			await exit(1);
		}
	} else if (state.opt.mediaUpdate) {
		try {
			initStep(i18n.t('INIT_UPDATEMEDIAS'));
			await updateAllMedias();
			await exit(0);
		} catch(err) {
			logger.error(`[Engine] Updating medias failed : ${err}`);
			await exit(1);
		}
	} else if (state.opt.dumpDB) {
		try {
			initStep(i18n.t('INIT_DB'));
			await initDBSystem();
			initStep(i18n.t('INIT_DUMPDB'));
			await dumpPG();
			await exit(0);
		} catch(err) {
			await exit(1);
		}
	} else if (state.opt.restoreDB) {
		try {
			initStep(i18n.t('INIT_DB'));
			await initDBSystem();
			initStep(i18n.t('INIT_RESTOREDB'));
			await restorePG();
			await exit(0);
		} catch(err) {
			await exit(1);
		}
	} else if (state.opt.baseUpdate) {
		try {
			initStep(i18n.t('INIT_DB'));
			await initDBSystem();
			initStep(i18n.t('INIT_BASEUPDATE'));
			await updateAllBases();
			logger.info('[Engine] Done updating karaoke base');
			await exit(0);
		} catch (err) {
			logger.error(`[Engine] Update failed : ${err}`);
			await exit(1);
		}
	} else if (state.opt.generateDB) {
		try {
			initStep(i18n.t('INIT_DB'));
			await initDBSystem();
			initStep(i18n.t('INIT_GEN'));
			const checksum = await baseChecksum(false)
			await generateDB();
			await saveSetting('baseChecksum', checksum);
			await exit(0);
		} catch(err) {
			logger.error(`[Engine] Generation failed : ${err}`);
			await exit(1);
		}
	} else {
		initStep(i18n.t('INIT_DB'));
		const migrations = await initDBSystem();
		await preFlightCheck();
		initStep(i18n.t('INIT_USER'));
		await initUserSystem();
		const port = await initFrontend();
		if (port !== conf.Frontend.Port) {
			setConfig({Frontend: {Port: port}});
			// Reinit menu since we switched ports.
			if (app) await applyMenu();
		}
		if (conf.Online.URL) try {
			initStep(i18n.t('INIT_ONLINEURL'));
			await initOnlineURLSystem();
		} catch(err) {
			//Non-blocking
			logger.error(`[Engine] Failed to init online system : ${err}`);
		}
		let inits = [];
		if (conf.Karaoke.StreamerMode.Twitch.Enabled) initTwitch();
		inits.push(initPlaylistSystem());
<<<<<<< HEAD
		if (!conf.App.FirstRun && !state.isDemo && !state.isTest && !state.opt.noPlayer) inits.push(initPlayer());
		inits.push(initFrontend());
=======
		if (!state.isDemo && !state.isTest && !state.opt.noPlayer) inits.push(initPlayer());
>>>>>>> 5bd01a83
		inits.push(initSession());
		testPlaylists();
		initDownloader();
		if (conf.Online.Stats === true) inits.push(initStats(false));
		try {
			initStep(i18n.t('INIT_LAST'), true);
			await Promise.all(inits);
			enableWSLogging();
			//Easter egg
			const ready = Math.floor(Math.random() * Math.floor(10)) >= 9
				? 'LADY'
				: 'READY';
			logger.info(`[Engine] Karaoke Mugen is ${ready}`);
			if (!state.isTest && !state.electron) welcomeToYoukousoKaraokeMugen();
			setState({ ready: true });
			// This is done later because it's not important.
			initStep(i18n.t('INIT_DONE'), true);
			emit('KMReady');
			if (state.isTest) {
				downloadTestSongs();
				on('downloadQueueStatus', (status: string) => {
					if (status.includes('stopped')) runTests();
				});
			}
			if (!state.isTest && !state.isDemo) {
				await updatePlaylistMedias();
				await buildAllMediasList();
			}
			await postMigrationTasks(migrations);
			if (conf.Database.prod.bundledPostgresBinary) await dumpPG();
		} catch(err) {
			logger.error(`[Engine] Karaoke Mugen IS NOT READY : ${JSON.stringify(err)}`);
			if (state.isTest) process.exit(1000);
		} finally {
			profile('Init');
		}
	}
}

export async function exit(rc: any) {
	if (shutdownInProgress) return;
	logger.info('[Engine] Shutdown in progress');
	shutdownInProgress = true;
	emit('exiting-app');
	if (getState().player.ready) {
		try {
			await quitmpv();
		} catch(err) {
			logger.warn(`[Engine] mpv error : ${err}`);
		} finally {
			logger.info('[Engine] Player has shutdown');
		}
	}
	if (getTwitchClient()) await stopTwitch();
	await closeDB();
	const c = getConfig();
	if (getTwitchClient() || (c?.Karaoke?.StreamerMode.Twitch.Enabled)) await stopTwitch();
	//CheckPG returns if postgresql has been started by Karaoke Mugen or not.
	try {
		// Let's try to kill PGSQL anyway, not a problem if it fails.
		if (c?.Database?.prod.bundledPostgresBinary && await checkPG()) {
			try {
				await killPG();
				logger.info('[Engine] PostgreSQL has shutdown');
				mataNe(rc);
			} catch(err) {
				logger.warn(`[Engine] PostgreSQL could not be stopped! : ${JSON.stringify(err)}`);
				mataNe(rc);
			}
		} else {
			mataNe(rc);
		}
	} catch(err) {
		logger.error(`[Engine] Failed to shutdown PostgreSQL : ${err}`);
		mataNe(1);
	}
}

function mataNe(rc: any) {
	console.log('\nMata ne !\n');
	//Exiting on Windows will require a keypress from the user to avoid the window immediately closing on an error.
	//On other systems or if terminal is not a TTY we exit immediately.
	// non-TTY terminals have no stdin support.
	if ((process.platform !== 'win32' || !process.stdout.isTTY) && !app) process.exit(rc);
	if (rc !== 0 && !app) readlineSync.question('Press enter to exit', {hideEchoBack: true});
	if (!app) {
		process.exit(rc);
	} else {
		app.exit();
	}
}

export function shutdown() {
	logger.info('[Engine] Dropping the mic, shutting down!');
	exit(0);
}

export async function getKMStats() {
	return await getStats();
}

async function preFlightCheck() {
	const state = getState();
	const conf = getConfig();
	let doGenerate = false;
	if (!state.opt.noBaseCheck && !conf.App.QuickStart) {
		const filesChanged = await compareKarasChecksum();
		if (filesChanged === true) {
			logger.info('[DB] Data files have changed: database generation triggered');
			doGenerate = true;
		}
		// If karasChecksum returns null, it means there were no files to check. We run generation anyway (it'll return an empty database) to avoid making the current startup procedure any more complex.
		if (filesChanged === undefined) doGenerate = true;
	}
	const settings = await getSettings();
	if (!doGenerate && !settings.lastGeneration) {
		setConfig({ App: { FirstRun: true }});
		logger.info('[DB] Unable to tell when last generation occured: database generation triggered');
		doGenerate = true;
	}
	if (doGenerate) try {
		initStep(i18n.t('INIT_GEN'));
		await generateDB();
	} catch(err) {
		logger.error(`[DB] Generation failed : ${err}`);
		errorStep(i18n.t('ERROR_GENERATION'));
		throw 'Generation failure';
	}
	// Run this in the background
	vacuum();
	generateBlacklist();
	const stats = await getStats();
	logger.info(`Songs        : ${stats.karas} (${duration(+stats.duration)})`);
	logger.info(`Playlists    : ${stats.playlists}`);
	logger.info(`Songs played : ${stats.played}`);
}

async function runTests() {
	const options = ['--require', 'ts-node/register', '--timeout',  '20000', 'test/*.ts' ];
	try {
		const ret = await execa('mocha', options, {
			cwd: getState().originalAppPath
		});
		console.log(ret.stdout);
		process.exit(ret.exitCode);
	} catch(err) {
		console.log('TESTS FAILED : ');
		console.log(err.stdout);
		process.exit(1000);
	}

}<|MERGE_RESOLUTION|>--- conflicted
+++ resolved
@@ -133,12 +133,7 @@
 		let inits = [];
 		if (conf.Karaoke.StreamerMode.Twitch.Enabled) initTwitch();
 		inits.push(initPlaylistSystem());
-<<<<<<< HEAD
 		if (!conf.App.FirstRun && !state.isDemo && !state.isTest && !state.opt.noPlayer) inits.push(initPlayer());
-		inits.push(initFrontend());
-=======
-		if (!state.isDemo && !state.isTest && !state.opt.noPlayer) inits.push(initPlayer());
->>>>>>> 5bd01a83
 		inits.push(initSession());
 		testPlaylists();
 		initDownloader();
