--- conflicted
+++ resolved
@@ -1,11 +1,5 @@
 import passport from 'passport';
-<<<<<<< HEAD
-import {encode, decode} from 'jwt-simple';
-import {getConfig} from '../_utils/config';
-import {findUserByName, updateUserFingerprint, findFingerprint, checkPassword, updateLastLoginName} from '../_services/user';
-=======
 import { decodeJwtToken, checkLogin, updateUserFingerprint, findFingerprint } from '../_services/user';
->>>>>>> 68bffb7a
 
 const loginErr = {
 	code: 'LOG_ERROR',
@@ -115,26 +109,3 @@
 		res.send(decodeJwtToken(req.get('authorization')));
 	});
 }
-<<<<<<< HEAD
-
-function createJwtToken(username, role, config) {
-	const conf = config || getConfig();
-	const timestamp = new Date().getTime();
-	return encode(
-		{ username, iat: timestamp, role },
-		conf.JwtSecret
-	);
-}
-
-function decodeJwtToken(token, config) {
-	const conf = config || getConfig();
-	return decode(token, conf.JwtSecret);
-}
-
-function getRole(user) {
-	if (+user.type === 2) return 'guest';
-	if (+user.type === 0) return 'admin';
-	return 'user';
-}
-=======
->>>>>>> 68bffb7a
