//Middlewares
import {requireWebappLimitedNoAuth, requireWebappLimited, requireWebappOpen} from './middlewares/webapp_mode';
import {requireAuth, requireValidUser, updateUserLoginTime, requireAdmin} from './middlewares/auth';
import {getLang} from './middlewares/lang';

//Utils
import {getPublicState, getState} from '../_utils/state';
import logger from 'winston';
import {sanitizeConfig, mergeConfig, verifyConfig, getPublicConfig, getConfig} from '../_utils/config';
import {check, unescape} from '../_utils/validators';
import {resolve} from 'path';
import multer from 'multer';
import {emitWS} from '../_webapp/frontend';

//KM Modules
import {getFeeds} from '../_webapp/proxy_feeds';
import {getKMStats, shutdown} from '../_services/engine';
import {sendCommand} from '../_services/player';
import {updateSongsLeft} from '../_services/user';
import {message} from '../_player/player';
import {addKaraToPlaylist, copyKaraToPlaylist, shufflePlaylist, getPlaylistContents, emptyPlaylist, setCurrentPlaylist, setPublicPlaylist, editPLC, editPlaylist, deleteKaraFromPlaylist, deletePlaylist, getPlaylistInfo, createPlaylist, getPlaylists, getKaraFromPlaylist, exportPlaylist, importPlaylist} from '../_services/playlist';
import {getTags} from '../_services/tag';
import {getYears, getRandomKara, getKaraLyrics, getKaras, getKara} from '../_services/kara';
import {addKaraToWhitelist, emptyWhitelist, deleteKaraFromWhitelist, getWhitelistContents} from '../_services/whitelist';
import {emptyBlacklistCriterias, addBlacklistCriteria, deleteBlacklistCriteria, editBlacklistCriteria, getBlacklistCriterias, getBlacklist} from '../_services/blacklist';
import {createAutoMix, getFavorites, emptyFavorites, addToFavorites, deleteFavorites, exportFavorites, importFavorites} from '../_services/favorites';
import {vote} from '../_services/upvote';
<<<<<<< HEAD
import {convertToRemoteUser, createUser, findUserByName, deleteUser, editUser, listUsers} from '../_services/user';
=======
import {deleteUserByID, removeRemoteUser, convertToRemoteUser, createUser, findUserByName, deleteUser, editUser, getUserRequests, listUsers} from '../_services/user';
>>>>>>> 81fa2d93
import {getPoll, addPollVote} from '../_services/poll';
import {getSeries} from '../_services/series';

function errMessage(code,message,args) {
	return {
		code: code,
		args: args,
		message: message
	};
}

function OKMessage(data,code,args) {
	return {
		code: code,
		args: args,
		data: data,
	};
}


/**
 * @apiDefine admin Admin access only
 * Requires authorization token from admin user to use this API
 */
/**
 * @apiDefine own Own user only
 * Requires authorization token from the user the data belongs to to use this API
 */
/**
 * @apiDefine public Public access
 * This API does not require any privilegied role and can be used by anyone logged.
 */
/**
 * @apiDefine NoAuth No auth required
 * Authorization header is not required.
 */
export function APIControllerAdmin(router) {
	// Admin routes

	/**
 * @api {post} /admin/shutdown Shutdown the entire application
 * @apiDescription
 * Shutdowns application completely. Kind of a self-destruct button.
 * @apiName PostShutdown
 * @apiGroup Main
 * @apiVersion 2.1.0
 *
 * @apiHeader authorization Auth token received from logging in
 * @apiPermission admin
 * @apiSuccess {String} Shutdown in progress.
 *
 * @apiSuccessExample Success-Response:
 * HTTP/1.1 200 OK
 * "Shutdown in progress."
 *
 */
	router.route('/admin/shutdown')
		.post(getLang, requireAuth, requireValidUser, requireAdmin, async (req, res) => {
			// Sends command to shutdown the app.
			try {
				await shutdown();
				res.json('Shutdown in progress');
			} catch(err) {
				logger.error(err);
				res.status(500).json(err);
			}
		});
	router.route('/admin/automix')
	/**
 * @api {post} /admin/automix Generate a automix playlist
 * @apiName PostMix
 * @apiGroup Favorites
 * @apiVersion 2.1.0
 * @apiPermission admin
 *
 * @apiHeader authorization Auth token received from logging in
 * @apiParam {String} users Comma-separated list of usernames to pick favorites from
 * @apiParam {Number} duration Duration wished for the generatedplaylist in minutes
 * @apiSuccess {String} code Message to display
 * @apiSuccess {String} data/playlist_id ID of playlist created
 * @apiSuccess {String} data/playlist_name Name of playlist created
 *
 * @apiSuccessExample Success-Response:
 *     HTTP/1.1 201 OK
 * {
 *   "code": "AUTOMIX_CREATED",
 *   "data": {
 *           "playlist_id": 12,
 *           "playlist_name": 'Soirée Kara 07/10/2018'
 *   }
 * }
 * @apiError AUTOMIX_ERROR Unable to create the automix playlist
 *
 * @apiErrorExample Error-Response:
 * HTTP/1.1 500 Internal Server Error
 * {
 *   "code": "AUTOMIX_ERROR",
 *   "message": "User axel does not exist."
 * }
 */

		.post(getLang, requireAuth, requireValidUser, updateUserLoginTime, requireAdmin, async (req, res) => {
			const validationErrors = check(req.body, {
				users: {presence: {allowEmpty: false}},
				duration: {numericality: {onlyInteger: true, greaterThanOrEqualTo: 0}}
			});
			if (!validationErrors) {
				// No errors detected
				try {
					const new_playlist = await createAutoMix(req.body, req.authToken.username);
					emitWS('playlistsUpdated');
					res.status(201).json(OKMessage(new_playlist,'AUTOMIX_CREATED',null));

				} catch(err) {
					logger.error(err);
					res.status(500).json(errMessage('AUTOMIX_ERROR',err));
				}
			} else {
				// Errors detected
				// Sending BAD REQUEST HTTP code and error object.
				res.status(400).json(validationErrors);
			}
		});

	router.route('/admin/playlists')
	/**
 * @api {get} /admin/playlists/ Get list of playlists
 * @apiName GetPlaylists
 * @apiGroup Playlists
 * @apiVersion 2.5.0
 * @apiPermission admin
 * @apiHeader authorization Auth token received from logging in
 *
 * @apiSuccess {Object[]} playlists Playlists information
 *
 * @apiSuccessExample Success-Response:
 *     HTTP/1.1 200 OK
 * {
 *   "data": [
 *       {
 *             <see /admin/playlist/[id] route>
 *       }
 *   ]
 * }
 * @apiError PL_LIST_ERROR Unable to fetch a list of playlists
 *
 * @apiErrorExample Error-Response:
 * HTTP/1.1 500 Internal Server Error
 */

		.get(getLang, requireAuth, requireValidUser, updateUserLoginTime, requireAdmin, async (req, res) => {
			// Get list of playlists
			try {
				const playlists = await getPlaylists(req.authToken);
				res.json(OKMessage(playlists));
			} catch(err) {
				logger.error(err);
				res.status(500).json(errMessage('PL_LIST_ERROR',err));
			}
		})
	/**
 * @api {post} /admin/playlists/ Create a playlist
 * @apiName PostPlaylist
 * @apiVersion 2.1.0
 * @apiGroup Playlists
 * @apiPermission admin
 * @apiHeader authorization Auth token received from logging in
 *
 * @apiParam {String} name Name of playlist to create
 * @apiParam {Boolean} flag_public Is the playlist to create public? This unsets `flag_public` on the previous playlist which had it.
 * @apiParam {Boolean} flag_current Is the playlist to create current? This unsets `flag_current` on the previous playlist which had it.
 * @apiParam {Boolean} flag_visible Is the playlist to create visible to all users? If `false`, only admins can see it.
 *
 * @apiSuccess {String} args Name of playlist created
 * @apiSuccess {String} code Message to display
 * @apiSuccess {Number} data ID of newly created playlist
 *
 * @apiSuccessExample Success-Response:
 * HTTP/1.1 201 Created
 * {
 *   "args": "lol",
 *   "code": "PL_CREATED",
 *   "data": 4
 * }
 * @apiError PL_CREATE_ERROR Unable to create a playlist
 *
 * @apiErrorExample Error-Response:
 * HTTP/1.1 500 Internal Server Error
 */
		.post(getLang, requireAuth, requireValidUser, updateUserLoginTime, requireAdmin, async (req, res) => {
			// Add playlist
			const validationErrors = check(req.body, {
				name: {presence: {allowEmpty: false}},
				flag_visible: {boolIntValidator: true},
				flag_public: {boolIntValidator: true},
				flag_current: {boolIntValidator: true}
			});
			if (!validationErrors) {
				// No errors detected
				req.body.name = unescape(req.body.name.trim());

				//Now we add playlist
				try {
					const new_playlist = await createPlaylist(req.body.name,{
						visible: req.body.flag_visible,
						current: req.body.flag_current,
						public: req.body.flag_public
					}, req.authToken.username);
					emitWS('playlistsUpdated');
					res.status(201).json(OKMessage(new_playlist,'PL_CREATED',req.body.name));
				} catch(err) {
					logger.error(err);
					res.status(500).json(errMessage('PL_CREATE_ERROR',err,req.body.name));
				}
			} else {
				// Errors detected
				// Sending BAD REQUEST HTTP code and error object.
				res.status(400).json(validationErrors);
			}

		});

	router.route('/admin/playlists/:pl_id([0-9]+)')
	/**
 * @api {get} /admin/playlists/:pl_id Get playlist information
 * @apiName GetPlaylist
 * @apiGroup Playlists
 * @apiPermission admin
 * @apiVersion 2.5.0
 *
 * @apiHeader authorization Auth token received from logging in
 * @apiParam {Number} pl_id Target playlist ID.
 * @apiSuccess {Number} data/created_at Playlist creation date in `Date()` format
 * @apiSuccess {Number} data/flag_current Is playlist the current one? Mutually exclusive with `flag_public`
 * @apiSuccess {Number} data/flag_public Is playlist the public one? Mutually exclusive with `flag_current`
 * @apiSuccess {Number} data/flag_visible Is playlist visible to normal users?
 * @apiSuccess {Number} data/duration Duration of playlist in seconds
 * @apiSuccess {Number} data/modified_at Playlist last edit date in `Date()` format
 * @apiSuccess {String} data/name Name of playlist
 * @apiSuccess {Number} data/karacount Number of karaoke songs in the playlist
 * @apiSuccess {Number} data/playlist_id Database's playlist ID
 * @apiSuccess {Number} data/time_left Time left in seconds before playlist ends, relative to the currently playing song's position.
 *
 * @apiSuccessExample Success-Response:
 * HTTP/1.1 200 OK
 * {
 *   "data": {
 *       "created_at": "2019-01-01T13:34:01.000Z",
 *       "flag_current": true,
 *       "flag_public": false,
 *       "flag_visible": true,
 *       "duration": 0,
 *       "modified_at": "2019-01-01T13:34:01.000Z",
 *       "name": "Liste de lecture courante",
 *       "karacount": 6,
 *       "playlist_id": 1,
 *       "time_left": 0
 *   }
 *}
 * @apiError PL_VIEW_ERROR Unable to fetch info from a playlist
 *
 * @apiErrorExample Error-Response:
 * HTTP/1.1 500 Internal Server Error
 */
		.get(getLang, requireAuth, requireValidUser, updateUserLoginTime, requireAdmin, async (req, res) => {
			//Access :pl_id by req.params.pl_id
			// This get route gets infos from a playlist
			try {
				const playlist = await getPlaylistInfo(req.params.pl_id, req.authToken);
				res.json(OKMessage(playlist));
			} catch (err) {

				res.status(500).json(errMessage('PL_VIEW_ERROR',err.message,err.data));

			}
		})
	/**
 * @api {put} /admin/playlists/:pl_id Update a playlist's information
 * @apiName PutPlaylist
 * @apiVersion 2.1.0
 * @apiGroup Playlists
 * @apiPermission admin
 * @apiHeader authorization Auth token received from logging in
 *
 * @apiParam {Number} pl_id Target playlist ID.
 * @apiParam {String} name Name of playlist to create
 * @apiParam {Boolean} flag_visible Is the playlist to create visible to all users? If `false`, only admins can see it.
 *
 * @apiSuccess {String} args ID of playlist updated
 * @apiSuccess {String} code Message to display
 * @apiSuccess {Number} data ID of playlist updated
 *
 * @apiSuccessExample Success-Response:
 * HTTP/1.1 200 OK
 * {
 *   "args": 1,
 *   "code": "PL_UPDATED",
 *   "data": 1
 * }
 * @apiError PL_UPDATE_ERROR Unable to update a playlist
 *
 * @apiErrorExample Error-Response:
 * HTTP/1.1 500 Internal Server Error
 */
		.put(getLang, requireAuth, requireValidUser, updateUserLoginTime, requireAdmin, async (req, res) => {
			// Update playlist info
			const validationErrors = check(req.body, {
				name: {presence: {allowEmpty: false}},
				flag_visible: {boolIntValidator: true},
			});
			if (!validationErrors) {
				// No errors detected
				req.body.name = unescape(req.body.name.trim());

				//Now we add playlist
				try {
					await editPlaylist(req.params.pl_id,req.body);
					emitWS('playlistInfoUpdated',req.params.pl_id);
					res.json(OKMessage(req.params.pl_id,'PL_UPDATED',req.params.pl_id));
				} catch(err) {
					res.status(500).json(errMessage('PL_UPDATE_ERROR',err.message,err.data));
				}
			} else {
				// Errors detected
				// Sending BAD REQUEST HTTP code and error object.
				res.status(400).json(validationErrors);
			}
		})

	/**
 * @api {delete} /admin/playlists/:pl_id Delete a playlist
 * @apiName DeletePlaylist
 * @apiVersion 2.1.0
 * @apiGroup Playlists
 * @apiPermission admin
 * @apiHeader authorization Auth token received from logging in
 *
 * @apiParam {Number} pl_id Target playlist ID.
 * @apiSuccess {String} args ID of playlist deleted
 * @apiSuccess {String} code Message to display
 * @apiSuccess {Number} data ID of playlist deleted
 *
 * @apiSuccessExample Success-Response:
 * HTTP/1.1 200 OK
 * {
 *   "args": 3,
 *   "code": "PL_DELETED",
 *   "data": 3
 * }
 * @apiError PL_DELETE_ERROR Unable to delete a playlist
 *
 * @apiErrorExample Error-Response:
 * HTTP/1.1 500 Internal Server Error
 */
		.delete(getLang, requireAuth, requireValidUser, updateUserLoginTime, requireAdmin, async (req, res) => {
			try {
				await deletePlaylist(req.params.pl_id,req.authToken);
				emitWS('playlistsUpdated');
				res.json(OKMessage(req.params.pl_id,'PL_DELETED',req.params.pl_id));
			} catch(err) {
				res.status(500).json(errMessage('PL_DELETE_ERROR',err.message,err.data));
			}
		});
	router.route('/admin/favorites/:username/empty')
	/**
 * @api {put} /admin/favorites/:username/empty Empty favorites (as admin)
 * @apiName PutEmptyFavoritesAdmin
 * @apiVersion 2.5.0
 * @apiGroup Favorites
 * @apiPermission admin
 * @apiHeader authorization Auth token received from logging in
 * @apiSuccess {String} code Message to display
 *
 * @apiSuccessExample Success-Response:
 * HTTP/1.1 200 OK
 * {
 *   "code": "FAV_EMPTIED"
 * }
 * @apiError FAV_EMPTY_ERROR Unable to empty favorites
 *
 * @apiErrorExample Error-Response:
 * HTTP/1.1 500 Internal Server Error
 */
		.put(getLang, requireAuth, requireValidUser, updateUserLoginTime, requireAdmin, async (req, res) => {
			try {
				await emptyFavorites(req.params.username);
				emitWS('favoritesUpdated', req.params.username);
				res.json(OKMessage(null,'FAV_EMPTIED'));
			} catch(err) {
				logger.error(err);
				res.status(500).json(errMessage('FAV_EMPTY_ERROR',err));
			}
		});
	router.route('/admin/favorites/:username')
	/**
 * @api {get} /admin/favorites Get favorites of any user (as admin)
 * @apiName GetFavoritesAdmin
 * @apiVersion 2.5.0
 * @apiGroup Favorites
 * @apiPermission admin
 * @apiHeader authorization Auth token received from logging in
 *
 * @apiParam {String} username Username favorites
 * @apiParam {String} [filter] Filter list by this string.
 * @apiParam {Number} [from=0] Return only the results starting from this position. Useful for continuous scrolling. 0 if unspecified
 * @apiParam {Number} [size=999999] Return only x number of results. Useful for continuous scrolling. 999999 if unspecified.
 * @apiSuccess {String} code Message to display
 * @apiSuccess {Object[]} data/content List of karaoke objects
 * @apiSuccess {Number} data/infos/count Number of items in favorites no matter which range was requested
 * @apiSuccess {Number} data/infos/from Items listed are from this position
 * @apiSuccess {Number} data/infos/size How many items listed.
 *
 * @apiSuccessExample Success-Response:
 * HTTP/1.1 200 OK
 * {
 *   "data": {
 *       "content": [
 *           {
 * 				<see Kara object>,
 *           }
 *       ],
 *       "infos": {
 *           "count": 1,
 *           "from": 0,
 *           "to": 999999
 *       }
 *   }
 * }
 * @apiError FAV_VIEW_ERROR Favorites could not be viewed
 *
 * @apiErrorExample Error-Response:
 * HTTP/1.1 500 Internal Server Error
 * {
 *   "code": "FAV_VIEW_ERROR"
 * }
 */
		.get(getLang, requireAuth, requireValidUser, updateUserLoginTime, requireAdmin, async (req, res) => {
			try {
				const karas = await getFavorites(req.params.username,req.body.filter,req.lang,+req.body.from || 0,req.body.size || 99999999);
				res.json(OKMessage(karas));
			} catch(err) {
				logger.error(err);
				res.status(500).json(errMessage('WL_VIEW_ERROR',err));
			}
		})
	/**
* @api {post} /admin/favorites/:username Add song to a user's favorites (as admin)
* @apiName PostFavoritesAdmin
* @apiVersion 2.5.0
* @apiGroup Favorites
* @apiPermission admin
* @apiHeader authorization Auth token received from logging in
* @apiParam {String} username Username to add favorites to
* @apiParam {Number[]} kara_id Karaoke song IDs, separated by commas
* @apiParam {String} [reason] Reason the song was added
* @apiSuccess {Number} args Arguments associated with message
* @apiSuccess {Number} code Message to display
* @apiSuccess {Number[]} data/kara_id List of karaoke IDs separated by commas
*
* @apiSuccessExample Success-Response:
* HTTP/1.1 201 Created
* {
*   "args": "2",
*   "code": "FAV_SONG_ADDED",
*   "data": [
*       "kid"
*   ]
* }
* @apiError FAV_ADD_SONG_ERROR Karaoke couldn't be added to favorites
*
* @apiErrorExample Error-Response:
* HTTP/1.1 500 Internal Server Error
* {
*   "args": [
*       "2"
*   ],
*   "code": "FAV_ADD_SONG_ERROR",
*   "message": null
* }
*/
		.post(getLang, requireAuth, requireValidUser, updateUserLoginTime, requireAdmin, async (req, res) => {
			const validationErrors = check(req.body, {
				kid: {uuidArrayValidator: true}
			});
			if (!validationErrors) {
				try {
					await addToFavorites(req.params.username, req.body.kid);
					emitWS('favoritesUpdated', req.params.username);
					res.status(201).json(OKMessage(req.body,'FAV_SONG_ADDED',req.body.kid));
				} catch(err) {
					res.status(500).json(errMessage('FAV_ADD_SONG_ERROR',err.message,err.data));
				}
			} else {
				// Errors detected
				// Sending BAD REQUEST HTTP code and error object.
				res.status(400).json(validationErrors);
			}
		})
	/**
* @api {delete} /admin/favorites/:username Delete favorite items (as admin)
* @apiName DeleteFavoritesAdmin
* @apiVersion 2.5.0
* @apiGroup Favorites
* @apiPermission admin
* @apiHeader authorization Auth token received from logging in
* @apiParam {uuid[]} kid Karaoke IDs to delete from favorites, separated by commas
* @apiSuccess {Number} args Arguments associated with message
* @apiSuccess {Number} code Message to display
* @apiSuccess {uuid[]} data List of favorites KIDs separated by commas
*
* @apiSuccessExample Success-Response:
* HTTP/1.1 200 OK
* {
*   "args": "1",
*   "code": "FAV_SONG_DELETED",
*   "data": "uuid"
* }
* @apiError FAV_DELETE_SONG_ERROR Favorites item could not be deleted.
*
*/
		.delete(getLang, requireAuth, requireValidUser, updateUserLoginTime, requireAdmin, async (req, res) => {
		//Delete kara from whitelist
		// Deletion is through whitelist ID.
			const validationErrors = check(req.body, {
				kid: {uuidArrayValidator: true}
			});
			if (!validationErrors) {
				try {
					await deleteFavorites(req.params.username, req.body.kid);
					emitWS('favoritesUpdated', req.params.username);
					res.json(OKMessage(req.body.kid,'FAV_SONG_DELETED',req.body.kid));
				} catch(err) {
					res.status(500).json(errMessage('WL_DELETE_SONG_ERROR',err));
				}
			} else {
				// Errors detected
				// Sending BAD REQUEST HTTP code and error object.
				res.status(400).json(validationErrors);
			}
		});

 	router.route('/admin/users')
	/**
 * @api {post} /admin/users Create new user (as admin)
 * @apiName PostUserAdmin
 * @apiVersion 2.1.0
 * @apiGroup Users
 * @apiPermission admin
 * @apiHeader authorization Auth token received from logging in
 *
 * @apiParam {String} login Login name for the user
 * @apiParam {String} password Password for the user
 * @apiParam {String} role `admin` or `user`
 * @apiSuccess {String} code Message to display
 * @apiSuccess {Boolean} data Returns `true` if success
 *
 * @apiSuccessExample Success-Response:
 * HTTP/1.1 200 OK
 * {
 *   "code": "USER_CREATED",
 *   "data": true
 * }
 * @apiError USER_CREATE_ERROR Unable to create user
 * @apiError USER_ALREADY_EXISTS This username already exists
<<<<<<< HEAD
=======
 * @apiError USER_ALREADY_EXISTS_ONLINE This username already exists on that online instance
 * @apiError USER_ONLINE_CREATION_ERROR Unable to create the online user
 * @apiError WEBAPPMODE_CLOSED_API_MESSAGE API is disabled at the moment.
>>>>>>> 81fa2d93
 * @apiErrorExample Error-Response:
 * HTTP/1.1 500 Internal Server Error
 * {
 *   "args": "Axel",
 *   "code": "USER_ALREADY_EXISTS",
 *   "message": null
 * }
 * @apiErrorExample Error-Response:
 * HTTP/1.1 403 Forbidden
 */

		.post(getLang, requireAuth, requireValidUser, updateUserLoginTime, requireAdmin, async (req,res) => {
			//Validate form data
			const validationErrors = check(req.body, {
				login: {presence: {allowEmpty: false}},
				password: {presence: {allowEmpty: false}},
				role: {inclusion: ['user', 'admin']}
			});
			if (!validationErrors) {
				// No errors detected
				req.body.login = unescape(req.body.login.trim());
				req.body.role = unescape(req.body.role);
				req.body.password = unescape(req.body.password);
				try {
					await createUser(req.body, {
						admin: req.body.role === 'admin', createFavoritePlaylist: true
					});
					res.json(OKMessage(true,'USER_CREATED'));
				} catch(err) {
					res.status(500).json(errMessage(err.code,err.message));
				}
			} else {
				// Errors detected
				// Sending BAD REQUEST HTTP code and error object.
				res.status(400).json(validationErrors);
			}
		});

	router.route('/admin/users/:username')
	/**
 * @api {get} /admin/users/:username View user details (admin)
 * @apiName GetUserAdmin
 * @apiVersion 2.5.0
 * @apiGroup Users
 * @apiPermission Admin
 * @apiHeader authorization Auth token received from logging in
 *
 * @apiparam {String} username Username to get data from
 * @apiSuccess {String} data/login User's login
 * @apiSuccess {String} data/nickname User's nickname
 * @apiSuccess {String} [data/avatar_file] Directory and name of avatar image file. Can be empty if no avatar has been selected.
 * @apiSuccess {Number} data/flag_online Is the user an online account ?
 * @apiSuccess {Number} data/type Type of account (0 = admin, 1 = user, 2 = guest)
 * @apiSuccess {Number} data/last_login Last login time in `Date()` format
 * @apiSuccess {Number} data/user_id User's ID in the database
 * @apiSuccess {String} data/url User's URL in its profile
 * @apiSuccess {String} data/fingerprint User's fingerprint
 * @apiSuccess {String} data/bio User's bio
 * @apiSuccess {String} data/email User's email
 *
 * @apiSuccessExample Success-Response:
 * HTTP/1.1 200 OK
 * {
 *   "data": [
 *       {
 *           "avatar_file": "",
 *           "flag_online": false,
 *           "type": 0,
 *           "last_login": "2019-01-01T13:34:00.000Z",
 *           "login": "admin",
 *           "nickname": "Administrator",
 *           "user_id": 1,
 * 			 "url": null,
 * 			 "email": null,
 * 			 "bio": null,
 * 			 "fingerprint": null
 *       },
 *   ]
 * }
 * @apiError USER_VIEW_ERROR Unable to view user details
 *
 * @apiErrorExample Error-Response:
 * HTTP/1.1 500 Internal Server Error
 * {
 *   "code": "USER_VIEW_ERROR",
 *   "message": null
 * }
 */
		.get(getLang, requireAuth, requireValidUser, updateUserLoginTime, requireAdmin, async (req,res) => {
			try {
				const userdata = await findUserByName(req.params.username, {public:false});
				res.json(OKMessage(userdata));
			} catch(err) {
				logger.error(err);
				res.status(500).json(errMessage('USER_VIEW_ERROR',err));
			}
		})
	/**
 * @api {delete} /admin/users/:username Delete an user
 * @apiName DeleteUser
 * @apiVersion 2.5.0
 * @apiGroup Users
 * @apiPermission admin
 * @apiHeader authorization Auth token received from logging in
 * @apiParam {Number} username User name to delete
 * @apiSuccess {String} args ID of user deleted
 * @apiSuccess {String} code Message to display
 * @apiSuccess {Number} data ID of user deleted
 *
 * @apiSuccessExample Success-Response:
 * HTTP/1.1 200 OK
 * {
 *   "args": 3,
 *   "code": "USER_DELETED",
 *   "data": 3
 * }
 * @apiError USER_DELETE_ERROR Unable to delete a user
 *
 * @apiErrorExample Error-Response:
 * HTTP/1.1 500 Internal Server Error
 */
		.delete(getLang, requireAuth, requireValidUser, updateUserLoginTime, requireAdmin, async (req, res) => {
			try {
				await deleteUser(req.params.username);
				emitWS('usersUpdated');
				res.json(OKMessage(req.params.username,'USER_DELETED',req.params.username));
			} catch(err) {
				res.status(500).json(errMessage('USER_DELETE_ERROR',err.message,err.data));
			}
		});

	router.route('/admin/playlists/:pl_id([0-9]+)/empty')
	/**
 * @api {put} /admin/playlists/:pl_id/empty Empty a playlist
 * @apiName PutEmptyPlaylist
 * @apiVersion 2.1.0
 * @apiGroup Playlists
 * @apiPermission admin
 * @apiHeader authorization Auth token received from logging in
 * @apiParam {Number} pl_id Target playlist ID.
 * @apiSuccess {String} args ID of playlist emptied
 * @apiSuccess {String} code Message to display
 * @apiSuccess {Number} data ID of playlist emptied
 *
 * @apiSuccessExample Success-Response:
 * HTTP/1.1 200 OK
 * {
 *   "args": 1,
 *   "code": "PL_EMPTIED",
 *   "data": 1
 * }
 * @apiError PL_EMPTY_ERROR Unable to empty a playlist
 *
 * @apiErrorExample Error-Response:
 * HTTP/1.1 500 Internal Server Error
 */
		.put(getLang, requireAuth, requireValidUser, updateUserLoginTime, requireAdmin, async (req, res) => {
		// Empty playlist
			try {
				await emptyPlaylist(req.params.pl_id);
				emitWS('playlistContentsUpdated',req.params.pl_id);
				res.json(OKMessage(req.params.pl_id,'PL_EMPTIED',req.params.pl_id));
			} catch(err) {

				res.status(500).json(errMessage('PL_EMPTY_ERROR',err.message,err.data));
				res.json(err);
			}
		});
	router.route('/admin/whitelist/empty')
	/**
 * @api {put} /admin/whitelist/empty Empty whitelist
 * @apiName PutEmptyWhitelist
 * @apiVersion 2.1.0
 * @apiGroup Whitelist
 * @apiPermission admin
 * @apiHeader authorization Auth token received from logging in
 * @apiSuccess {String} code Message to display
 *
 * @apiSuccessExample Success-Response:
 * HTTP/1.1 200 OK
 * {
 *   "code": "WL_EMPTIED"
 * }
 * @apiError WL_EMPTY_ERROR Unable to empty the whitelist
 *
 * @apiErrorExample Error-Response:
 * HTTP/1.1 500 Internal Server Error
 */
		.put(getLang, requireAuth, requireValidUser, updateUserLoginTime, requireAdmin, async (req, res) => {
		// Empty whitelist
			try {
				await emptyWhitelist();
				emitWS('blacklistUpdated');
				emitWS('whitelistUpdated');
				res.json(OKMessage(null,'WL_EMPTIED'));

			} catch(err) {
				logger.error(err);
				res.status(500).json(errMessage('WL_EMPTY_ERROR',err));
			}
		});
	router.route('/admin/blacklist/criterias/empty')
	/**
 * @api {put} /admin/blacklist/criterias/empty Empty list of blacklist criterias
 * @apiName PutEmptyBlacklist
 * @apiVersion 2.1.0
 * @apiGroup Blacklist
 * @apiPermission admin
 * @apiHeader authorization Auth token received from logging in
 * @apiSuccess {String} code Message to display
 * @apiSuccess {Number} data `null`
 *
 * @apiSuccessExample Success-Response:
 * HTTP/1.1 200 OK
 * {
 *   "code": "BLC_EMPTIED",
 *   "data": null
 * }
 * @apiError BLC_EMPTY_ERROR Unable to empty list of blacklist criterias
 *
 * @apiErrorExample Error-Response:
 * HTTP/1.1 500 Internal Server Error
 */
		.put(getLang, requireAuth, requireValidUser, updateUserLoginTime, requireAdmin, async (req, res) => {
		// Empty blacklist criterias
			try {
				await emptyBlacklistCriterias();
				emitWS('blacklistUpdated');
				res.json(OKMessage(null,'BLC_EMPTIED'));
			} catch(err) {
				logger.error(err);
				res.status(500).json(errMessage('BLC_EMPTY_ERROR',err));
			}
		});
	router.route('/admin/playlists/:pl_id([0-9]+)/setCurrent')
	/**
 * @api {put} /admin/playlists/:pl_id/setCurrent Set playlist to current
 * @apiName PutSetCurrentPlaylist
 * @apiVersion 2.1.0
 * @apiGroup Playlists
 * @apiPermission admin
 * @apiHeader authorization Auth token received from logging in
 * @apiParam {Number} pl_id Target playlist ID.
 * @apiSuccess {String} args ID of playlist updated
 * @apiSuccess {String} code Message to display
 * @apiSuccess {Number} data `null`
 *
 * @apiSuccessExample Success-Response:
 * HTTP/1.1 200 OK
 * {
 *   "args": 1,
 *   "code": "PL_SET_CURRENT",
 *   "data": null
 * }
 * @apiError PL_SET_CURRENT_ERROR Unable to set this playlist to current. The playlist is a public one and can't be set to current at the same time. First set another playlist as public so this playlist has no flags anymore and can be set current.
 *
 * @apiErrorExample Error-Response:
 * HTTP/1.1 500 Internal Server Error
 */
		.put(getLang, requireAuth, requireValidUser, updateUserLoginTime, requireAdmin, async (req, res) => {
			// set playlist to current
			try {
				await setCurrentPlaylist(req.params.pl_id);
				emitWS('playlistInfoUpdated',req.params.pl_id);
				res.json(OKMessage(null,'PL_SET_CURRENT',req.params.pl_id));

			} catch(err) {
				res.status(500).json(errMessage('PL_SET_CURRENT_ERROR',err.message,err.data));
			}
		});
	router.route('/admin/playlists/:pl_id([0-9]+)/setPublic')
	/**
 * @api {put} /admin/playlists/:pl_id/setPublic Set playlist to public
 * @apiName PutSetPublicPlaylist
 * @apiVersion 2.1.0
 * @apiGroup Playlists
 * @apiPermission admin
 * @apiHeader authorization Auth token received from logging in
 * @apiParam {Number} pl_id Target playlist ID.
 * @apiSuccess {String} args ID of playlist updated
 * @apiSuccess {String} code Message to display
 * @apiSuccess {Number} data `null`
 *
 * @apiSuccessExample Success-Response:
 * HTTP/1.1 200 OK
 * {
 *   "args": 1,
 *   "code": "PL_SET_PUBLIC",
 *   "data": null
 * }
 * @apiError PL_SET_PUBLIC_ERROR Unable to set this playlist to public. The playlist is a current one and can't be set to public at the same time. First set another playlist as current so this playlist has no flags anymore and can be set public.
 *
 * @apiErrorExample Error-Response:
 * HTTP/1.1 500 Internal Server Error
 */
		.put(getLang, requireAuth, requireValidUser, updateUserLoginTime, requireAdmin, async (req, res) => {
			// Empty playlist
			try {
				await setPublicPlaylist(req.params.pl_id);
				emitWS('playlistInfoUpdated',req.params.pl_id);
				res.json(OKMessage(null,'PL_SET_PUBLIC',req.params.pl_id));
			} catch(err) {
				res.status(500).json(errMessage('PL_SET_PUBLIC_ERROR',err.message,err.data));
			}
		});
	router.route('/admin/playlists/:pl_id([0-9]+)/karas')
	/**
 * @api {get} /admin/playlists/:pl_id/karas Get list of karaokes in a playlist
 * @apiName GetPlaylistKaras
 * @apiVersion 2.5.0
 * @apiGroup Playlists
 * @apiPermission admin
 * @apiHeader authorization Auth token received from logging in
 * @apiParam {Number} pl_id Target playlist ID.
 * @apiParam {String} [filter] Filter list by this string.
 * @apiParam {Number} [from=0] Return only the results starting from this position. Useful for continuous scrolling. 0 if unspecified
 * @apiParam {Number} [size=999999] Return only x number of results. Useful for continuous scrolling. 999999 if unspecified.
 *
 * @apiSuccess {Object[]} data/content/plc Array of `playlistcontent` objects
 * @apiSuccess {Number} data/infos/count Number of karaokes in playlist
 * @apiSuccess {Number} data/infos/from Starting position of listing
 * @apiSuccess {Number} data/infos/to End position of listing
 *
 * @apiSuccessExample Success-Response:
 * HTTP/1.1 200 OK
 * {
 *   "data": {
 *       "content": [
 *           <see admin/playlists/[id]/karas/[plc_id] for example>
 *       ],
 *       "infos": {
 *           "count": 3,
 * 			 "from": 0,
 * 			 "to": 120
 *       }
 *   }
 * }
 * @apiError PL_VIEW_SONGS_ERROR Unable to fetch list of karaokes in a playlist
 *
 * @apiErrorExample Error-Response:
 * HTTP/1.1 500 Internal Server Error
 */
		.get(getLang, requireAuth, requireValidUser, updateUserLoginTime, requireAdmin, async (req, res) => {
			try {
				const playlist = await getPlaylistContents(req.params.pl_id,req.authToken, req.query.filter,req.lang, +req.query.from || 0, +req.query.size || 9999999);
				res.json(OKMessage(playlist));
			} catch(err) {
				res.status(500).json(errMessage('PL_VIEW_SONGS_ERROR',err.message,err.data));
			}
		})
	/**
 * @api {post} /admin/playlists/:pl_id/karas Add karaokes to playlist
 * @apiName PatchPlaylistKaras
 * @apiVersion 2.5.0
 * @apiGroup Playlists
 * @apiPermission admin
 * @apiHeader authorization Auth token received from logging in
 * @apiParam {Number} pl_id Target playlist ID.
 * @apiParam {uuid[]} kid List of `kid` separated by commas (`,`).
 * @apiParam {Number} [pos] Position in target playlist where to copy the karaoke to. If not specified, will place karaokes at the end of target playlist. `-1` adds karaokes after the currently playing song in target playlist.
 * @apiSuccess {String[]} args/plc_ids IDs of playlist contents copied
 * @apiSuccess {String} args/playlist_id ID of destinaton playlist
 * @apiSuccess {String} code Message to display
 *
 * @apiSuccessExample Success-Response:
 * HTTP/1.1 200 OK
 * {
 *   "args": {
 *       "playlist": 2,
 *       "plc_ids": [
 * 			"4946",
 * 			"639"
 * 		 ]
 *   },
 *   "code": "PL_SONG_MOVED",
 *   "data": null
 * }
 * @apiError PL_ADD_SONG_ERROR Unable to add songs to the playlist
 *
 * @apiErrorExample Error-Response:
 * HTTP/1.1 500 Internal Server Error
 * {
 *   "args": "Liste de lecture publique",
 *   "code": "PL_ADD_SONG_ERROR",
 *   "message": "No karaoke could be added, all are in destination playlist already (PLID : 2)"
 * }
 */
		.post(getLang, requireAuth, requireValidUser, updateUserLoginTime, requireAdmin, async (req, res) => {
			//add a kara to a playlist
			const validationErrors = check(req.body, {
				kid: {presence: true, uuidArrayValidator: true},
				pos: {integerValidator: true}
			});
			if (!validationErrors) {
				try {
					const result = await addKaraToPlaylist(req.body.kid, req.authToken.username, req.params.pl_id, +req.body.pos);
					emitWS('playlistInfoUpdated',req.params.pl_id);
					emitWS('playlistContentsUpdated',req.params.pl_id);
					res.statusCode = 201;
					const args = {
						playlist: result.playlist
					};
					res.json(OKMessage(null,'PL_SONG_ADDED',args));
				} catch(err) {
					res.status(500).json(errMessage('PL_ADD_SONG_ERROR',err.message,err.data));
				}
			} else {
				// Errors detected
				// Sending BAD REQUEST HTTP code and error object.
				res.status(400).json(validationErrors);
			}
		})
	/**
 * @api {patch} /admin/playlists/:pl_id/karas Copy karaokes to another playlist
 * @apiName PatchPlaylistKaras
 * @apiVersion 2.1.0
 * @apiGroup Playlists
 * @apiPermission admin
 * @apiHeader authorization Auth token received from logging in
 * @apiParam {Number} pl_id Target playlist ID.
 * @apiParam {Number[]} plc_id List of `playlistcontent_id` separated by commas (`,`). Example : `1021,2209,44,872`
 * @apiParam {Number} [pos] Position in target playlist where to copy the karaoke to. If not specified, will place karaokes at the end of target playlist
 * @apiSuccess {String[]} args/plc_ids IDs of playlist contents copied
 * @apiSuccess {String} args/playlist_id ID of destinaton playlist
 * @apiSuccess {String} code Message to display
 *
 * @apiSuccessExample Success-Response:
 * HTTP/1.1 200 OK
 * {
 *   "args": {
 *       "playlist": 2,
 *       "plc_ids": [
 * 			"4946",
 * 			"639"
 * 		 ]
 *   },
 *   "code": "PL_SONG_MOVED",
 *   "data": null
 * }
 * @apiError PL_MOVE_SONG_ERROR Unable to copy karaoke song to the destination playlist
 *
 * @apiErrorExample Error-Response:
 * HTTP/1.1 500 Internal Server Error
 * {
 *   "args": "Liste de lecture publique",
 *   "code": "PL_MOVE_SONG_ERROR",
 *   "message": "Karaoke song 176 is already in playlist 2"
 * }
 */
		.patch(getLang, requireAuth, requireValidUser, updateUserLoginTime, requireAdmin, async (req, res) => {
			//add karas from a playlist to another
			const validationErrors = check(req.body, {
				plc_id: {presence: true, numbersArrayValidator: true},
				pos: {integerValidator: true}
			});
			if (!validationErrors) {
				try {
					const pl_id = await	copyKaraToPlaylist(req.body.plc_id,req.params.pl_id,+req.body.pos);
					emitWS('playlistContentsUpdated',pl_id);
					res.statusCode = 201;
					const args = {
						plc_ids: req.body.plc_id.split(','),
						playlist_id: parseInt(req.params.pl_id, 10)
					};
					res.json(OKMessage(null,'PL_SONG_MOVED',args));
				} catch(err) {
					res.status(500).json(errMessage('PL_MOVE_SONG_ERROR',err.message,err.data));
				}
			} else {
				// Errors detected
				// Sending BAD REQUEST HTTP code and error object.
				res.status(400).json(validationErrors);
			}

		})

	/**
 * @api {delete} /admin/playlists/:pl_id/karas Delete karaokes from playlist
 * @apiName DeletePlaylistKaras
 * @apiVersion 2.1.0
 * @apiGroup Playlists
 * @apiPermission admin
 * @apiHeader authorization Auth token received from logging in
 * @apiParam {Number} pl_id Target playlist ID.
 * @apiParam {Number[]} plc_id List of `plc_id` separated by commas (`,`). Example : `1021,2209,44,872`
 * @apiSuccess {String} args Name of playlist the song was deleted from
 * @apiSuccess {String} code Message to display
 *
 * @apiSuccessExample Success-Response:
 * HTTP/1.1 200 OK
 * {
 *   "args": "Liste de lecture publique",
 *   "code": "PL_SONG_DELETED",
 *   "data": null
 * }
 * @apiError PL_DELETE_SONG_ERROR Unable to delete the song from the selected playlist
 *
 * @apiErrorExample Error-Response:
 * HTTP/1.1 500 Internal Server Error
 * {
 *   "args": "Liste de lecture publique",
 *   "code": "PL_DELETE_SONG_ERROR",
 *   "message": "[PLC] GetPLContentInfo : PLCID 4960 unknown"
 * }
 */
		.delete(getLang, requireAuth, requireValidUser, updateUserLoginTime, requireAdmin, async (req, res) => {
			// Delete kara from playlist
			// Deletion is through playlist content's ID.
			// There is actually no need for a playlist number to be used at this moment.
			const validationErrors = check(req.body, {
				plc_id: {presence: true, numbersArrayValidator: true}
			});
			if (!validationErrors) {
				try {
					const data = await deleteKaraFromPlaylist(req.body.plc_id,req.params.pl_id,req.authToken);
					emitWS('playlistContentsUpdated',data.pl_id);
					emitWS('playlistInfoUpdated',data.pl_id);
					res.json(OKMessage(null,'PL_SONG_DELETED',data.pl_name));
				} catch(err) {
					res.status(500).json(errMessage('PL_DELETE_SONG_ERROR',err.message,err.data));
				}
			} else {
				// Errors detected
				// Sending BAD REQUEST HTTP code and error object.
				res.status(400).json(validationErrors);
			}
		});

	router.route('/admin/playlists/:pl_id([0-9]+)/karas/:plc_id([0-9]+)')
	/**
 * @api {get} /admin/playlists/:pl_id/karas/:plc_id Get song info from a playlist item
 * @apiName GetPlaylistPLC
 * @apiVersion 2.5.0
 * @apiGroup Playlists
 * @apiPermission admin
 * @apiHeader authorization Auth token received from logging in
 * @apiParam {Number} pl_id Target playlist ID. **Note :** Irrelevant since PLCIDs are unique in the table.
 * @apiParam {Number} plc_id Playlist content ID.
 * @apiSuccess {Object[]} data Array containing one playlist content object, which consists of a kara object + the following properties
 * @apiSuccess {Number} data/kara_created_at In `Date()` format
 * @apiSuccess {Number} data/created_at Karaoke added to playlist, in `Date()` format
 * @apiSuccess {Number} data/kara_modified_at In `Date()` format
 * @apiSuccess {Number} data/flag_blacklisted Is the song in the blacklist ?
 * @apiSuccess {Number} data/flag_playing Is the song the one currently playing ?
 * @apiSuccess {Number} data/flag_whitelisted Is the song in the whitelist ?
 * @apiSuccess {Number} data/flag_free Wether the song has been marked as free or not
 * @apiSuccess {Number} data/playlist_id ID of playlist this song belongs to
 * @apiSuccess {Number} data/playlistcontent_ID PLC ID of this song.
 * @apiSuccess {Number} data/pos Position in the playlist. First song has a position of `1`
 * @apiSuccess {String} data/nickname Nickname of user who added/requested the song. this nickname can be changed (`username` cannot) hence why it is displayed here.
 * @apiSuccess {Number} data/time_before_play Estimated time remaining before the song is going to play (in seconds). `0` if the song is currently playing or if there is no song selected as currently playing in the playlist (thus making this estimate impossible)
 * @apiSuccess {String} data/username Username who submitted this karaoke. Can be different from `nickname`.
 * @apiSuccessExample Success-Response:
 * HTTP/1.1 200 OK
 * {
 *   "data": [
 *       {
 * 			 <See public/karas/[kara_id] object>,
 * 	         "created_at": "2019-01-01T10:01:01.000Z"
 *           "flag_blacklisted": false,
 *           "flag_free": false,
 * 			 "flag_playing": true,
 *           "flag_whitelisted": false,
 * 	         "kara_created_at": "2019-01-01T10:01:01.000Z"
 * 	         "kara_modified_at": "2019-01-01T10:01:01.000Z"
 *           "nickname": "Axel",
 *           "playlist_id": 2,
 *           "playlistcontent_id": 24,
 *           "pos": 2,
 *           "time_before_play": 134,
 *           "username": "Axel"
 *         },
 *   ]
 * }
 * @apiError PL_VIEW_CONTENT_ERROR Unable to fetch playlist's content information
 *
 * @apiErrorExample Error-Response:
 * HTTP/1.1 500 Internal Server Error
 * {
 *   "code": "PL_VIEW_CONTENT_ERROR",
 *   "message": "PLCID unknown!"
 * }
 */
		.get(getLang, requireAuth, requireValidUser, updateUserLoginTime, requireAdmin, async (req, res) => {
			try {
				const kara = await getKaraFromPlaylist(req.params.plc_id,req.lang,req.authToken);
				res.json(OKMessage(kara));
			} catch(err) {
				logger.error(err);
				res.status(500).json(errMessage('PL_VIEW_CONTENT_ERROR',err));
			}
		})
	/**
 * @api {put} /admin/playlists/:pl_id([0-9]+)/karas/:plc_id Update song in a playlist
 * @apiName PutPlaylistKara
 * @apiVersion 2.3.0
 * @apiGroup Playlists
 * @apiPermission admin
 * @apiHeader authorization Auth token received from logging in
 * @apiParam {Number} pl_id Playlist ID. **Note :** Irrelevant since `plc_id` is unique already.
 * @apiParam {Number} plc_id `playlistcontent_id` of the song to update
 * @apiParam {Number} [pos] Position in target playlist where to move the song to.
 * @apiParam {Number} [flag_playing] If set to 1, the selected song will become the currently playing song.
 * @apiParam {Number} [flag_free] If set to 1, the selected song will be marked as free. Setting it to 0 has no effect.
 * @apiSuccess {String} code Message to display
 * @apiSuccess {String} data PLCID modified
 *
 * @apiSuccessExample Success-Response:
 * HTTP/1.1 200 OK
 * {
 *   "code": "PL_CONTENT_MODIFIED",
 *   "data": "4962"
 * }
 * @apiError PL_MODIFY_CONTENT_ERROR Unable to modify content's position or playing status
 *
 * @apiErrorExample Error-Response:
 * HTTP/1.1 500 Internal Server Error
 * {
 *   "code": "PL_MODIFY_CONTENT_ERROR",
 *   "message": "PLCID unknown!"
 * }
 */
		.put(getLang, requireAuth, requireValidUser, updateUserLoginTime, requireAdmin, async (req, res) => {
			//Update playlist's karaoke song
			//Params: position

			const validationErrors = check(req.body, {
				flag_playing: {boolIntValidator: true},
				pos: {integerValidator: true},
				flag_free: {boolIntValidator: true}
			});
			if (!validationErrors) {
				try {
					const data = await editPLC(req.params.plc_id,{
						pos: +req.body.pos,
						flag_playing: +req.body.flag_playing,
						flag_free: +req.body.flag_free
					},req.authToken);
					emitWS('playlistContentsUpdated',data.pl_id);
					emitWS('playlistInfoUpdated',data.pl_id);
					res.json(OKMessage(req.params.plc_id,'PL_CONTENT_MODIFIED'));
				} catch(err) {
					logger.error(err);
					res.status(500).json(errMessage('PL_MODIFY_CONTENT_ERROR',err));
				}
			} else {
				// Errors detected
				// Sending BAD REQUEST HTTP code and error object.
				res.status(400).json(validationErrors);
			}

		});

	router.route('/admin/settings')
	/**
 * @api {get} /admin/settings Get settings
 * @apiName GetSettings
 * @apiVersion 2.4.1
 * @apiGroup Main
 * @apiPermission admin
 * @apiHeader authorization Auth token received from logging in
 * @apiSuccess {Object} data Contains all configuration settings. See example or documentation for what each setting does.
 *
 * @apiSuccessExample Success-Response:
 * HTTP/1.1 200 OK
 * {
 *   "data": {
 *       "AdminPassword": "xxxx",
 *       "BinPlayerLinux": "/usr/bin/mpv",
 *       "BinPlayerOSX": "app/bin/mpv.app/Contents/MacOS/mpv",
 *       "BinPlayerWindows": "app/bin/mpv.exe",
 *       "BinffmpegLinux": "/usr/bin/ffmpeg",
 *       "BinffmpegOSX": "app/bin/ffmpeg",
 *       "BinffmpegPath": "D:\\perso\\karaokemugen-app\\app\\bin\\ffmpeg.exe",
 *       "BinffmpegWindows": "app/bin/ffmpeg.exe",
 *       "BinffprobeLinux": "/usr/bin/ffprobe",
 *       "BinffprobeOSX": "app/bin/ffprobe",
 *       "BinffprobePath": "D:\\perso\\karaokemugen-app\\app\\bin\\ffprobe.exe
 *       "BinffprobeWindows": "app/bin/ffprobe.exe",
 *       "BinmpvPath": "D:\\perso\\karaokemugen-app\\app\\bin\\mpv.exe",
 *       "EngineAllowViewBlacklist": "1",
 *       "EngineAllowViewBlacklistCriterias": "1",
 *       "EngineAllowViewWhitelist": "1",
 *       "EngineAutoPlay": "0",
 *       "EngineDefaultLocale": "fr",
 *       "EngineDisplayConnectionInfo": "1",
 *       "EngineDisplayConnectionInfoHost": "",
 *       "EngineDisplayConnectionInfoMessage": "",
 *       "EngineDisplayConnectionInfoQRCode": "1",
 *       "EngineDisplayNickname": "1",
 * 		 "EngineFreeUpvotes": "1",
 *       "EngineFreeUpvotesRequiredPercentage": "33",
 *       "EngineFreeUpvotesRequiredMin": "4",
 *       "EngineFreeAutoTime": "60",
 *       "EngineJinglesInterval": "1",
 *       "EnginePrivateMode": "1",
 * 		 "EngineRemovePublicOnPlay": "1",
 * 		 "EngineQuotaType": "1",
 *       "EngineRepeatPlaylist": "0",
 *       "EngineSmartInsert": "1",
 * 		 "EngineSongPoll": "0",
 * 		 "EngineSongPollChoices": "4",
 * 		 "EngineSongPollTimeout": "30",
 *       "EngineSongsPerUser": "10000",
 * 		 "EngineTimePerUser": "10000",
 *       "EngineCreatePreviews": "1",
 * 		 "OnlineStats": "0",
 *       "PathAltname": "../times/series_altnames.csv",
 *       "PathBackgrounds": "app/backgrounds",
 *       "PathBin": "app/bin",
 *       "PathDB": "app/db",
 *       "PathDBKarasFile": "karas.sqlite3",
 *       "PathDBUserFile": "userdata.sqlite3",
 *       "PathJingles": "app/jingles",
 *       "PathKaras": "../times/karas",
 *       "PathSubs": "../times/lyrics",
 *       "PathTemp": "app/temp",
 *       "PathMedias": "app/data/medias",
 *       "PathMediasHTTP": "",
 *       "PlayerBackground": "",
 *       "PlayerFullscreen": "0",
 *       "PlayerMonitor": "0",
 *       "PlayerPIP": "1",
 *       "PlayerPIPPositionX": "Left",
 *       "PlayerPIPPositionY": "Bottom",
 *       "PlayerPIPSize": "30",
 *       "PlayerScreen": "0",
 *       "PlayerStayOnTop": "1",
 *       "VersionName": "Finé Fiévreuse",
 *       "VersionNo": "v2.0 Release Candidate 1",
 *       "appPath": "F:\\karaokemugen-app\\",
 *       "isTest": false,
 *       "mpvVideoOutput": "direct3d",
 *       "os": "win32",
 *       "osHost": "10.202.40.43",
 * 		 "WebappMode": "2",
 * 		 "WebappSongLanguageMode": "1"
 *   }
 * }
 */
		.get(getLang, requireAuth, requireValidUser, updateUserLoginTime, requireAdmin, async (req, res) => {
			res.json(OKMessage(getConfig()));
		})
	/**
 * @api {put} /admin/settings Update settings
 * @apiName PutSettings
 * @apiVersion 2.4.1
 * @apiPermission admin
 * @apiHeader authorization Auth token received from logging in
 * @apiGroup Main
 * @apiDescription **Note :** All settings must be sent at once in a single request.
 * @apiParam {Boolean} EngineAllowViewBlacklist Allow/disallow users to view blacklist contents from the guest interface
 * @apiParam {Boolean} EngineAllowViewWhitelist Allow/disallow users to view whitelist contents from the guest interface
 * @apiParam {Boolean} EngineAllowViewBlacklistCriterias Allow/disallow users to view blacklist criterias list from the guest interface
 * @apiParam {Boolean} EngineAllowAutoPlay Enable/disable AutoPlay feature (starts playing once a song is added to current playlist)
 * @apiParam {Boolean} EngineDisplayConnectionInfo Show/hide connection info during jingles or pauses (the "Go to http://" message)
 * @apiParam {String} EngineDisplayConnectionInfoHost Force IP/Hostname displayed during jingles or pauses in case autodetection returns the wrong IP
 * @apiParam {String} EngineDisplayConnectionInfoMessage Add a small message before the text showing the URL to connect to
 * @apiParam {Boolean} EngineDisplayConnectionInfoQRCode Enable/disable QR Code during pauses inbetween two songs.
 * @apiParam {Boolean} EngineDisplayNickname Enable/disable displaying the username who requested a song.
 * @apiParam {Number} EngineFreeAutoTime Time in minutes before a song is automatically freed.
 * @apiParam {Boolean} EngineFreeUpvotes Enable/disable Free Songs By Upvotes feature
 * @apiParam {Number} EngineFreeUpvotesRequiredMin Minimum number of upvotes required to free a song
 * @apiParam {Number} EngineFreeUpvotesRequiredPercent Minimum percent of upvotes / online users required to free a song
 * @apiParam {Number} EngineJinglesInterval Interval in number of songs between two jingles. 0 to disable entirely.
 * @apiParam {Boolean} EnginePrivateMode `false` = Public Karaoke mode, `true` = Private Karaoke Mode. See documentation.
 * @apiParam {Boolean} EngineRemovePublicOnPlay Enable/disable auto removal of songs in public playlist if they've just been played
 * @apiParam {Number} EngineQuotaType Type of quota for users when adding songs. `0` = no quota, `1` = limited by number of songs, `2` = limited by total song duration.
 * @apiParam {Boolean} EngineRepeatPlaylist Enable/disable auto repeat playlist when at end.
 * @apiParam {Boolean} EngineSmartInsert Enable/disable smart insert of songs in the playlist.
 * @apiParam {Boolean} EngineSongPoll Enable/disable public song poll
 * @apiParam {Number} EngineSongPollChoices Number of songs the public can choose from during a public poll
 * @apiParam {Number} EngineSongPollTimeout Poll duration in seconds
 * @apiParam {Number} EngineSongsPerUser Number of songs allowed per person.
 * @apiParam {Number} EngineTimePerUser Song duration allowed per person.
 * @apiParam {Boolean} OnlineStats Enable/Disable stats upload to Karaoke Mugen Online
 * @apiParam {Boolean} PlayerFullscreen Enable/disable full screen mode
 * @apiParam {Boolean} PlayerMonitor Enable/disable player's second screen (monitor)
 * @apiParam {Boolean} PlayerPIP Enable/disable Picture-in-picture mode
 * @apiParam {String=Left,Center,Right} PlayerPIPPositionX Horizontal position of PIP screen
 * @apiParam {String=Top,Center,Bottom} PlayerPIPPositionY Vertical position of PIP screen
 * @apiParam {Number} PlayerPIPSize Size in percentage of the PIP screen
 * @apiParam {Number} PlayerScreen Screen number to display the videos on. If screen number is not available, main screen is used. `9` means autodetection.
 * @apiParam {Boolean} PlayerStayOnTop Enable/disable stay on top of all windows.
 * @apiParam {Number} WebappMode Webapp public mode : `0` = closed, no public action available, `1` = only show song information and playlists, no karaoke can be added by the user, `2` = default, open mode.
 * @apiParam {Number} WebappSongLanguageMode How to display series : `0` = according to the original name, `1` = according to song's language, or defaults to the `series=` metadata, `2` = according to admin's language or fallbacks to english then original, `3` = according to user language or fallbacks to english then original
 * @apiParam {Boolean} PlayerStayOnTop Enable/disable stay on top of all windows.
 * @apiSuccess {Object} data Contains all configuration settings. See example or documentation for what each setting does.
 *
 * @apiSuccessExample Success-Response:
 * HTTP/1.1 200 OK
 */
		.put(getLang, requireAuth, requireValidUser, updateUserLoginTime, requireAdmin, async (req,res) => {
			//Update settings
			// Convert body to strings
			try {
				verifyConfig(req.body);
				try {
					req.body = sanitizeConfig(req.body);
					const publicSettings = await mergeConfig(req.body);
					emitWS('settingsUpdated',publicSettings);
					res.json(OKMessage(req.body,'SETTINGS_UPDATED'));
				} catch(err) {
					logger.error(err);
					res.status(500).json(errMessage('SETTINGS_UPDATE_ERROR',err));
				}
			} catch(err) {
				// Errors detected
				// Sending BAD REQUEST HTTP code and error object.
				res.status(400).json(err);
			}
		});

	router.route('/admin/player/message')
	/**
 * @api {post} /admin/player/message Send a message to screen or user's devices
 * @apiName PostPlayerMessage
 * @apiVersion 2.1.0
 * @apiGroup Player
 * @apiPermission admin
 * @apiHeader authorization Auth token received from logging in
 * @apiParam {String} message Message to display
 * @apiParam {Number} [duration=10000] Duration of message in miliseconds
 * @apiParam {String="users","screen"} [destination="screen"] `users` for user's devices, or `screen` for the screen on which the karaoke is running. Default is `screen`.
 * @apiSuccess {String} code Message to display
 * @apiSuccess {String} data Data sent to the API
 *
 * @apiSuccessExample Success-Response:
 * HTTP/1.1 200 OK
 * {
 *   "code": "MESSAGE_SENT",
 *   "data": {
 *       "destination": "screen",
 *       "duration": 10000,
 *       "message": "yolo"
 *   }
 * }
 * @apiError MESSAGE_SEND_ERROR Message couldn't be sent
 *
 * @apiErrorExample Error-Response:
 * HTTP/1.1 500 Internal Server Error
 * {
 *   "code": "MESSAGE_SEND_ERROR"
 * }
 */
		.post(getLang, requireAuth, requireValidUser, updateUserLoginTime, requireAdmin, async (req, res) => {
			const validationErrors = check(req.body, {
				duration: {integerValidator: true},
				message: {presence: true},
				destination: {inclusion: ['screen', 'users', 'all']}
			});
			if (!validationErrors) {
				if (req.body.destination === 'users' ||
				    req.body.destination === 'all') {
					emitWS('adminMessage', req.body );
					res.json(OKMessage(req.body,'MESSAGE_SENT',req.body));
				}
				if (req.body.destination === 'screen' ||
				    req.body.destination === 'all') {
					try {
						await message(req.body.message,+req.body.duration);
						res.json(OKMessage(req.body,'MESSAGE_SENT'));
					} catch(err) {
						logger.error(err);
						res.status(500).json(errMessage('MESSAGE_SEND_ERROR',err));
					}
				}
			} else {
				// Errors detected
				// Sending BAD REQUEST HTTP code and error object.
				res.status(400).json(validationErrors);
			}
		});

	router.route('/admin/whitelist')
	/**
 * @api {get} /admin/whitelist Get whitelist
 * @apiName GetWhitelist
 * @apiVersion 2.5.0
 * @apiGroup Whitelist
 * @apiPermission admin
 * @apiHeader authorization Auth token received from logging in
 * @apiParam {String} [filter] Filter list by this string.
 * @apiParam {Number} [from=0] Return only the results starting from this position. Useful for continuous scrolling. 0 if unspecified
 * @apiParam {Number} [size=999999] Return only x number of results. Useful for continuous scrolling. 999999 if unspecified.
 * @apiSuccess {String} code Message to display
 * @apiSuccess {Object[]} data/content List of karaoke objects
 * @apiSuccess {Number} data/infos/count Number of items in whitelist no matter which range was requested
 * @apiSuccess {Number} data/infos/from Items listed are from this position
 * @apiSuccess {Number} data/infos/size How many items listed.
 *
 * @apiSuccessExample Success-Response:
 * HTTP/1.1 200 OK
 * {
 *   "data": {
 *       "content": [
 *           {
 * 				<see Kara object>,
 * 				 "reason": "No reason",
 * 				 "whitelisted_at": "2019-01-01T01:01:01.000Z"
 *           }
 *       ],
 *       "infos": {
 *           "count": 1,
 *           "from": 0,
 *           "to": 999999
 *       }
 *   }
 * }
 * @apiError WL_VIEW_ERROR Whitelist could not be viewed
 *
 * @apiErrorExample Error-Response:
 * HTTP/1.1 500 Internal Server Error
 * {
 *   "code": "WL_VIEW_ERROR"
 * }
 */
		.get(getLang, requireAuth, requireValidUser, updateUserLoginTime, requireAdmin, async (req, res) => {
			try {
				const karas = await getWhitelistContents(req.body.filter,req.lang,+req.body.from || 0,req.body.size || 99999999);
				res.json(OKMessage(karas));
			} catch(err) {
				logger.error(err);
				res.status(500).json(errMessage('WL_VIEW_ERROR',err));
			}
		})
	/**
 * @api {post} /admin/whitelist Add song to whitelist
 * @apiName PostWhitelist
 * @apiVersion 2.5.0
 * @apiGroup Whitelist
 * @apiPermission admin
 * @apiHeader authorization Auth token received from logging in
 * @apiParam {uuid[]} kid Karaoke song IDs, separated by commas
 * @apiParam {String} [reason] Reason the song was added
 * @apiSuccess {Number} args Arguments associated with message
 * @apiSuccess {Number} code Message to display
 * @apiSuccess {uuid[]} data/kara_id List of karaoke IDs separated by commas
 *
 * @apiSuccessExample Success-Response:
 * HTTP/1.1 201 Created
 * {
 *   "args": "2",
 *   "code": "WL_SONG_ADDED",
 *   "data": {
 *       "kara_id": "2"
 *   }
 * }
 * @apiError WL_ADD_SONG_ERROR Karaoke couldn't be added to whitelist
 *
 * @apiErrorExample Error-Response:
 * HTTP/1.1 500 Internal Server Error
 * {
 *   "args": [
 *       "2"
 *   ],
 *   "code": "WL_ADD_SONG_ERROR",
 *   "message": "No karaoke could be added, all are in whitelist already"
 * }
 */
		.post(getLang, requireAuth, requireValidUser, updateUserLoginTime, requireAdmin, async (req, res) => {
			const validationErrors = check(req.body, {
				kid: {uuidArrayValidator: true}
			});
			if (!validationErrors) {
				try {
					await addKaraToWhitelist(req.body.kid,req.body.reason, req.authToken, req.lang);
					emitWS('whitelistUpdated');
					emitWS('blacklistUpdated');
					res.status(201).json(OKMessage(req.body,'WL_SONG_ADDED',req.body.kara_id));
				} catch(err) {
					res.status(500).json(errMessage('WL_ADD_SONG_ERROR',err.message,err.data));
				}
			} else {
				// Errors detected
				// Sending BAD REQUEST HTTP code and error object.
				res.status(400).json(validationErrors);
			}

		})
	/**
 * @api {delete} /admin/whitelist Delete whitelist item
 * @apiName DeleteWhitelist
 * @apiVersion 2.5.0
 * @apiGroup Whitelist
 * @apiPermission admin
 * @apiHeader authorization Auth token received from logging in
 * @apiParam {uuid[]} kid Kara IDs to delete from whitelist, separated by commas
 * @apiSuccess {Number} args Arguments associated with message
 * @apiSuccess {Number} code Message to display
 * @apiSuccess {Number[]} data List of Whitelist content IDs separated by commas
 *
 * @apiSuccessExample Success-Response:
 * HTTP/1.1 200 OK
 * {
 *   "args": "1",
 *   "code": "WL_SONG_DELETED",
 *   "data": "1"
 * }
 * @apiError WL_DELETE_SONG_ERROR Whitelist item could not be deleted.
 *
 */
		.delete(getLang, requireAuth, requireValidUser, updateUserLoginTime, requireAdmin, async (req, res) => {
			//Delete kara from whitelist
			// Deletion is through whitelist ID.
			const validationErrors = check(req.body, {
				kid: {uuidArrayValidator: true}
			});
			if (!validationErrors) {
				try {
					await deleteKaraFromWhitelist(req.body.kid);
					emitWS('whitelistUpdated');
					emitWS('blacklistUpdated');
					res.json(OKMessage(req.body.wlc_id,'WL_SONG_DELETED',req.body.wlc_id));
				} catch(err) {
					res.status(500).json(errMessage('WL_DELETE_SONG_ERROR',err));
				}
			} else {
				// Errors detected
				// Sending BAD REQUEST HTTP code and error object.
				res.status(400).json(validationErrors);
			}

		});

	router.route('/admin/blacklist')
	/**
 * @api {get} /admin/blacklist Get blacklist
 * @apiName GetBlacklist
 * @apiVersion 2.3.1
 * @apiGroup Blacklist
 * @apiPermission admin
 * @apiHeader authorization Auth token received from logging in
 * @apiParam {String} [filter] Filter list by this string.
 * @apiParam {Number} [from=0] Return only the results starting from this position. Useful for continuous scrolling. 0 if unspecified
 * @apiParam {Number} [size=999999] Return only x number of results. Useful for continuous scrolling. 999999 if unspecified.* @apiSuccess {String} code Message to display
 * @apiSuccess {Object[]} data/content List of karaoke objects
 * @apiSuccess {Number} data/infos/count Number of items in whitelist no matter which range was requested
 * @apiSuccess {Number} data/infos/from Items listed are from this position
 * @apiSuccess {Number} data/infos/size How many items listed.
 *
 * @apiSuccessExample Success-Response:
 * HTTP/1.1 200 OK
 * {
 *   "data": {
 *       "content": [
 *           {
 * 				<see public/karas/[id]>,
 * 				"blacklisted_at": "2019-01-01T21:21:00.000Z",
 * 				"reason": "Your waifu is shit"
 *           }
 *       ],
 *       "infos": {
 *           "count": 1,
 *           "from": 0,
 *           "to": 999999
 *       }
 *   }
 * }
 * @apiError BL_VIEW_ERROR Blacklist could not be viewed
 *
 * @apiErrorExample Error-Response:
 * HTTP/1.1 500 Internal Server Error
 * {
 *   "code": "BL_VIEW_ERROR"
 * }
 */
		.get(getLang, requireAuth, requireValidUser, updateUserLoginTime, requireAdmin, async (req, res) => {
			try {
				const karas = await getBlacklist(req.body.filter,req.lang,+req.body.from || 0, +req.body.size || 99999999);
				res.json(OKMessage(karas));
			} catch(err) {
				logger.error(err);
				res.status(500).json(errMessage('BL_VIEW_ERROR',err));
			}
		});
	router.route('/admin/blacklist/criterias')
	/**
 * @api {get} /admin/blacklist/criterias Get list of blacklist criterias
 * @apiName GetBlacklistCriterias
 * @apiVersion 2.1.0
 * @apiGroup Blacklist
 * @apiPermission admin
 * @apiHeader authorization Auth token received from logging in
 * @apiSuccess {Number} data/blcriteria_id Blacklist criteria's ID.
 * @apiSuccess {Number} data/type Blacklist criteria's type. Refer to dev documentation for more info on BLC types.
 * @apiSuccess {Number} data/value Value associated to balcklist criteria (what is being blacklisted)
 * @apiSuccess {String} data/value_i18n Translated value to display on screen.
 *
 * @apiSuccessExample Success-Response:
 * HTTP/1.1 200 OK
 * {
 *   "data": [
 *       {
 *           "blcriteria_id": 2,
 *           "type": 6,
 *           "value": "241",
 *           "value_i18n": "Jean-Jacques Debout"
 *       }
 *   ]
 * }
 * @apiError BLC_VIEW_ERROR Blacklist criterias could not be listed
 *
 * @apiErrorExample Error-Response:
 * HTTP/1.1 500 Internal Server Error
 * {
 *   "code": "BLC_VIEW_ERROR"
 * }
 */
		.get(getLang, requireAuth, requireValidUser, updateUserLoginTime, requireAdmin, async (req, res) => {
			//Get list of blacklist criterias
			try {
				const blc = await getBlacklistCriterias();
				res.json(OKMessage(blc));
			} catch(err) {
				logger.error(err);
				res.status(500).json(errMessage('BLC_VIEW_ERROR',err));
			}
		})
	/**
 * @api {post} /admin/blacklist/criterias Add a blacklist criteria
 * @apiName PostBlacklistCriterias
 * @apiVersion 2.1.0
 * @apiGroup Blacklist
 * @apiPermission admin
 * @apiHeader authorization Auth token received from logging in
 * @apiParam {Number} blcriteria_type Blacklist criteria type (refer to docs)
 * @apiParam {String} blcriteria_value Blacklist criteria value. Depending on type, can be number or string.
 * @apiSuccess {String} code Message to display
 * @apiSuccess {String} args arguments for the message
 * @apiSuccess {String} data Data returned from API
 *
 * @apiSuccessExample Success-Response:
 * HTTP/1.1 201 Created
 * {
 *   "args": {
 *       "blcriteria_type": "1000",
 *       "blcriteria_value": "lol"
 *   },
 *   "code": "BLC_ADDED",
 *   "data": {
 *       "blcriteria_type": "1000",
 *       "blcriteria_value": "lol"
 *   }
 * }
 * @apiError BLC_ADD_ERROR Blacklist criteria could not be added
 *
 * @apiErrorExample Error-Response:
 * HTTP/1.1 500 Internal Server Error
 * {
 *   "code": "BLC_ADD_ERROR",
 *   "message": {
 *       "code": "SQLITE_ERROR",
 *       "errno": 1
 *   }
 * }
 */
		.post(getLang, requireAuth, requireValidUser, updateUserLoginTime, requireAdmin, async (req, res) => {
			//Add blacklist criteria
			const validationErrors = check(req.body, {
				blcriteria_type: {numericality: {onlyInteger: true, greaterThanOrEqualTo: 0, lowerThanOrEqualTo: 1010}},
				blcriteria_value: {presence: true}
			});
			if (!validationErrors) {
				try {
					await addBlacklistCriteria(req.body.blcriteria_type,req.body.blcriteria_value);
					emitWS('blacklistUpdated');
					res.status(201).json(OKMessage(req.body,'BLC_ADDED',req.body));

				} catch(err) {
					logger.error(err);
					res.status(500).json(errMessage('BLC_ADD_ERROR',err));
				}
			} else {
				// Errors detected
				// Sending BAD REQUEST HTTP code and error object.
				res.status(400).json(validationErrors);
			}

		});

	router.route('/admin/blacklist/criterias/:blc_id([0-9]+)')
	/**
 * @api {delete} /admin/blacklist/criterias/:blc_id Delete a blacklist criteria
 * @apiName DeleteBlacklistCriterias
 * @apiVersion 2.1.0
 * @apiGroup Blacklist
 * @apiPermission admin
 * @apiHeader authorization Auth token received from logging in
 * @apiParam {Number} blc_id Blacklist criteria's ID to delete
 * @apiSuccess {String} code Message to display
 * @apiSuccess {String} args arguments for the message
 * @apiSuccess {String} data Data returned from API
 *
 * @apiSuccessExample Success-Response:
 * HTTP/1.1 200 OK
 * {
 *   "args": "5",
 *   "code": "BLC_DELETED",
 *   "data": "5"
 * }
 * @apiError BLC_DELETE_ERROR Unable to delete Blacklist criteria
 *
 * @apiErrorExample Error-Response:
 * HTTP/1.1 500 Internal Server Error
 * {
 *   "code": "BLC_DELETE_ERROR",
 *   "message": "BLCID 5 unknown"
 * }
 */
		.delete(getLang, requireAuth, requireValidUser, updateUserLoginTime, requireAdmin, async (req, res) => {
			try {
				await deleteBlacklistCriteria(req.params.blc_id);
				emitWS('blacklistUpdated');
				res.json(OKMessage(req.params.blc_id,'BLC_DELETED',req.params.blc_id));
			} catch(err) {
				logger.error(err);
				res.status(500).json(errMessage('BLC_DELETE_ERROR',err));
			}
		})
	/**
 * @api {put} /admin/blacklist/criterias/:blc_id Edit a blacklist criteria
 * @apiName PutBlacklistCriterias
 * @apiVersion 2.1.0
 * @apiGroup Blacklist
 * @apiPermission admin
 * @apiHeader authorization Auth token received from logging in
 * @apiParam {Number} blc_id Blacklist criteria's ID to delete
 * @apiParam {Number} blcriteria_type New blacklist criteria's type
 * @apiParam {String} blcriteria_value New blacklist criteria's value
 * @apiSuccess {String} code Message to display
 * @apiSuccess {String} args arguments for the message
 * @apiSuccess {String} data Data returned from API
 *
 * @apiSuccessExample Success-Response:
 * HTTP/1.1 200 OK
 * {
 *   "args": "6",
 *   "code": "BLC_UPDATED",
 *   "data": {
 *       "blcriteria_type": "8",
 *       "blcriteria_value": "750"
 *   }
 * }
 * @apiError BLC_UPDATE_ERROR Unable to update Blacklist criteria
 *
 * @apiErrorExample Error-Response:
 * HTTP/1.1 500 Internal Server Error
 * {
 *   "code": "BLC_UPDATE_ERROR",
 *   "message": "BLCID 12309 unknown"
 * }
 */
		.put(getLang, requireAuth, requireValidUser, updateUserLoginTime, requireAdmin, async (req, res) => {
			//Update BLC
			const validationErrors = check(req.body, {
				blcriteria_type: {numericality: {onlyInteger: true, greaterThanOrEqualTo: 0, lowerThanOrEqualTo: 1010}},
				blcriteria_value: {presence: true}
			});
			if (!validationErrors) {
				try {
					await editBlacklistCriteria(req.params.blc_id,req.body.blcriteria_type,req.body.blcriteria_value);
					emitWS('blacklistUpdated');
					res.json(OKMessage(req.body,'BLC_UPDATED',req.params.blc_id));
				} catch(err) {
					logger.error(err);
					res.status(500).json(errMessage('BLC_UPDATE_ERROR',err));
				}
			} else {
				// Errors detected
				// Sending BAD REQUEST HTTP code and error object.
				res.status(400).json(validationErrors);
			}

		});

	router.route('/admin/player')
	/**
 * @api {put} /admin/player Send commands to player
 * @apiName PutPlayerCommando
 * @apiVersion 2.1.0
 * @apiGroup Player
 * @apiPermission admin
 * @apiHeader authorization Auth token received from logging in
 * @apiParam {String=play,pause,stopNow,stopAfter,skip,prev,toggleFullscreen,toggleAlwaysOnTop,seek,goTo,mute,unmute,setVolume,showSubs,hideSubs} command Command to send to player
 * @apiParam {String} [option] Parameter for the command being sent
 * @apiSuccess {String} code Message to display
 * @apiSuccess {String} args arguments for the message
 * @apiSuccess {String} data Data returned from API
 *
 * @apiSuccessExample Success-Response:
 * HTTP/1.1 200 OK
 * {
 *   "args": {
 *       "command": "stopNow"
 *   },
 *   "code": "COMMAND_SENT",
 *   "data": {
 *       "command": "stopNow"
 *   }
 * }
 */

		.put(getLang, requireAuth, requireValidUser, updateUserLoginTime, requireAdmin, async (req, res) => {
			const commands = [
				'play',
				'pause',
				'stopNow',
				'stopAfter',
				'skip',
				'prev',
				'toggleFullscreen',
				'toggleAlwaysOnTop',
				'seek',
				'goTo',
				'mute',
				'unmute',
				'setVolume',
				'showSubs',
				'hideSubs'
			];
			const validationErrors = check(req.body, {
				command: {inclusion: commands}
			});
			if (!validationErrors) {
				try {
					await sendCommand(req.body.command,req.body.options);
					res.json(OKMessage(req.body,'COMMAND_SENT',req.body));
				} catch(err) {
					logger.error(err);
					res.status(500).json(errMessage('COMMAND_SEND_ERROR',err));
				}
			} else {
				// Errors detected
				// Sending BAD REQUEST HTTP code and error object.
				res.status(400).json(validationErrors);
			}
		});
	router.route('/admin/playlists/:pl_id([0-9]+)/export')
	/**
 * @api {get} /admin/playlists/:pl_id/export Export a playlist
 * @apiDescription Export format is in JSON. You'll usually want to save it to a file for later use.
 * @apiName getPlaylistExport
 * @apiVersion 2.5.0
 * @apiGroup Playlists
 * @apiPermission admin
 * @apiHeader authorization Auth token received from logging in
 * @apiParam {Number} pl_id Playlist ID to export
 * @apiSuccess {String} data Playlist in an exported format. See docs for more info.
 *
 * @apiSuccessExample Success-Response:
 * HTTP/1.1 200 OK
 * {
 *   "data": {
 *       "Header": {
 *           "description": "Karaoke Mugen Playlist File",
 *           "version": 4
 *       },
 *       "PlaylistContents": [
 *           {
 *               "flag_playing": true,
 *               "kid": "b0de301c-5756-49fb-b019-85a99a66586b"
 *           },
 *           {
 *               "kid": "6da96a7d-7159-4ea7-a5ee-1d78a6eb44dd"
 *           },
 *           {
 *               "kid": "5af7ba4c-2325-451d-a24f-e7fd7c2d3ba8"
 *           },
 *           {
 *               "kid": "e0206f48-0f51-44e3-bf9a-b651916d0c05"
 *           }
 *       ],
 *       "PlaylistInformation": {
 *           "created_at": "2019-01-01T02:01:11.000Z",
 *           "flag_visible": true,
 *           "modified_at": "2019-01-01T02:01:11.000Z",
 *           "name": "Test",
 *           "time_left": 0
 *       }
 *   }
 * }
 * @apiError PL_EXPORT_ERROR Unable to export playlist
 *
 * @apiErrorExample Error-Response:
 * HTTP/1.1 500 Internal Server Error
 * {
 *   "args": "5",
 *   "code": "PL_EXPORT_ERROR",
 *   "message": "Playlist 5 unknown"
 * }
 */
		.get(getLang, requireAuth, requireValidUser, updateUserLoginTime, requireAdmin, async (req, res) => {
			// Returns the playlist and its contents in an exportable format (to save on disk)
			try {
				const playlist = await exportPlaylist(req.params.pl_id);
				// Not sending JSON : we want to send a string containing our text, it's already in stringified JSON format.
				res.json(OKMessage(playlist));
			} catch(err) {
				res.status(500).json(errMessage('PL_EXPORT_ERROR',err.message,err.data));
			}
		});
	router.route('/admin/playlists/import')
	/**
 * @api {post} /admin/playlists/import Import a playlist
 * @apiName postPlaylistImport
 * @apiVersion 2.1.0
 * @apiGroup Playlists
 * @apiPermission admin
 * @apiHeader authorization Auth token received from logging in
 * @apiSuccess {String} playlist Playlist in JSON form, following Karaoke Mugen's file format. See docs for more info.
 *
 * @apiSuccessExample Success-Response:
 * HTTP/1.1 200 OK
 * {
 *   "args": 4,
 *   "code": "PL_IMPORTED",
 *   "data": {
 *       "message": "Playlist imported",
 *       "playlist_id": 4,
 *       "unknownKaras": []
 *   }
 * }
 * @apiError PL_IMPORT_ERROR Unable to import playlist
 *
 * @apiErrorExample Error-Response:
 * HTTP/1.1 500 Internal Server Error
 * {
 *   "code": "PL_IMPORT_ERROR",
 *   "message": "No header section"
 * }
 */
		.post(getLang, requireAuth, requireValidUser, updateUserLoginTime, requireAdmin, async (req, res) => {
			// Imports a playlist and its contents in an importable format (posted as JSON data)
			const validationErrors = check(req.body, {
				playlist: {isJSON: true}
			});
			if (!validationErrors) {
				try {
					const data = await importPlaylist(JSON.parse(req.body.playlist),req.authToken.username);
					const response = {
						message: 'Playlist imported',
						playlist_id: data.playlist_id
					};
					if (data.karasUnknown) response.unknownKaras = data.karasUnknown;
					emitWS('playlistsUpdated');
					res.json(OKMessage(response,'PL_IMPORTED',data.playlist_id));
				} catch(err) {
					res.status(500).json(errMessage('PL_IMPORT_ERROR',err));
				}
			} else {
				// Errors detected
				// Sending BAD REQUEST HTTP code and error object.
				res.status(400).json(validationErrors);
			}

		});


	router.route('/admin/playlists/:pl_id([0-9]+)/shuffle')
	/**
 * @api {put} /admin/playlists/:pl_id/shuffle Shuffle a playlist
 * @apiDescription Playlist is shuffled in database. The shuffling only begins after the currently playing song. Songs before that one are unaffected.
 * @apiName putPlaylistShuffle
 * @apiVersion 2.3.0
 * @apiGroup Playlists
 * @apiPermission admin
 * @apiHeader authorization Auth token received from logging in
 * @apiParam {Number} pl_id Playlist ID to shuffle
 * @apiParam {Number} smartShuffle Parameter to determine if we use, or not, an advanced algorithm to shuffle
 * @apiSuccess {String} args ID of playlist shuffled
 * @apiSuccess {String} code Message to display
 * @apiSuccess {Number} data ID of playlist shuffled
 * @apiSuccessExample Success-Response:
 * HTTP/1.1 200 OK
 * {
 *   "args": "5",
 *   "code": "PL_SHUFFLED",
 *   "data": "5"
 * }
 * @apiError PL_SHUFFLE_ERROR Unable to shuffle playlist
 *
 * @apiErrorExample Error-Response:
 * HTTP/1.1 500 Internal Server Error
 * {
 *   "args": "10",
 *   "code": "PL_SHUFFLE_ERROR",
 *   "message": "Playlist 10 unknown"
 * }
 */
		.put(getLang, requireAuth, requireValidUser, updateUserLoginTime, requireAdmin, async (req, res) => {
			try {
				await shufflePlaylist(req.params.pl_id, req.body.smartShuffle);
				emitWS('playlistContentsUpdated',req.params.pl_id);
				res.json(OKMessage(req.params.pl_id,'PL_SHUFFLED',req.params.pl_id));
			} catch(err) {
				res.status(500).json(errMessage('PL_SHUFFLE_ERROR',err.message,err.data));
			}
		});

}

export function APIControllerPublic(router) {
	/*
	router.use((req, res, next) => {
		// do logging
		//logger.info('API_LOG',req)
		// Logging is disabled. Enable it if you need to trace some info
		next(); // make sure we go to the next routes and don't stop here
	});
	*/
	const conf = getConfig();
	// Middleware for playlist and files import
	let upload = multer({ dest: resolve(conf.appPath,conf.PathTemp)});
	// Public routes
	router.route('/public/playlists')
	/**
 * @api {get} /public/playlists/ Get list of playlists (public)
 * @apiName GetPlaylistsPublic
 * @apiGroup Playlists
 * @apiVersion 2.5.0
 * @apiPermission public
 * @apiHeader authorization Auth token received from logging in
 * @apiDescription Contrary to the `/admin/playlists/` path, this one will not return playlists which have the `flag_visible` set to `0`.
 * @apiSuccess {Object[]} playlists Playlists information
 *
 * @apiSuccessExample Success-Response:
 *     HTTP/1.1 200 OK
 * {
 *   "data": [
 * 			<See admin/playlists/[id]>
 *   ]
 * }
 * @apiError PL_LIST_ERROR Unable to fetch a list of playlists
 * @apiError WEBAPPMODE_CLOSED_API_MESSAGE API is disabled at the moment.
 *
 * @apiErrorExample Error-Response:
 * HTTP/1.1 500 Internal Server Error
 * @apiErrorExample Error-Response:
 * HTTP/1.1 403 Forbidden
 */
		.get(getLang, requireAuth, requireWebappLimited, requireValidUser, updateUserLoginTime, async (req, res) => {
			// Get list of playlists, only return the visible ones
			try {
				const playlists = await getPlaylists(req.authToken);
				res.json(OKMessage(playlists));
			} catch(err) {
				res.status(500).json(errMessage('PL_LIST_ERROR',err));
			}
		});
	router.route('/public/playlists/:pl_id([0-9]+)')
	/**
 * @api {get} /public/playlists/:pl_id Get playlist information (public)
 * @apiName GetPlaylistPublic
 * @apiGroup Playlists
 * @apiPermission public
 * @apiVersion 2.5.0
 * @apiHeader authorization Auth token received from logging in
 * @apiDescription Contrary to the `/admin/playlists/` path, this one will not return playlists which have the `flag_visible` set to `false`.
 * @apiParam {Number} pl_id Target playlist ID.
 *
 * @apiSuccessExample Success-Response:
 * HTTP/1.1 200 OK
 * {
 *   "data": {
 * 		<See admin/playlists/[id] object>
 *   }
 * }
 * @apiError PL_VIEW_ERROR Unable to fetch info from a playlist
 * @apiError WEBAPPMODE_CLOSED_API_MESSAGE API is disabled at the moment.
 * @apiErrorExample Error-Response:
 * HTTP/1.1 500 Internal Server Error
 * @apiErrorExample Error-Response:
 * HTTP/1.1 403 Forbidden
 */
		.get(getLang, requireAuth, requireWebappLimited, requireValidUser, updateUserLoginTime, async (req, res) => {
			// Get playlist, only if visible
			//Access :pl_id by req.params.pl_id
			// This get route gets infos from a playlist
			try {
				const playlist = await getPlaylistInfo(req.params.pl_id,req.authToken);
				res.json(OKMessage(playlist));
			} catch(err) {
				res.status(500).json(errMessage('PL_VIEW_ERROR',err.message,err.data));
			}
		});
	router.route('/public/playlists/:pl_id([0-9]+)/karas')
	/**
 * @api {get} /public/playlists/:pl_id/karas Get list of karaokes in a playlist (public)
 * @apiName GetPlaylistKarasPublic
 * @apiVersion 2.5.0
 * @apiGroup Playlists
 * @apiPermission public
 * @apiHeader authorization Auth token received from logging in
 * @apiDescription Contrary to the `/admin/playlists/` path, this one will not return playlists which have the `flag_visible` set to `false`.
 * @apiParam {Number} pl_id Target playlist ID.
 * @apiParam {String} [filter] Filter list by this string.
 * @apiParam {Number} [from=0] Return only the results starting from this position. Useful for continuous scrolling. 0 if unspecified
 * @apiParam {Number} [size=999999] Return only x number of results. Useful for continuous scrolling. 999999 if unspecified.
 *
 * @apiSuccess {Object[]} data/content/karas Array of `kara` objects
 * @apiSuccess {Number} data/infos/count Number of karaokes in playlist
 * @apiSuccess {Number} data/infos/from Starting position of listing
 * @apiSuccess {Number} data/infos/to End position of listing
 *
 * @apiSuccessExample Success-Response:
 * HTTP/1.1 200 OK
 * {
 *   "data": {
 *       "content": [
 *           {
 * 				<See admin/playlists/[id]/karas/[kara_id] object>
 *           },
 *           ...
 *       ],
 *       "infos": {
 *           "count": 3,
 * 			 "from": 0,
 * 			 "to": 120
 *       }
 *   }
 * }
 * @apiError PL_VIEW_SONGS_ERROR Unable to fetch list of karaokes in a playlist
 * @apiError WEBAPPMODE_CLOSED_API_MESSAGE API is disabled at the moment.
 * @apiErrorExample Error-Response:
 * HTTP/1.1 500 Internal Server Error
 * @apiErrorExample Error-Response:
 * HTTP/1.1 403 Forbidden
 */
		.get(getLang, requireAuth, requireWebappLimited, requireValidUser, updateUserLoginTime, async (req, res) => {
			// Get playlist contents, only if visible
			//Access :pl_id by req.params.pl_id
			try {
				const playlist = await getPlaylistContents(req.params.pl_id,req.authToken, req.query.filter,req.lang,+req.body.from || 0,+req.body.size || 9999999);
				if (!playlist) res.statusCode = 404;
				res.json(OKMessage(playlist));
			} catch(err) {
				res.status(500).json(errMessage('PL_VIEW_SONGS_ERROR',err.message,err.data));
			}
		});

	router.route('/public/playlists/:pl_id([0-9]+)/karas/:plc_id([0-9]+)')
	/**
 * @api {get} /public/playlists/:pl_id/karas/:plc_id Get song info from a playlist (public)
 * @apiName GetPlaylistPLCPublic
 * @apiVersion 2.3.1
 * @apiGroup Playlists
 * @apiPermission public
 * @apiHeader authorization Auth token received from logging in
 * @apiDescription Contrary to the `admin/playlists` path, this one won't return any karaoke info from a playlist the user has no access to.
 * @apiParam {Number} pl_id Target playlist ID. **Note :** Irrelevant since PLCIDs are unique in the table.
 * @apiParam {Number} plc_id Playlist content ID.
 * @apiSuccess {Object[]} data Array with one playlist content object
 * @apiSuccessExample Success-Response:
 * HTTP/1.1 200 OK
 * {
 *   "data": [
 *       {
 *            <See admin/playlists/[id]/karas/[plc_id] object>
 *       }
 *   ]
 * }
 * @apiError PL_VIEW_CONTENT_ERROR Unable to fetch playlist's content information
 * @apiError WEBAPPMODE_CLOSED_API_MESSAGE API is disabled at the moment.
 *
 * @apiErrorExample Error-Response:
 * HTTP/1.1 500 Internal Server Error
 * {
 *   "code": "PL_VIEW_CONTENT_ERROR",
 *   "message": "PLCID unknown!"
 * }
 * @apiErrorExample Error-Response:
 * HTTP/1.1 403 Forbidden
 */

		.get(getLang, requireAuth, requireWebappLimited, requireValidUser, updateUserLoginTime, async (req, res) => {
			try {
				const kara = await getKaraFromPlaylist(req.params.plc_id,req.lang,req.authToken);
				res.json(OKMessage(kara));
			} catch(err) {
				res.status(500).json(errMessage('PL_VIEW_CONTENT_ERROR',err.message,err.data));
			}
		});
	router.route('/public/settings')
	/**
 * @api {get} /public/settings Get settings (public)
 * @apiName GetSettingsPublic
 * @apiVersion 2.2.0
 * @apiGroup Main
 * @apiPermission public
 * @apiHeader authorization Auth token received from logging in
 * @apiDescription Contrary to `admin/settings` path, this one doesn't return things like paths, binaries and other internal settings.
 * @apiSuccess {Object} data Contains all configuration settings. See example or documentation for what each setting does.
 *
 * @apiSuccessExample Success-Response:
 * HTTP/1.1 200 OK
 * {
 *   "data": {
 *       "EngineAllowNicknameChange": "1",
 *       "EngineAllowViewBlacklist": "1",
 *       "EngineAllowViewBlacklistCriterias": "1",
 *       "EngineAllowViewWhitelist": "1",
 *       "EngineAutoPlay": "0",
 *       "EngineDefaultLocale": "fr",
 *       "EngineDisplayConnectionInfo": "1",
 *       "EngineDisplayConnectionInfoHost": "",
 *       "EngineDisplayConnectionInfoMessage": "",
 *       "EngineDisplayConnectionInfoQRCode": "1",
 *       "EngineDisplayNickname": "1",
 *       "EngineFreeAutoTime": "60",
 * 		 "EngineFreeUpvotes": "1",
 * 		 "EngineFreeUpvotesPercent": "33",
 * 		 "EngineFreeUpvotesMin": "4",
 *       "EngineJinglesInterval": "1",
 *       "EnginePrivateMode": "1",
 * 		 "EngineRemovePublicOnPlay": "1",
 *       "EngineQuotaType": "1",
 *       "EngineRepeatPlaylist": "0",
 *       "EngineSmartInsert": "1",
 * 		 "EngineSongPoll": "0",
 * 		 "EngineSongPollChoices": "4",
 * 		 "EngineSongPollTimeout": "30",
 *       "EngineSongsPerUser": "10000",
 *       "EngineTimePerUser": "10000",
 *       "PlayerBackground": "",
 *       "PlayerFullscreen": "0",
 *       "PlayerMonitor": "0",
 *       "PlayerPIP": "1",
 *       "PlayerPIPPositionX": "Left",
 *       "PlayerPIPPositionY": "Bottom",
 *       "PlayerPIPSize": "30",
 *       "PlayerScreen": "0",
 *       "PlayerStayOnTop": "1",
 *       "VersionName": "Finé Fiévreuse",
 *       "VersionNo": "v2.0 Release Candidate 1",
 *       "mpvVideoOutput": "direct3d",
 * 		 "WebappMode": "2",
 *       "WebappSongLanguageMode": "1"
 *   }
 * }
 */
		.get(async (req, res) => {
			//We don't want to return all settings.
			res.json(OKMessage(getPublicConfig()));
		});
	router.route('/public/stats')
	/**
 * @api {get} /public/stats Get statistics
 * @apiName GetStats
 * @apiVersion 2.1.0
 * @apiGroup Main
 * @apiPermission public
 * @apiHeader authorization Auth token received from logging in
 * @apiDescription Returns various stats on the current Karaoke Mugen instance
 * @apiSuccess {Number} totalartists Total number of artists in database
 * @apiSuccess {Number} totalcount Total number of karaokes in database
 * @apiSuccess {Number} totalduration Sum of all karaoke durations in seconds.
 * @apiSuccess {Number} totallanguages Total number of different languages in database
 * @apiSuccess {Number} totalplaylists Total number of playlists in database
 * @apiSuccess {Number} totalseries Total number of series in database
 *
 * @apiSuccessExample Success-Response:
 * HTTP/1.1 200 OK
 * {
 *    "data": {
 *        "totalartists": 542,
 *        "totalcount": 4924,
 *        "totalduration": 0,
 *        "totallanguages": 16,
 *        "totalplaylists": 5,
 *        "totalseries": 2525
 *    }
 * }
 */
		.get(getLang, requireAuth, requireValidUser, updateUserLoginTime, async (req, res) => {
			try {
				const stats = await getKMStats();
				const userData = await findUserByName(req.authToken.username);
				updateSongsLeft(userData.id);
				res.json(OKMessage(stats));
			} catch(err) {
				logger.error(err);
				res.status(500).json(errMessage('STATS_ERROR',err));
			}
		});

	router.route('/public/whitelist')
	/**
 * @api {get} /public/whitelist Get whitelist (public)
 * @apiName GetWhitelistPublic
 * @apiVersion 2.5.0
 * @apiGroup Whitelist
 * @apiPermission public
 * @apiHeader authorization Auth token received from logging in
 * @apiDescription If `EngineAllowViewWhitelist` is set to `0` in configuration, then returns an error message (see below)
 * @apiParam {String} [filter] Filter list by this string.
 * @apiParam {Number} [from=0] Return only the results starting from this position. Useful for continuous scrolling. 0 if unspecified
 * @apiParam {Number} [size=999999] Return only x number of results. Useful for continuous scrolling. 999999 if unspecified.* @apiSuccess {String} code Message to display
 * @apiSuccess {Object[]} data/content List of karaoke objects
 * @apiSuccess {Number} data/infos/count Number of items in whitelist no matter which range was requested
 * @apiSuccess {Number} data/infos/from Items listed are from this position
 * @apiSuccess {Number} data/infos/to Items listed end at this position
 *
 * @apiSuccessExample Success-Response:
 * HTTP/1.1 200 OK
 * {
 *   "data": {
 *       "content": [
 *           {
 * 				 <See admin/whitelist object>
 *           }
 *       ],
 *       "infos": {
 *           "count": 1,
 *           "from": 0,
 *           "to": 999999
 *       }
 *   }
 * }
 * @apiError WL_VIEW_ERROR Whitelist could not be viewed
 * @apiError WL_VIEW_FORBIDDEN Whitelist view is not allowed for users
 * @apiError WEBAPPMODE_CLOSED_API_MESSAGE API is disabled at the moment.
 * @apiErrorExample Error-Response:
 * HTTP/1.1 500 Internal Server Error
 * {
 *   "code": "WL_VIEW_FORBIDDEN"
 * }
 * @apiErrorExample Error-Response:
 * HTTP/1.1 403 Forbidden
 */
		.get(getLang, requireAuth, requireWebappLimited, requireValidUser, updateUserLoginTime, async (req, res) => {
			//Returns whitelist IF the settings allow public to see it
			if (getConfig().EngineAllowViewWhitelist) {
				try {
					const karas = await	getWhitelistContents(req.query.filter,req.lang,+req.query.from || 0,+req.query.size || 99999999);
					res.json(OKMessage(karas));
				} catch(err) {
					logger.error(err);
					res.status(500).json(errMessage('WL_VIEW_ERROR',err));
				}
			} else {
				res.status(403).json(errMessage('WL_VIEW_FORBIDDEN'));
			}
		});

	router.route('/public/blacklist')
	/**
 * @api {get} /public/blacklist Get blacklist (public)
 * @apiName GetBlacklistPublic
 * @apiVersion 2.5.0
 * @apiGroup Blacklist
 * @apiPermission public
 * @apiHeader authorization Auth token received from logging in
 * @apiDescription If `EngineAllowViewBlacklist` is set to `0` in configuration, then returns an error message (see below)
 * @apiParam {String} [filter] Filter list by this string.
 * @apiParam {Number} [from=0] Return only the results starting from this position. Useful for continuous scrolling. 0 if unspecified
 * @apiParam {Number} [size=999999] Return only x number of results. Useful for continuous scrolling. 999999 if unspecified.* @apiSuccess {String} code Message to display
 * @apiSuccess {Object[]} data/content List of karaoke objects
 * @apiSuccess {Number} data/infos/count Number of items in whitelist no matter which range was requested
 * @apiSuccess {Number} data/infos/from Items listed are from this position
 * @apiSuccess {Number} data/infos/size How many items listed.
 *
 * @apiSuccessExample Success-Response:
 * HTTP/1.1 200 OK
 * {
 *   "data": {
 *       "content": [
 *           {
 *              <See admin/blacklist object>
 *           }
 *       ],
 *       "infos": {
 *           "count": 1,
 *           "from": 0,
 *           "to": 999999
 *       }
 *   }
 * }
 * @apiError BL_VIEW_ERROR Blacklist could not be viewed
 * @apiError BL_VIEW_FORBIDDEN Blacklist view is not allowed for users
 * @apiError WEBAPPMODE_CLOSED_API_MESSAGE API is disabled at the moment.
 * @apiErrorExample Error-Response:
 * HTTP/1.1 500 Internal Server Error
 * {
 *   "code": "BL_VIEW_FORBIDDEN"
 * }
 * @apiErrorExample Error-Response:
 * HTTP/1.1 403 Forbidden
 */
		.get(getLang, requireAuth, requireWebappLimited, requireValidUser, updateUserLoginTime, async (req, res) => {
			//Get list of blacklisted karas IF the settings allow public to see it
			if (getConfig().EngineAllowViewBlacklist) {
				try {
					const karas = await getBlacklist(req.query.filter,req.lang,+req.query.from || 0,+req.query.size || 999999);
					res.json(OKMessage(karas));
				} catch(err) {
					logger.error(err);
					res.status(500).json(errMessage('BL_VIEW_ERROR',err));
				}
			} else {
				res.status(403).json(errMessage('BL_VIEW_FORBIDDEN'));
			}
		});

	router.route('/public/blacklist/criterias')
	/**
 * @api {get} /public/blacklist/criterias Get list of blacklist criterias (public)
 * @apiName GetBlacklistCriteriasPublic
 * @apiVersion 2.1.0
 * @apiGroup Blacklist
 * @apiPermission public
 * @apiHeader authorization Auth token received from logging in
 * @apiSuccess {Number} data/blcriteria_id Blacklist criteria's ID.
 * @apiSuccess {Number} data/type Blacklist criteria's type. Refer to dev documentation for more info on BLC types.
 * @apiSuccess {Number} data/value Value associated to balcklist criteria (what is being blacklisted)
 * @apiSuccess {String} data/value_i18n Translated value to display on screen.
 *
 * @apiSuccessExample Success-Response:
 * HTTP/1.1 200 OK
 * {
 *   "data": [
 *       {
 *           "blcriteria_id": 2,
 *           "type": 6,
 *           "value": "241",
 *           "value_i18n": "Jean-Jacques Debout"
 *       }
 *   ]
 * }
 * @apiError BLC_VIEW_ERROR Blacklist criterias could not be listed
 * @apiError BLC_VIEW_FORBIDDEN Blacklist criterias are not viewable by users.
 * @apiError WEBAPPMODE_CLOSED_API_MESSAGE API is disabled at the moment.
 * @apiErrorExample Error-Response:
 * HTTP/1.1 500 Internal Server Error
 * {
 *   "code": "BLC_VIEW_FORBIDDEN"
 * }
 * @apiErrorExample Error-Response:
 * HTTP/1.1 403 Forbidden
 */
		.get(getLang, requireAuth, requireWebappLimited, requireValidUser, updateUserLoginTime, async (req, res) => {
			//Get list of blacklist criterias IF the settings allow public to see it
			if (getConfig().EngineAllowViewBlacklistCriterias) {
				try {
					const blc = await getBlacklistCriterias();
					res.json(OKMessage(blc));
				} catch(err) {
					logger.error(err);
					res.status(500).json(errMessage('BLC_VIEW_ERROR',err));
				}
			} else {
				res.status(403).json(errMessage('BLC_VIEW_FORBIDDEN'));
			}
		});

	router.route('/public/player')
	/**
 * @api {get} /public/player Get player status
 * @apiName GetPlayer
 * @apiVersion 2.1.0
 * @apiGroup Player
 * @apiPermission public
 * @apiHeader authorization Auth token received from logging in
 * @apiDescription Player info is updated very frequently. You can poll it to get precise information from player and engine altogether.
 * @apiSuccess {Number} data/currentlyPlaying Karaoke ID of song being played
 * @apiSuccess {Number} data/duration Current's song duration in seconds
 * @apiSuccess {Boolean} data/fullscreen Player's fullscreen status
 * @apiSuccess {Boolean} data/muteStatus Player's volume mute status
 * @apiSuccess {Boolean} data/onTop Player's Always-on-top status
 * @apiSuccess {String=pause,stop,play} data/playerStatus Player's status (not to mistake with engine's status, see below). Player status is `pause` if displaying a background.
 * @apiSuccess {Boolean} data/private Engine's public/private status
 * @apiSuccess {Boolean} data/showSubs Player's showing subtitles or not
 * @apiSuccess {String=pause,play,stop} data/status Engine's status
 * @apiSuccess {Boolean} data/onTop Player's Always-on-top status
 * @apiSuccess {String} data/subText Text/lyrics being displayed on screen
 * @apiSuccess {Number} data/timePosition Player's current position in the song.
 * @apiSuccess {Number} data/volume Volume (from `0` to `100`)
 * Example Success-Response:
 * HTTP/1.1 200 OK
 * {
 *   "data": {
 *       "currentlyPlaying": 1020,
 *       "duration": 0,
 *       "fullscreen": false,
 *       "muteStatus": false,
 *       "onTop": true,
 *       "playerStatus": "pause",
 *       "private": true,
 *       "showSubs": true,
 *       "status": "stop",
 *       "subText": null,
 *       "timePosition": 0,
 *       "volume": 100
 *   }
 * }
 * @apiError WEBAPPMODE_CLOSED_API_MESSAGE API is disabled at the moment.
 * @apiErrorExample Error-Response:
 * HTTP/1.1 500 Internal Server Error
 * {
 *   "code": "PLAYER_STATUS_ERROR"
 * }
 * @apiErrorExample Error-Response:
 * HTTP/1.1 403 Forbidden
 */
		.get(getLang, requireAuth, requireWebappLimited, requireValidUser, updateUserLoginTime, async (req, res) => {
			// Get player status
			// What's playing, time in seconds, duration of song
			res.json(OKMessage(getPublicState()));
		});
	router.route('/public/karas')
	/**
 * @api {get} /public/karas Get complete list of karaokes
 * @apiName GetKaras
 * @apiVersion 2.5.0
 * @apiGroup Karaokes
 * @apiPermission public
 * @apiHeader authorization Auth token received from logging in
 * @apiParam {String} [filter] Filter list by this string.
 * @apiParam {Number} [from=0] Return only the results starting from this position. Useful for continuous scrolling. 0 if unspecified
 * @apiParam {Number} [size=999999] Return only x number of results. Useful for continuous scrolling. 999999 if unspecified.
 * @apiParam {String} [searchType] Can be `search`, `kid`, `requested`, `recent` or `played`
 * @apiParam {String} [searchValue] Value to search for. For `kid` it's a UUID, for `search` it's a string comprised of criterias separated by `!`. Criterias are `s:` for series, `y:` for year et `t:` for tag. Example, all songs with tags 53 and 1022 and year 1990 is `t:53,1022!y:1990`
 *
 * @apiSuccess {Object[]} data/content/karas Array of `kara` objects
 * @apiSuccess {Number} data/infos/count Number of karaokes in playlist
 * @apiSuccess {Number} data/infos/from Starting position of listing
 * @apiSuccess {Number} data/infos/to End position of listing
 *
 * @apiSuccessExample Success-Response:
 * HTTP/1.1 200 OK
 * {
 *   "data": {
 *       "content": [
 *           {
 *               <See public/karas/:id object>
 *           },
 *           ...
 *       ],
 *       "infos": {
 *           "count": 3,
 * 			 "from": 0,
 * 			 "to": 120
 *       }
 *   }
 * }
 * @apiError SONG_LIST_ERROR Unable to fetch list of karaokes
 * @apiError WEBAPPMODE_CLOSED_API_MESSAGE API is disabled at the moment.
 * @apiErrorExample Error-Response:
 * HTTP/1.1 500 Internal Server Error
 * @apiErrorExample Error-Response:
 * HTTP/1.1 403 Forbidden
 */
		.get(getLang, requireAuth, requireWebappOpen, requireValidUser, updateUserLoginTime, async (req, res) => {
			// if the query has a &filter=xxx
			// then the playlist returned gets filtered with the text.
			try {
				const karas = await getKaras(req.query.filter,req.lang,+req.query.from || 0, +req.query.size || 9999999,req.query.searchType, req.query.searchValue, req.authToken);
				res.json(OKMessage(karas));
			} catch(err) {
				logger.error(err);
				res.statusCode = 500;
				res.json(errMessage('SONG_LIST_ERROR',err));
			}
		});
	router.route('/public/karas/random')
	/**
 * @api {get} /public/karas/random Get a random karaoke ID
 * @apiName GetKarasRandom
 * @apiVersion 2.5.0
 * @apiGroup Karaokes
 * @apiPermission public
 * @apiHeader authorization Auth token received from logging in
 * @apiDescription This selects a random karaoke from the database. What you will do with it depends entirely on you.
 * @apiSuccess {Number} data Random KID (uuid)
 * @apiSuccessExample Success-Response:
 * HTTP/1.1 200 OK
 * {
 *   "data": "uuid"
 * }
 * @apiError GET_UNLUCKY Unable to find a random karaoke
 * @apiError WEBAPPMODE_CLOSED_API_MESSAGE API is disabled at the moment.
 * @apiErrorExample Error-Response:
 * HTTP/1.1 500 Internal Server Error
 * @apiErrorExample Error-Response:
 * HTTP/1.1 403 Forbidden
 */

		.get(getLang, requireAuth, requireWebappOpen, requireValidUser, updateUserLoginTime, async (req, res) => {
			try {
				const kid = await getRandomKara(req.authToken, req.query.filter);
				if (!kid) {
					res.statusCode = 500;
					res.json(errMessage('GET_UNLUCKY'));
				} else {
					res.json(OKMessage(kid));
				}

			} catch(err) {
				logger.error(err);
				res.statusCode = 500;
				res.json(errMessage('GET_LUCKY_ERROR',err));
			}
		});
	router.route('/public/karas/:kid([0-9a-f]{8}-[0-9a-f]{4}-[0-9a-f]{4}-[0-9a-f]{4}-[0-9a-f]{12})')
	/**
 * @api {get} /public/karas/:kid Get song info from database
 * @apiName GetKaraInfo
 * @apiVersion 2.5.0
 * @apiGroup Karaokes
 * @apiPermission public
 * @apiHeader authorization Auth token received from logging in
 * @apiParam {uuid} kid Karaoke ID you want to fetch information from
 * @apiSuccess {Object[]} data/authors Karaoke authors' names
 * @apiSuccess {Number} data/created_at In `Date()` format
 * @apiSuccess {Object[]} data/creators Show's creators names
 * @apiSuccess {Number} data/duration Song duration in seconds
 * @apiSuccess {Number} data/flag_dejavu Has the song been played in the last hour ? (`EngineMaxDejaVuTime` defaults to 60 minutes)
 * @apiSuccess {Number} data/flag_favorites `true` if the song is in the user's favorites, `false`if not.
 * @apiSuccess {Number} data/gain Calculated audio gain for the karaoke's video, in decibels (can be negative)
 * @apiSuccess {uuid} data/kid Karaoke's unique ID (survives accross database generations)
 * @apiSuccess {Object[]} data/languages Song's languages in ISO639-2B format
 * @apiSuccess {String} data/language_i18n Song's language translated in the client's native language
 * @apiSuccess {Number} data/lastplayed_at When the song has been played last, in `Date()` format
 * @apiSuccess {Object[]} data/misc_tags Internal tag list (`TAG_VIDEOGAME`, etc.)
 * @apiSuccess {String} data/previewfile Filename of the preview file associated with the karaoke. Can be undefined if the preview hasn't been generated yet by the server.
 * @apiSuccess {String} data/requested Number of times the song has been requested.
 * @apiSuccess {String} data/serie Name of series/show the song belongs to
 * @apiSuccess {Object[][]} data/serie_i18n array of array of JSON objects with series' names depending on their language.
 * @apiSuccess {String[]} data/serie_altname Alternative name(s) of series/show this song belongs to
 * @apiSuccess {String} data/serie_orig Original name for the series
 * @apiSuccess {Object[]} data/singers Singers' names, if known.
 * @apiSuccess {Number} data/songorder Song's order, relative to it's type. Opening 1, Opening 2, Ending 1, Ending 2, etc.
 * @apiSuccess {Object[]} data/songtype Song's type internal tag (`TYPE_OP`, `TYPE_ED`, `TYPE_IN` ...)
 * @apiSuccess {String} data/title Song's title
 * @apiSuccess {String} data/mediafile Media's filename
 * @apiSuccess {Number} data/played Counts how many times the song has been played
 * @apiSuccess {String} data/year Song's creation year. Empty string is returned if no year is known.
 * HTTP/1.1 200 OK
 * {
 *   "data": [
 *       {
 *           "authors": [
 *               {
 *                   "i18n": {},
 *                   "name": "Nock",
 *                   "pk_id_tag": 144,
 *                   "slug": "nock",
 *                   "tagtype": 6
 *               }
 *           ],
 *           "created_at": "2018-09-12T08:41:38.000Z",
 *           "creators": [
 *               {
 *                   "i18n": {},
 *                   "name": "Toei Animation",
 *                   "pk_id_tag": 55,
 *                   "slug": "toei-animation",
 *                   "tagtype": 4
 *               },
 *               {
 *                   "i18n": {},
 *                   "name": "Saban",
 *                   "pk_id_tag": 226,
 *                   "slug": "saban",
 *                   "tagtype": 4
 *               }
 *           ],
 *           "duration": 29,
 *           "flag_dejavu": false,
 *           "flag_favorites": false,
 *           "gain": 6.34,
 *           "karafile": "ENG - Dokidoki! PreCure - OP - Glitter Force Doki Doki Theme Song.kara",
 *           "kid": "aa252a23-c5b5-43f3-978e-f960b6bb1ef1",
 *           "languages": [
 *               {
 *                   "i18n": {},
 *                   "name": "eng",
 *                   "pk_id_tag": 47,
 *                   "slug": "eng",
 *                   "tagtype": 5
 *               }
 *           ],
 *           "languages_i18n": [
 *               "Anglais"
 *           ],
 *           "lastplayed_at": null,
 *           "mediafile": "ENG - Dokidoki! PreCure - OP - Glitter Force Doki Doki Theme Song.mp4",
 * 			 "mediasize": 29375831,
 *           "misc_tags": [
 *               {
 *                   "i18n": {
 *                       "en": "Anime",
 *                       "fr": "Anime"
 *                   },
 *                   "name": "TAG_ANIME",
 *                   "pk_id_tag": 3,
 *                   "slug": "tag_anime",
 *                   "tagtype": 7
 *               },
 *               {
 *                   "i18n": {
 *                       "en": "TV Show",
 *                       "fr": "Série TV"
 *                   },
 *                   "name": "TAG_TVSHOW",
 *                   "pk_id_tag": 4,
 *                   "slug": "tag_tvshow",
 *                   "tagtype": 7
 *               },
 *               {
 *                   "i18n": {
 *                       "en": "Magical girl",
 *                       "fr": "Magical girl"
 *                   },
 *                   "name": "TAG_MAGICALGIRL",
 *                   "pk_id_tag": 225,
 *                   "slug": "tag_magicalgirl",
 *                   "tagtype": 7
 *               },
 *               {
 *                   "i18n": {
 *                       "en": "Creditless",
 *                       "fr": "Creditless"
 *                   },
 *                   "name": "TAG_CREDITLESS",
 *                   "pk_id_tag": 14,
 *                   "slug": "tag_creditless",
 *                   "tagtype": 7
 *               }
 *           ],
 *           "modified_at": "2018-11-14T21:31:36.000Z",
 *           "played": "0",
 * 			 "previewfile": "abcdef.1023.mp4"
 *           "requested": "0",
 *           "serie": "Dokidoki! PreCure",
 *           "serie_altname": [
 *               [
 *                   "Glitter Force Doki Doki",
 *                   "precure10"
 *               ]
 *           ],
 *           "serie_i18n": [
 *               [
 *                   {
 *                       "lang": "eng",
 *                       "name": "Dokidoki! PreCure"
 *                   },
 *                   {
 *                       "lang": "kor",
 *                       "name": "????! ????"
 *                   },
 *                   {
 *                       "lang": "jpn",
 *                       "name": "????! ?????"
 *                   }
 *               ]
 *           ],
 *           "serie_id": [
 *               43
 *           ],
 *           "seriefiles": [
 *               "Dokidoki! PreCure.series.json"
 *           ],
 *           "singers": [
 *               {
 *                   "i18n": {},
 *                   "name": "Blush",
 *                   "pk_id_tag": 224,
 *                   "slug": "blush",
 *                   "tagtype": 2
 *               }
 *           ],
 *           "songorder": null,
 *           "songtype": [
 *               {
 *                   "i18n": {
 *                       "en": "Opening",
 *                       "fr": "Opening"
 *                   },
 *                   "name": "TYPE_OP",
 *                   "pk_id_tag": 10,
 *                   "slug": "type_op",
 *                   "tagtype": 3
 *               }
 *           ],
 *           "songwriters": [
 *               {
 *                   "i18n": {},
 *                   "name": "Noam Kaniel",
 *                   "pk_id_tag": 227,
 *                   "slug": "noam-kaniel",
 *                   "tagtype": 8
 *               }
 *           ],
 *           "subfile": "ENG - Dokidoki! PreCure - OP - Glitter Force Doki Doki Theme Song.ass",
 *           "title": "Glitter Force Doki Doki Theme Song",
 *           "year": 2017
 *       }
 *   ]
 * }
 * @apiError SONG_VIEW_ERROR Unable to list songs
 * @apiError WEBAPPMODE_CLOSED_API_MESSAGE API is disabled at the moment.
 * @apiErrorExample Error-Response:
 * HTTP/1.1 500 Internal Server Error
 * {
 *   "code": "SONG_VIEW_ERROR",
 *   "message": null
 * }
 * @apiErrorExample Error-Response:
 * HTTP/1.1 403 Forbidden
 */
		.get(getLang, requireAuth, requireWebappLimited, requireValidUser, updateUserLoginTime, async (req, res) => {
			try {
				const kara = await getKara(req.params.kid,req.authToken,req.lang);
				res.json(OKMessage(kara));
			} catch(err) {
				logger.error(err);
				res.status(500).json(errMessage('SONG_VIEW_ERROR',err));
			}
		})
	/**
 * @api {post} /public/karas/:kid Add karaoke to current/public playlist
 * @apiName PostKaras
 * @apiVersion 2.1.2
 * @apiGroup Playlists
 * @apiPermission public
 * @apiHeader authorization Auth token received from logging in
 * @apiDescription Contrary to the admin route, this adds a single karaoke song to either current or public playlist depending on private/public mode selected by admin in configuration.
 * @apiParam {Number} kara_id Karaoke ID to add to current/public playlist
 * @apiSuccess {String} args/kara Karaoke title added
 * @apiSuccess {Number} args/kara_id Karaoke ID added.
 * @apiSuccess {String} args/playlist Name of playlist the song was added to
 * @apiSuccess {Number} args/playlist_id Playlist ID the song was added to
 * @apiSuccess {String} code Message to display
 * @apiSuccess {String} data See `args` above.
 *
 * @apiSuccessExample Success-Response:
 * HTTP/1.1 200 OK
 * {
 *   "args": {
 *       "kara": "Dragon Screamer",
 *       "kara_id": "1029",
 *       "playlist": "Courante",
 *       "playlist_id": 1
 *   },
 *   "code": "PLAYLIST_MODE_SONG_ADDED",
 *   "data": {
 *       "kara": "Dragon Screamer",
 *       "kara_id": "1029",
 *       "playlist": "Courante",
 *       "playlist_id": 1
 *   }
 * }

* @apiError PLAYLIST_MODE_ADD_SONG_ERROR_QUOTA_REACHED User asked for too many karaokes already.
* @apiError PLAYLIST_MODE_ADD_SONG_ERROR_ALREADY_ADDED All songs are already present in playlist
* @apiError PLAYLIST_MODE_ADD_SONG_ERROR_BLACKLISTED Song is blacklisted and cannot be added
* @apiError PLAYLIST_MODE_ADD_SONG_ERROR General error while adding song
* @apiError WEBAPPMODE_CLOSED_API_MESSAGE API is disabled at the moment.
* @apiErrorExample Error-Response:
* HTTP/1.1 500 Internal Server Error
* {
*   "args": {
*       "kid": "uuid",
*       "playlist": 1,
*       "user": "Axel"
*   },
*   "code": "PLAYLIST_MODE_ADD_SONG_ERROR_QUOTA_REACHED",
*   "message": "User quota reached"
* }
* @apiErrorExample Error-Response:
* HTTP/1.1 403 Forbidden
*/
		.post(getLang, requireAuth, requireWebappOpen, requireValidUser, updateUserLoginTime, async (req, res) => {
			// Add Kara to the playlist currently used depending on mode
			try {
				const data = await addKaraToPlaylist(req.params.kid, req.authToken.username);
				emitWS('playlistContentsUpdated',data.playlist_id);
				emitWS('playlistInfoUpdated',data.playlist_id);
				res.status(201).json(OKMessage(data,'PLAYLIST_MODE_SONG_ADDED',data));
			} catch(err) {
				res.status(500).json(errMessage(err.code,err.message,err.data));
			}

		});

	router.route('/public/karas/:kid([0-9a-f]{8}-[0-9a-f]{4}-[0-9a-f]{4}-[0-9a-f]{4}-[0-9a-f]{12})/lyrics')
	/**
 * @api {post} /public/karas/:kid/lyrics Get song lyrics
 * @apiName GetKarasLyrics
 * @apiVersion 2.5.0
 * @apiGroup Karaokes
 * @apiPermission public
 * @apiHeader authorization Auth token received from logging in
 * @apiParam {uuid} kid Karaoke ID to get lyrics from
 * @apiSuccess {String[]} data Array of strings making the song's lyrics
 * @apiSuccessExample Success-Response:
 * HTTP/1.1 200 OK
 * {
 *   "data": "Lyrics for this song are not available"
 * }
 * @apiError LYRICS_VIEW_ERROR Unable to fetch lyrics data
 * @apiError WEBAPPMODE_CLOSED_API_MESSAGE API is disabled at the moment.
 * @apiErrorExample Error-Response:
 * HTTP/1.1 500 Internal Server Error
 * @apiErrorExample Error-Response:
 * HTTP/1.1 403 Forbidden
 * {
 *   "code": "PLAYLIST_MODE_ADD_SONG_ERROR_QUOTA_REACHED"
 * }
 */
		.get(getLang, requireAuth, requireWebappLimited, requireValidUser, updateUserLoginTime, async (req, res) => {
			try {
				const kara = await getKaraLyrics(req.params.kid);
				res.json(OKMessage(kara));
			} catch(err) {
				res.status(500).json(errMessage('LYRICS_VIEW_ERROR',err.message,err.data));
			}
		});
	router.route('/public/playlists/current')
	/**
 * @api {get} /public/playlists/current Get current playlist information
 * @apiName GetPlaylistCurrent
 * @apiGroup Playlists
 * @apiPermission public
 * @apiVersion 2.5.0
 * @apiHeader authorization Auth token received from logging in
 * @apiDescription This route allows to check basic information about the current playlist, no matter which ID it has (and without you having to know it)
 * @apiSuccess {Object} Playlist object of the current playlist
 *
 * @apiSuccessExample Success-Response:
 * HTTP/1.1 200 OK
 * {
 *   "data": {
 *      <See admin/playlist/[id] object>
 *   }
 *}
 * @apiError PL_VIEW_CURRENT_ERROR Unable to fetch info from current playlist
 * @apiError WEBAPPMODE_CLOSED_API_MESSAGE API is disabled at the moment.
 * @apiErrorExample Error-Response:
 * HTTP/1.1 500 Internal Server Error
 * @apiErrorExample Error-Response:
 * HTTP/1.1 403 Forbidden
 */
		.get(getLang, requireAuth, requireWebappLimited, requireValidUser, updateUserLoginTime, async (req, res) => {
			// Get current Playlist
			try {
				const playlist = await getPlaylistInfo(getState().currentPlaylistID, req.authToken);
				res.json(OKMessage(playlist));
			} catch(err) {
				logger.error(err);
				res.status(500).json(errMessage('PL_VIEW_CURRENT_ERROR',err));
			}
		});

	router.route('/public/playlists/current/karas')
	/**
 * @api {get} /public/playlists/current/karas Get list of karaokes in the current playlist
 * @apiName GetPlaylistKarasCurrent
 * @apiVersion 2.5.0
 * @apiGroup Playlists
 * @apiPermission public
 * @apiHeader authorization Auth token received from logging in
 * @apiParam {Number} pl_id Target playlist ID.
 * @apiParam {String} [filter] Filter list by this string.
 * @apiParam {Number} [from=0] Return only the results starting from this position. Useful for continuous scrolling. 0 if unspecified
 * @apiParam {Number} [size=999999] Return only x number of results. Useful for continuous scrolling. 999999 if unspecified.
 *
 * @apiSuccess {Object[]} data/content/karas Array of `playlistcontent` objects
 * @apiSuccess {Number} data/infos/count Number of karaokes in playlist
 * @apiSuccess {Number} data/infos/from Starting position of listing
 * @apiSuccess {Number} data/infos/to End position of listing
 *
 * @apiSuccessExample Success-Response:
 * HTTP/1.1 200 OK
 * {
 *   "data": {
 *       "content": [
 *           {
 *                <See admin/playlists/[id]/karas/[plc_id] object>
 *           }
 *       ],
 *       "infos": {
 *           "count": 3,
 * 			 "from": 0,
 * 			 "to": 120
 *       }
 *   }
 * }
 * @apiError PL_VIEW_SONGS_CURRENT_ERROR Unable to fetch list of karaokes of current playlist
 * @apiError WEBAPPMODE_CLOSED_API_MESSAGE API is disabled at the moment.
 * @apiErrorExample Error-Response:
 * HTTP/1.1 500 Internal Server Error
 * @apiErrorExample Error-Response:
 * HTTP/1.1 403 Forbidden
 */

		.get(getLang, requireAuth, requireWebappLimited, requireValidUser, updateUserLoginTime, async (req, res) => {
			// Get current Playlist
			try {
				const playlist = await getPlaylistContents(getState().currentPlaylistID, req.authToken, req.query.filter, req.lang, +req.query.from || 0, +req.query.size || 999999);
				res.json(OKMessage(playlist));
			} catch(err) {
				logger.error(err);
				res.statusCode = 500;
				res.json(errMessage('PL_VIEW_SONGS_CURRENT_ERROR',err));
			}
		});

	router.route('/public/playlists/public')
	/**
 * @api {get} /public/playlists/public Get public playlist information
 * @apiName GetPlaylistPublic
 * @apiGroup Playlists
 * @apiPermission public
 * @apiVersion 2.5.0
 * @apiHeader authorization Auth token received from logging in
 * @apiDescription This route allows to check basic information about the public playlist, no matter which ID it has (and without you having to know it)
 * @apiSuccess {Object} data Playlist object
 * @apiSuccessExample Success-Response:
 * HTTP/1.1 200 OK
 * {
 *   "data": {
 * 		<See /admin/playlist/[id] object>
 *   }
 * }
 * @apiError PL_VIEW_PUBLIC_ERROR Unable to fetch info from public playlist
 * @apiError WEBAPPMODE_CLOSED_API_MESSAGE API is disabled at the moment.

 * @apiErrorExample Error-Response:
 * HTTP/1.1 500 Internal Server Error
 * @apiErrorExample Error-Response:
 * HTTP/1.1 403 Forbidden
 */

		.get(getLang, requireAuth, requireWebappLimited, requireValidUser, updateUserLoginTime, async (req, res) => {
			// Get public Playlist
			try {
				const playlist = await getPlaylistInfo(getState().publicPlaylistID,req.authToken);
				res.json(OKMessage(playlist));
			} catch(err) {
				logger.error(err);
				res.status(500).json(errMessage('PL_VIEW_PUBLIC_ERROR',err));
			}
		});

	router.route('/public/playlists/public/karas')
	/**
 * @api {get} /public/playlists/public/karas Get list of karaokes in the public playlist
 * @apiName GetPlaylistKarasPublic
 * @apiVersion 2.3.1
 * @apiGroup Playlists
 * @apiPermission public
 * @apiHeader authorization Auth token received from logging in
 * @apiParam {Number} pl_id Target playlist ID.
 * @apiParam {String} [filter] Filter list by this string.
 * @apiParam {Number} [from=0] Return only the results starting from this position. Useful for continuous scrolling. 0 if unspecified
 * @apiParam {Number} [size=999999] Return only x number of results. Useful for continuous scrolling. 999999 if unspecified.
 *
 * @apiSuccess {Object[]} data/content Array of `Playlist` objects
 *
 * @apiSuccessExample Success-Response:
 * HTTP/1.1 200 OK
 * {
 *   "data": {
 *       "content": [
 *           {
 * 				<See /admin/playlists/[id]/karas/[plc_id] object>
 *           },
 *           ...
 *       ],
 *       "infos": {
 *           "count": 3,
 * 			 "from": 0,
 * 			 "to": 120
 *       }
 *   }
 * }
 * @apiError PL_VIEW_SONGS_PUBLIC_ERROR Unable to fetch list of karaokes of public playlist
 * @apiError WEBAPPMODE_CLOSED_API_MESSAGE API is disabled at the moment.
 *
 * @apiErrorExample Error-Response:
 * HTTP/1.1 500 Internal Server Error
 * @apiErrorExample Error-Response:
 * HTTP/1.1 403 Forbidden
 */
		.get(getLang, requireAuth, requireWebappLimited, requireValidUser, updateUserLoginTime, async (req, res) => {
			// Get public Playlist
			try {
				const playlist = await getPlaylistContents(getState().publicPlaylistID, req.authToken, req.query.filter, req.lang, +req.query.from || 0, +req.query.size || 999999);
				res.json(OKMessage(playlist));
			} catch(err) {
				logger.error(err);
				res.status(500).json(errMessage('PL_VIEW_SONGS_CURRENT_ERROR',err));
			}
		});
	router.route('/public/playlists/public/karas/:plc_id([0-9]+)/vote')
	/**
	 * @api {post} /public/playlists/public/karas/:plc_id/vote Up/downvote a song in public playlist
	 * @apiName PostVote
	 * @apiVersion 2.3.0
	 * @apiGroup Playlists
	 * @apiPermission public
	 * @apiHeader authorization Auth token received from logging in
	 * @apiParam {Number} plc_id Target playlist content ID
	 * @apiParam {String} [downvote] If anything is specified in this parameter, it'll be a downvote instead of upvote.
	 * @apiSuccess {String} code Return code
	 * @apiSuccess {String} args Name of song being upvoted
	 * @apiSuccessExample Success-Response:
	 * HTTP/1.1 200 OK
	 * {
	 *   "code": 'UPVOTE_DONE',
	 *   "args": 'Shoujo Kakumei Utena - Rinbu Revolution'
	 * }
	 * @apiError UPVOTE_FAILED Unable to upvote karaoke
	 * @apiError DOWNVOTE_FAILED Unable to downvote karaoke
	 * @apiError UPVOTE_ALREADY_DONE Karaoke has already been upvoted by this user
	 * @apiError DOWNVOTE_ALREADY_DONE Karaoke has already been downvoted by this user
	 * @apiError UPVOTE_NO_SELF User can not upvote own karaoke
	 * @apiError DOWNVOTE_NO_SELF User can not downvote own karaoke
	 * @apiErrorExample Error-Response:
	 * HTTP/1.1 500 Internal Server Error
	 */

		.post(getLang, requireAuth, requireValidUser, updateUserLoginTime, async (req, res) => {
			// Post an upvote
			try {
				const kara = await vote(req.params.plc_id,req.authToken.username,req.body.downvote);
				emitWS('playlistContentsUpdated', kara.playlist_id);
				res.json(OKMessage(null, kara.code, kara));

			} catch(err) {
				res.status(500).json(errMessage(err.code,err.message));
			}
		});
	router.route('/public/playlists/public/karas/:plc_id([0-9]+)')
	/**
	 * @api {delete} /public/playlists/public/karas/:plc_id Delete song from public playlist
	 * @apiName DeletePublicSong
	 * @apiVersion 2.2.0
	 * @apiGroup Playlists
	 * @apiPermission public
	 * @apiHeader authorization Auth token received from logging in
	 * @apiParam {Number} plc_id Target playlist content ID
	 * @apiSuccess {String} args Name of playlist the song was deleted from
 	 * @apiSuccess {String} code Message to display
 	 *
 	 * @apiSuccessExample Success-Response:
 	 * HTTP/1.1 200 OK
 	 * {
 	 *   "args": "Liste de lecture publique",
 	 *   "code": "PL_SONG_DELETED",
 	 *   "data": null
 	 * }
 	 * @apiError PL_DELETE_SONG_ERROR Unable to delete the song from the selected playlist
 	 *
 	 * @apiErrorExample Error-Response:
 	 * HTTP/1.1 500 Internal Server Error
 	 * {
 	 *   "args": "Liste de lecture publique",
 	 *   "code": "PL_DELETE_SONG_ERROR",
 	 *   "message": "[PLC] GetPLContentInfo : PLCID 4960 unknown"
 	 * }
 	 */

		.delete(getLang, requireAuth, requireValidUser, updateUserLoginTime, async (req, res) => {
			try {
				const data = await deleteKaraFromPlaylist(req.params.plc_id,null,req.authToken);
				emitWS('playlistContentsUpdated',data.pl_id);
				emitWS('playlistInfoUpdated',data.pl_id);
				res.json(OKMessage(null,'PL_SONG_DELETED',data.pl_name));
			} catch(err) {
				res.status(500).json(errMessage('PL_DELETE_SONG_ERROR',err.message,err.data));
			}
		});
	router.route('/public/playlists/current/karas/:plc_id([0-9]+)')
	/**
	 * @api {delete} /public/playlists/current/karas/:plc_id Delete song from current playlist
	 * @apiName DeleteCurrentSong
	 * @apiVersion 2.2.0
	 * @apiGroup Playlists
	 * @apiPermission public
	 * @apiHeader authorization Auth token received from logging in
	 * @apiParam {Number} plc_id Target playlist content ID
	 * @apiSuccess {String} args Name of playlist the song was deleted from
 	 * @apiSuccess {String} code Message to display
 	 *
 	 * @apiSuccessExample Success-Response:
 	 * HTTP/1.1 200 OK
 	 * {
 	 *   "args": "Liste de lecture publique",
 	 *   "code": "PL_SONG_DELETED",
 	 *   "data": null
 	 * }
 	 * @apiError PL_DELETE_SONG_ERROR Unable to delete the song from the selected playlist
 	 *
 	 * @apiErrorExample Error-Response:
 	 * HTTP/1.1 500 Internal Server Error
 	 * {
 	 *   "args": "Liste de lecture publique",
 	 *   "code": "PL_DELETE_SONG_ERROR",
 	 *   "message": "[PLC] GetPLContentInfo : PLCID 4960 unknown"
 	 * }
 	 */

		.delete(getLang, requireAuth, requireValidUser, updateUserLoginTime, async (req, res) => {
			try {
				const data = await deleteKaraFromPlaylist(req.params.plc_id,null,req.authToken);
				emitWS('playlistContentsUpdated',data.pl_id);
				emitWS('playlistInfoUpdated',data.pl_id);
				res.json(OKMessage(null,'PL_SONG_DELETED',data.pl_name));
			} catch(err) {
				res.status(500).json(errMessage('PL_DELETE_SONG_ERROR',err.message,err.data));
			}
		});
	router.route('/public/tags')
	/**
	* @api {get} /public/tags Get tag list
	* @apiName GetTags
	* @apiVersion 2.5.0
	* @apiGroup Tags
	* @apiPermission public
	* @apiHeader authorization Auth token received from logging in
	* @apiParam {Number} [type] Type of tag to filter
	* @apiParam {String} [filter] Tag name to filter results
	* @apiParam {Number} [from] Where to start listing from
	* @apiParam {Number} [size] How many records to get.
<<<<<<< HEAD
	* @apiSuccess {String} data/name Name of tag
	* @apiSuccess {Number} data/tag_id Tag ID number
	* @apiSuccess {Number} data/type Tag type number
	* @apiSuccess {String} data/slug Slugified version of the tag
	* @apiSuccess {Object} data/i18n Translations in case of misc, languages and song type tags
=======
	* @apiSuccess {String} data/content/name Name of tag
	* @apiSuccess {String} data/content/name_i18n Translated name of tag
	* @apiSuccess {Number} data/content/tag_id Tag ID number
	* @apiSuccess {Number} data/content/type Tag type number
 	* @apiSuccess {Number} data/infos/count Number of karaokes in playlist
 	* @apiSuccess {Number} data/infos/from Starting position of listing
 	* @apiSuccess {Number} data/infos/to End position of listing
>>>>>>> next
	*
	* @apiSuccessExample Success-Response:
	* HTTP/1.1 200 OK
	* {
	*     "data": {
	*		content: [
	*        {
    *            "i18n": {
	* 				"en": "TV Show",
	*				"fr": "Série TV"
	*			 },
    *            "name": "TAG_TVSHOW",
    *            "slug": "tag_tvshow",
    *            "tag_id": 2090,
    *            "type": 2
    *        },
	*		 ...
	*   	],
	*       "infos": {
 	*           "count": 1000,
 	* 			"from": 0,
 	* 			"to": 120
 	*       }
	* }
	* @apiError TAGS_LIST_ERROR Unable to get list of tags
	* @apiError WEBAPPMODE_CLOSED_API_MESSAGE API is disabled at the moment.
	* @apiErrorExample Error-Response:
	* HTTP/1.1 500 Internal Server Error
	* @apiErrorExample Error-Response:
    * HTTP/1.1 403 Forbidden
	*/
		.get(requireAuth, requireWebappLimited, requireValidUser, updateUserLoginTime, async (req, res) => {
			try {
				const tags = await getTags(req.query.filter,req.query.type, +req.query.from || 0, +req.query.size || 999999);
				res.json(OKMessage(tags));
			} catch(err) {
				logger.error(err);
				res.status(500).json(errMessage('TAGS_LIST_ERROR',err));
			}
		});
	router.route('/public/years')
		/**
		* @api {get} /public/years Get year list
		* @apiName GetYears
		* @apiVersion 2.3.0
		* @apiGroup Karas
		* @apiPermission public
		* @apiHeader authorization Auth token received from logging in
		* @apiSuccess {String[]} data Array of years
		* @apiSuccessExample Success-Response:
		* HTTP/1.1 200 OK
		* {
		*     "data": [
		*       {
		*			"year": "1969"
		*		},
		*		 ...
		*   ]
		* }
		* @apiError YEARS_LIST_ERROR Unable to get list of years
		* @apiError WEBAPPMODE_CLOSED_API_MESSAGE API is disabled at the moment.
		* @apiErrorExample Error-Response:
		* HTTP/1.1 500 Internal Server Error
		* @apiErrorExample Error-Response:
		* HTTP/1.1 403 Forbidden
		*/
		.get(getLang, requireAuth, requireWebappLimited, requireValidUser, updateUserLoginTime, async (req, res) => {
			try {
				const years = await getYears();
				res.json(OKMessage(years));
			} catch(err) {
				logger.error(err);
				res.statusCode = 500;
				res.json(errMessage('YEARS_LIST_ERROR',err));
			}
		});
	router.route('/public/series')
		/**
		* @api {get} /public/series Get series list
		* @apiName GetSeries
		* @apiVersion 2.5.0
		* @apiGroup Karas
		* @apiPermission public
		* @apiHeader authorization Auth token received from logging in
		* @apiParam {String} [filter] Text filter to search series for
		* @apiParam {Number} [from] Where to start listing from
		* @apiParam {Number} [size] How many records to get.
		* @apiSuccess {Array} data Array of series
		* @apiSuccess {Number} data/serie_id Serie ID in the database
		* @apiSuccess {String} data/name Serie's original name
		* @apiSuccess {String} data/i18n_name Serie's name in the provided language (fallback to English)
		* @apiSuccess {Number} data/karacount Number of karaokes for that series
		* @apiSuccess {String} data/sid UUID of series
		* @apiSuccess {String} data/seriefile Name of `series.json` file
		* @apiSuccess {Object[]} data/i18n Array of i18n objects
		* @apiSuccess {String} data/i18n/lang ISO639-2B Language code for the series' name
		* @apiSuccess {String} data/i18n/name name Series' name in that language
		* @apiSuccess {String[]} data/aliases Array of aliases
		* @apiSuccess {Object} data/i18n JSON object for the series translations
		* @apiSuccessExample Success-Response:
		* HTTP/1.1 200 OK
		* {
		*     "data": {
		*        "contents": [
		*        {
        *        "aliases": [
        *            "Tenshi no Nichou Kenjuu: Angelos Armas"
        *        ],
        *        "i18n": [
        *            {
        *                "lang": "eng",
        *                "name": "Angelos Armas"
        *            },
        *            {
        *                "lang": "jpn",
        *                "name": "??????? -Angelos Armas-"
        *            }
        *        ],
        *        "i18n_name": "Angelos Armas",
        *        "karacount": 3,
        *        "name": "Tenshi no Nichô Kenjû: Angelos Armas",
        *        "seriefile": "Tenshi no Nichou Kenjuu Angelos Armas.series.json",
        *		 "sid": "c87a7f7b-20cf-4d7d-98fb-722910f4eec6"
        *		},
		*		...
		*		],
		*       "infos": {
 		*           "count": 1000,
 		* 			"from": 0,
 		* 			"to": 120
 		*       }
		* }
		* @apiError SERIES_LIST_ERROR Unable to get series list
		* @apiError WEBAPPMODE_CLOSED_API_MESSAGE API is disabled at the moment.
		* @apiErrorExample Error-Response:
		* HTTP/1.1 500 Internal Server Error
		* @apiErrorExample Error-Response:
		* HTTP/1.1 403 Forbidden
		*/
		.get(getLang, requireAuth, requireWebappLimited, requireValidUser, updateUserLoginTime, async (req, res) => {
			try {
				const series = await getSeries(req.query.filter, req.lang, +req.query.from || 0, +req.query.size || 999999);
				res.json(OKMessage(series));
			} catch(err) {
				logger.error(err);
				res.status(500).json(errMessage('YEARS_LIST_ERROR',err));
			}
		});
	router.route('/public/users/:username')
	/**
 * @api {get} /public/users/:username View user details (public)
 * @apiName GetUser
 * @apiVersion 2.5.0
 * @apiGroup Users
 * @apiPermission public
 * @apiHeader authorization Auth token received from logging in
 * @apiParam {String} username Username to check details for.
 * @apiSuccess {String} data/login User's login
 * @apiSuccess {String} data/nickname User's nickname
 * @apiSuccess {String} [data/avatar_file] Directory and name of avatar image file. Can be empty if no avatar has been selected.
 * @apiSuccess {Number} data/flag_online Is the user an online account ?
 * @apiSuccess {Number} data/type Type of account (`0` = admin, `1` = user, `2` = guest)
 * @apiSuccess {Number} data/last_login_at Last login time in `Date()` format
 * @apiSuccess {String} data/url User's URL in its profile
 * @apiSuccess {String} data/bio User's bio
 *
 * @apiSuccessExample Success-Response:
 * HTTP/1.1 200 OK
 * {
 *   "data": [
 *       {
 *           "avatar_file": "",
 *           "flag_online": false,
 *           "type": 0,
 *           "last_login_at": null,
 *           "login": "admin",
 *           "nickname": "Administrator",
 * 			 "url": null,
 * 			 "bio": null,
 *       },
 *   ]
 * }
 * @apiError USER_VIEW_ERROR Unable to view user details
 * @apiError WEBAPPMODE_CLOSED_API_MESSAGE API is disabled at the moment.
 * @apiErrorExample Error-Response:
 * HTTP/1.1 500 Internal Server Error
 * {
 *   "code": "USER_VIEW_ERROR",
 *   "message": null
 * }
 * @apiErrorExample Error-Response:
 * HTTP/1.1 403 Forbidden
 */
		.get(getLang, requireAuth, requireWebappLimited, requireValidUser, updateUserLoginTime, async (req, res) => {
			try {
				const userdata = await findUserByName(req.params.username, {public:true});
				res.json(OKMessage(userdata));
			} catch(err) {
				logger.error(err);
				res.status(500).json(errMessage('USER_VIEW_ERROR',err));
			}
		})
	/**
 * @api {put} /public/users/:username Edit a user
 * @apiName EditUser
 * @apiVersion 2.5.0
 * @apiGroup Users
 * @apiPermission admin
 * @apiHeader authorization Auth token received from logging in
 * @apiParam {String} username Username to edit
 * @apiParam {String} login New login for user
 * @apiParam {String} nickname New nickname for user
 * @apiParam {String} password New password. Can be empty (password won't be changed then)
 * @apiParam {String} bio User's bio info. Can be empty.
 * @apiParam {String} [email] User's mail. Can be empty.
 * @apiParam {String} [url] User's URL. Can be empty.
 * @apiSuccess {String} args ID of user deleted
 * @apiSuccess {String} code Message to display
 * @apiSuccess {Number} data ID of user deleted
 *
 * @apiSuccessExample Success-Response:
 * HTTP/1.1 200 OK
 * {
 *   "args": "lol",
 *   "code": "USER_UPDATED",
 *   "data": {
 *       "bio": "lol2",
 *       "email": "lol3@lol.fr",
 *       "login": "test2",
 *       "nickname": "lol",
 *       "url": "http://lol4"
 *   }
 * }
 * @apiError USER_UPDATE_ERROR Unable to edit user
 *
 * @apiErrorExample Error-Response:
 * HTTP/1.1 500 Internal Server Error
 */
		.put(upload.single('avatarfile'), getLang, requireAuth, requireValidUser, updateUserLoginTime, requireAdmin, async (req, res) => {
			const validationErrors = check(req.body, {
				login: {presence: true},
				nickname: {presence: true}
			});
			if (!validationErrors) {
				// No errors detected
				if (req.body.bio) req.body.bio = unescape(req.body.bio.trim());
				if (req.body.email) req.body.email = unescape(req.body.email.trim());
				if (req.body.url) req.body.url = unescape(req.body.url.trim());
				if (req.body.nickname) req.body.nickname = unescape(req.body.nickname.trim());
				if (req.body.login) req.body.login = unescape(req.body.login.trim());
				//Now we add user
				let avatar;
				if (req.file) avatar = req.file;
				try {
					const userdata = await editUser(req.params.username,req.body,avatar,req.authToken.role);
					emitWS('userUpdated',userdata.id);
					res.json(OKMessage(userdata,'USER_UPDATED',userdata.nickname));
				} catch(err) {
					res.status(500).json(errMessage('USER_UPDATE_ERROR',err.message,err.data));
				}
			} else {
				// Errors detected
				// Sending BAD REQUEST HTTP code and error object.
				res.status(500).json(validationErrors);
			}
		});
	router.route('/public/myaccount')
	/**
 * @api {get} /public/myaccount View own user details
 * @apiName GetMyAccount
 * @apiVersion 2.5.0
 * @apiGroup Users
 * @apiPermission own
 * @apiHeader authorization Auth token received from logging in
 * @apiSuccess {String} data/login User's login
 * @apiSuccess {String} data/nickname User's nickname
 * @apiSuccess {String} [data/avatar_file] Directory and name of avatar image file. Can be empty if no avatar has been selected.
 * @apiSuccess {Number} data/flag_online Is the user an online account ?
 * @apiSuccess {Number} data/type Type of account (`0` = admin, `1` = user, `2` = guest)
 * @apiSuccess {Number} data/last_login_at Last login time in UNIX timestamp.
 * @apiSuccess {Number} data/user_id User's ID in the database
 * @apiSuccess {String} data/url User's URL in its profile
 * @apiSuccess {String} data/fingerprint User's fingerprint
 * @apiSuccess {String} data/bio User's bio
 * @apiSuccess {String} data/email User's email
 *
 * @apiSuccessExample Success-Response:
 * HTTP/1.1 200 OK
 * {
 *   "data": [
 *       {
 *           "avatar_file": "",
 *           "flag_online": false,
 *           "type": 0,
 *           "last_login_at": null,
 *           "login": "admin",
 *           "nickname": "Administrator",
 * 			 "url": null,
 * 			 "email": null,
 * 			 "bio": null,
 * 			 "fingerprint": null
 *       },
 *   ]
 * }
 * @apiError USER_VIEW_ERROR Unable to view user details
 * @apiError WEBAPPMODE_CLOSED_API_MESSAGE API is disabled at the moment.
 * @apiErrorExample Error-Response:
 * HTTP/1.1 500 Internal Server Error
 * {
 *   "code": "USER_VIEW_ERROR",
 *   "message": null
 * }
 * @apiErrorExample Error-Response:
 * HTTP/1.1 403 Forbidden
 */
		.get(getLang, requireAuth, requireWebappLimited, requireValidUser, updateUserLoginTime, async (req, res) => {
			try {
				const userData = await findUserByName(req.authToken.username, {public:false});
				updateSongsLeft(userData.id);
				res.json(OKMessage(userData));
			} catch(err) {
				logger.error(err);
				res.status(500).json(errMessage('USER_VIEW_ERROR',err));
			}
		})
	/**
	 * @api {delete} /public/myaccount Delete your local account
	 * @apiName ConvertToLocal
	 * @apiVersion 2.5.0
	 * @apiGroup Users
	 * @apiPermission own
	 * @apiHeader authorization Auth token received from logging in
	 * @apiSuccess {String} code Message to display
	 *
	 * @apiSuccessExample Success-Response:
	 * HTTP/1.1 200 OK
	 * {
	 *   "code": "USER_DELETED"
	 * }
	 * @apiError USER_DELETED_ERROR Unable to delete your user
	 * @apiError WEBAPPMODE_CLOSED_API_MESSAGE API is disabled at the moment.
	 * @apiErrorExample Error-Response:
	 * HTTP/1.1 500 Internal Server Error
	 * @apiErrorExample Error-Response:
	 * HTTP/1.1 403 Forbidden
	 */
		.delete(requireAuth, requireWebappLimited, requireValidUser, updateUserLoginTime, async (req, res) => {
			try {
				const user = await findUserByName(req.authToken.username);
				await deleteUserByID(user.id);
				res.json(OKMessage(null,'USER_DELETED'));
			} catch(err) {
				res.status(500).json(errMessage('USER_DELETED_ERROR',err));
			}
		})

	/**
 * @api {put} /public/myaccount Edit your own account
 * @apiName EditMyAccount
 * @apiVersion 2.5.0
 * @apiGroup Users
 * @apiPermission own
 * @apiHeader authorization Auth token received from logging in
 * @apiParam {String} nickname New nickname for user
 * @apiParam {String} [password] New password. Can be empty (password won't be changed then)
 * @apiParam {String} [bio] User's bio info. Can be empty.
 * @apiParam {String} [email] User's mail. Can be empty.
 * @apiParam {String} [url] User's URL. Can be empty.
 * @apiParam {ImageFile} [avatarfile] New avatar
 * @apiSuccess {String} args Username
 * @apiSuccess {String} code Message to display
 * @apiSuccess {Number} user data edited
 *
 * @apiSuccessExample Success-Response:
 * HTTP/1.1 200 OK
 * {
 *   "args": "lol",
 *   "code": "USER_UPDATED",
 *   "data": {
 *       "bio": "lol2",
 *       "email": "lol3@lol.fr",
 *       "login": "test2",
 *       "nickname": "lol",
 *       "url": "http://lol4"
 *   }
 * }
 * @apiError USER_UPDATE_ERROR Unable to edit user
 * @apiError WEBAPPMODE_CLOSED_API_MESSAGE API is disabled at the moment.
 * @apiErrorExample Error-Response:
 * HTTP/1.1 500 Internal Server Error
 * @apiErrorExample Error-Response:
 * HTTP/1.1 403 Forbidden
 */
		.put(upload.single('avatarfile'), getLang, requireAuth, requireWebappLimited, requireValidUser, updateUserLoginTime, async (req, res) => {
			const validationErrors = check(req.body, {
				nickname: {presence: true}
			});
			if (!validationErrors) {
				// No errors detected
				if (req.body.bio) req.body.bio = unescape(req.body.bio.trim());
				if (req.body.email) req.body.email = unescape(req.body.email.trim());
				if (req.body.url) req.body.url = unescape(req.body.url.trim());
				if (req.body.nickname) req.body.nickname = unescape(req.body.nickname.trim());
				//Now we edit user
				let avatar;
				if (req.file) avatar = req.file;
				//Get username
				try {
					const userdata = await editUser(req.authToken.username,req.body,avatar,req.authToken.role);
					emitWS('userUpdated',req.params.user_id);
					res.json(OKMessage(userdata,'USER_UPDATED',userdata.nickname));
				} catch(err) {
					res.status(500).json(errMessage('USER_UPDATE_ERROR',err.message,err.data));
				}
			} else {
				// Errors detected
				// Sending BAD REQUEST HTTP code and error object.
				res.status(400).json(validationErrors);
			}
		});
	router.route('/public/myaccount/online')
		/**
	 * @api {post} /public/myaccount/online Convert your account to an online one
	 * @apiName ConvertToOnline
	 * @apiVersion 2.5.0
	 * @apiGroup Users
	 * @apiPermission own
	 * @apiHeader authorization Auth token received from logging in
	 * @apiParam {String} instance Instance host name
	 * @apiParam {String} password Password to confirm conversion (also needed to create online account)
	 * @apiSuccess {String} data Object containing `token` and `onlineToken` properties. Use these to auth the new, converted user.
	 * @apiSuccess {String} code Message to display
	 *
	 * @apiSuccessExample Success-Response:
	 * HTTP/1.1 200 OK
	 * {
	 *   "code": "USER_CONVERTED",
	 *   "data": {
	 * 		"token": "<local token>"
	 * 		"onlineToken": "<online token>"
	 * 	 }
	 * }
	 * @apiError USER_CONVERT_ERROR Unable to convert user to remote
	 * @apiError WEBAPPMODE_CLOSED_API_MESSAGE API is disabled at the moment.
	 * @apiErrorExample Error-Response:
	 * HTTP/1.1 500 Internal Server Error
	 * @apiErrorExample Error-Response:
	 * HTTP/1.1 403 Forbidden
	 */
		.post(requireAuth, requireWebappLimited, requireValidUser, updateUserLoginTime, async (req, res) => {
			const validationErrors = check(req.body, {
				instance: {presence: true},
				password: {presence: true}
			});
			if (!validationErrors) {
			// No errors detected
				req.body.instance = unescape(req.body.instance.trim());
				try {
					const tokens = await convertToRemoteUser(req.authToken, req.body.password, req.body.instance);
					emitWS('userUpdated',req.authToken.username);
					res.json(OKMessage(tokens,'USER_CONVERTED'));
				} catch(err) {
					res.status(500).json(errMessage('USER_CONVERT_ERROR',err));
				}
			} else {
			// Errors detected
			// Sending BAD REQUEST HTTP code and error object.
				res.statusCode = 400;
				res.json(validationErrors);
			}
		})
	/**
	 * @api {delete} /public/myaccount/online Delete your online account
	 * @apiName ConvertToLocal
	 * @apiVersion 2.5.0
	 * @apiGroup Users
	 * @apiPermission own
	 * @apiHeader authorization Auth token received from logging in
	 * @apiParam {String} password Password to confirm deletion
	 * @apiSuccess {String} data Object containing `token` and `onlineToken` properties. Use these to auth the new, converted user.
	 * @apiSuccess {String} code Message to display
	 *
	 * @apiSuccessExample Success-Response:
	 * HTTP/1.1 200 OK
	 * {
	 *   "code": "USER_ONLINE_DELETED",
	 * 	 "data": { token: abcdef... }
	 * }
	 * @apiError USER_ONLINE_DELETED_ERROR Unable to convert user to local
	 * @apiError WEBAPPMODE_CLOSED_API_MESSAGE API is disabled at the moment.
	 * @apiErrorExample Error-Response:
	 * HTTP/1.1 500 Internal Server Error
	 * @apiErrorExample Error-Response:
	 * HTTP/1.1 403 Forbidden
	 */
		.delete(requireAuth, requireWebappLimited, requireValidUser, updateUserLoginTime, async (req, res) => {
			const validationErrors = check(req.body, {
				password: {presence: true}
			});
			if (!validationErrors) {
			// No errors detected
				try {
					const newToken = await removeRemoteUser(req.authToken, req.body.password);
					emitWS('userUpdated', req.authToken.username);
					res.json(OKMessage(newToken,'USER_ONLINE_DELETED'));
				} catch(err) {
					res.status(500).json(errMessage('USER_ONLINE_DELETED_ERROR',err));
				}
			} else {
			// Errors detected
			// Sending BAD REQUEST HTTP code and error object.
				res.statusCode = 400;
				res.json(validationErrors);
			}
		});
	router.route('/public/favorites')
	/**
 * @api {get} /public/favorites View own favorites
 * @apiName GetFavorites
 * @apiVersion 2.5.0
 * @apiGroup Favorites
 * @apiPermission own
 * @apiHeader authorization Auth token received from logging in
 * @apiParam {String} [filter] Filter list by this string.
 * @apiParam {Number} [from=0] Return only the results starting from this position. Useful for continuous scrolling. 0 if unspecified
 * @apiParam {Number} [size=999999] Return only x number of results. Useful for continuous scrolling. 999999 if unspecified.
 *
 * @apiSuccess {Object[]} data/content/karas Array of `kara` objects
 * @apiSuccess {Number} data/infos/count Number of karaokes in playlist
 * @apiSuccess {Number} data/infos/from Starting position of listing
 * @apiSuccess {Number} data/infos/to End position of listing
 *
 * @apiSuccessExample Success-Response:
 * HTTP/1.1 200 OK
 * {
 *   "data": {
 *       "content": [
 *           {
 *            <See public/karas/[id] object>
 *           },
 *           ...
 *       ],
 *       "infos": {
 *           "count": 3,
 * 			 "from": 0,
 * 			 "to": 120
 *       }
 *   }
 * }
 * @apiError FAVORITES_VIEW_ERROR Unable to fetch list of karaokes in favorites
 * @apiError WEBAPPMODE_CLOSED_API_MESSAGE API is disabled at the moment.
 * @apiErrorExample Error-Response:
 * HTTP/1.1 500 Internal Server Error
 * @apiErrorExample Error-Response:
 * HTTP/1.1 403 Forbidden
 */
		.get(getLang, requireAuth, requireWebappLimited, requireValidUser, updateUserLoginTime, async (req, res) => {
			try {
				const karas = await getFavorites(req.authToken, req.query.filter, req.lang, +req.query.from || 0, +req.query.size || 9999999);
				res.json(OKMessage(karas));
			} catch(err) {
				logger.error(err);
				res.status(500).json(errMessage('FAVORITES_VIEW_ERROR',err));
			}
		})
	/**
 * @api {post} /public/favorites Add karaoke to your favorites
 * @apiName PostFavorites
 * @apiVersion 2.5.0
 * @apiGroup Favorites
 * @apiPermission own
 * @apiHeader authorization Auth token received from logging in
 * @apiParam {uuid} kid kara ID to add
 * @apiSuccess {Number} args/kid ID of kara added
 * @apiSuccess {Number} args/kara Name of kara added
 * @apiSuccess {Number} args/playlist_id ID of destinaton playlist
 * @apiSuccess {String} code Message to display
 *
 * @apiSuccessExample Success-Response:
 * HTTP/1.1 200 OK
 * {
 *   "args": {
<<<<<<< HEAD
 * 		 "kara": "Les Nuls - MV - Vous me subirez",
 *       "playlist_id": 1,
 *       "kid": "uuid"
=======
 *       "playlist_id": 1
>>>>>>> next
 *   },
 *   "code": "FAVORITES_ADDED",
 *   "data": null
 * }
 * @apiError FAVORITES_ADD_SONG_ERROR Unable to add songs to the playlist
 * @apiError WEBAPPMODE_CLOSED_API_MESSAGE API is disabled at the moment.
 * @apiErrorExample Error-Response:
 * HTTP/1.1 500 Internal Server Error
 * {
 *   "args": null,
 *   "code": "FAVORITES_ADD_SONG_ERROR",
 *   "message": "Karaoke unknown"
 * }
 * @apiErrorExample Error-Response:
 * HTTP/1.1 403 Forbidden
 */
		.post(getLang, requireAuth, requireWebappLimited, requireValidUser, updateUserLoginTime, async (req, res) => {
			const validationErrors = check(req.body, {
				kid: {uuidArrayValidator: true}
			});
			if (!validationErrors) {
				try {
					const data = await addToFavorites(req.authToken.username,req.body.kid);
					emitWS('favoritesUpdated',req.authToken.username);
					res.json(OKMessage(null,'FAVORITES_ADDED',data));
				} catch(err) {
					res.status(500).json(errMessage('FAVORITES_ADD_SONG_ERROR',err.message,err.data));
				}

			} else {
				// Errors detected
				// Sending BAD REQUEST HTTP code and error object.
				res.status(400).json(validationErrors);
			}
		})


	/**
 * @api {delete} /public/favorites/ Delete karaoke from your favorites
 * @apiName DeleteFavorites
 * @apiVersion 2.5.0
 * @apiGroup Favorites
 * @apiPermission public
 * @apiHeader authorization Auth token received from logging in
 * @apiParam {uuid} kid Kara ID to delete
 * @apiSuccess {String} code Message to display
 *
 * @apiSuccessExample Success-Response:
 * HTTP/1.1 200 OK
 * {
 *   "args": {
 *       "playlist_id": 1
 *   },
 *   "code": "FAVORITES_DELETED",
 *   "data": null
 * }
 * @apiError FAVORITES_DELETE_ERROR Unable to delete the favorited song
 * @apiError WEBAPPMODE_CLOSED_API_MESSAGE API is disabled at the moment.
 * @apiErrorExample Error-Response:
 * HTTP/1.1 500 Internal Server Error
 * {
 *   "code": "FAVORITES_DELETE_ERROR",
 *   "message": "Kara ID unknown"
 * }
 * @apiErrorExample Error-Response:
 * HTTP/1.1 403 Forbidden
 */
		.delete(getLang, requireAuth, requireWebappLimited, requireValidUser, updateUserLoginTime, async (req, res) => {
			// Delete kara from favorites
			// Deletion is through kara ID.
			const validationErrors = check(req.body, {
				kid: {uuidArrayValidator: true}
			});
			if (!validationErrors) {
				try {
					const data = await deleteFavorites(req.authToken.username,req.body.kid);
					emitWS('favoritesUpdated',req.authToken.username);
					res.json(OKMessage(null,'FAVORITE_DELETED',data));
				} catch(err) {
					res.status(500).json(errMessage('FAVORITE_DELETE_ERROR',err.message,err.data));
				}
			}

		});
	router.route('/public/favorites/export')
	/**
 * @api {get} /public/favorites/export Export favorites
 * @apiDescription Export format is in JSON. You'll usually want to save it to a file for later use.
 * @apiName getFavoritesExport
 * @apiVersion 2.5.0
 * @apiGroup Favorites
 * @apiPermission public
 * @apiSuccess {String} data Playlist in an exported format. See docs for more info.
 * @apiHeader authorization Auth token received from logging in
 * @apiSuccessExample Success-Response:
 * HTTP/1.1 200 OK
 * {
 *   "data": {
 * 		<See admin/playlists/[id]/export object>
 *   }
 * }
 * @apiError FAVORITES_EXPORT_ERROR Unable to export favorites
 *
 * @apiErrorExample Error-Response:
 * HTTP/1.1 500 Internal Server Error
 * {
 *   "code": "FAVORITES_EXPORT_ERROR"
 * }
 */
		.get(getLang, requireAuth, requireValidUser, updateUserLoginTime, requireWebappLimited, async (req, res) => {
			// Returns the playlist and its contents in an exportable format (to save on disk)
			try {
				const playlist = await exportFavorites(req.authToken);
				// Not sending JSON : we want to send a string containing our text, it's already in stringified JSON format.
				res.json(OKMessage(playlist));
			} catch(err) {
				res.status(500).json(errMessage('FAVORITES_EXPORT_ERROR',err.message,err.data));
			}
		});
	router.route('/public/favorites/import')
	/**
 * @api {post} /public/favorites/import Import favorites
 * @apiName postFavoritesImport
 * @apiVersion 2.2.0
 * @apiGroup Favorites
 * @apiPermission public
 * @apiHeader authorization Auth token received from logging in
 * @apiSuccess {String} playlist Playlist in JSON form, following Karaoke Mugen's file format. See docs for more info.
 *
 * @apiSuccessExample Success-Response:
 * HTTP/1.1 200 OK
 * {
 *   "code": "FAVORITES_IMPORTED",
 *   "data": {
 *       "message": "Favorites imported",
 *       "unknownKaras": []
 *   }
 * }
 * @apiError FAVORITES_IMPORT_ERROR Unable to import playlist
 *
 * @apiErrorExample Error-Response:
 * HTTP/1.1 500 Internal Server Error
 * {
 *   "code": "FAVORITES_IMPORT_ERROR",
 *   "message": "No header section"
 * }
 */
		.post(getLang, requireAuth, requireValidUser, updateUserLoginTime, requireWebappLimited, async (req, res) => {
			// Imports a playlist and its contents in an importable format (posted as JSON data)
			const validationErrors = check(req.body, {
				playlist: {isJSON: true}
			});
			if (!validationErrors) {
				try {
					const playlist = JSON.parse(req.body.playlist);
					const data = await importFavorites(playlist,req.authToken);
					const response = {
						message: 'Favorites imported',
						playlist_id: data.playlist_id
					};
					if (data.karasUnknown) response.unknownKaras = data.karasUnknown;
					emitWS('playlistContentsUpdated',data.playlist_id);
					emitWS('playlistsUpdated');
					res.json(OKMessage(response,'FAVORITES_IMPORTED',data.playlist_id));
				} catch(err) {
					res.status(500).json(errMessage('FAVORITES_IMPORT_ERROR',err));
				}
			} else {
				// Errors detected
				// Sending BAD REQUEST HTTP code and error object.
				res.status(400).json(validationErrors);
			}

		});
	router.route('/public/users')
	/**
 * @api {get} /public/users List users
 * @apiName GetUsers
 * @apiVersion 2.5.0
 * @apiGroup Users
 * @apiPermission public
 * @apiHeader authorization Auth token received from logging in
 * @apiSuccess {Object[]} data User objects
 * @apiSuccessExample Success-Response:
 * HTTP/1.1 200 OK
 * {
 *   "data": [
 *       {
 *            <See admin/users/[username] object
 *       },
 * 		...
 *   ]
 * }
 * @apiError USER_LIST_ERROR Unable to list users
 * @apiError WEBAPPMODE_CLOSED_API_MESSAGE API is disabled at the moment.
 * @apiErrorExample Error-Response:
 * HTTP/1.1 500 Internal Server Error
 * {
 *   "code": "USER_LIST_ERROR",
 *   "message": null
 * }
 * @apiErrorExample Error-Response:
 * HTTP/1.1 403 Forbidden
 */
		.get(getLang, requireAuth, requireWebappLimited, requireValidUser, updateUserLoginTime, async (req, res) => {
			try {
				const users = await	listUsers();
				res.json(OKMessage(users));
			} catch(err) {
				logger.error(err);
				res.series(500).json(errMessage('USER_LIST_ERROR',err));
			}
		})

	/**
 * @api {post} /public/users Create new user
 * @apiName PostUser
 * @apiVersion 2.1.0
 * @apiGroup Users
 * @apiPermission NoAuth
 * @apiHeader authorization Auth token received from logging in
 * @apiParam {String} login Login name for the user
 * @apiParam {String} password Password for the user
 * @apiSuccess {String} code Message to display
 * @apiSuccess {Boolean} data Returns `true` if success
 *
 * @apiSuccessExample Success-Response:
 * HTTP/1.1 200 OK
 * {
 *   "code": "USER_CREATED",
 *   "data": true
 * }
 * @apiError USER_CREATE_ERROR Unable to create user
 * @apiError USER_ALREADY_EXISTS This username already exists
 * @apiError WEBAPPMODE_CLOSED_API_MESSAGE API is disabled at the moment.
 * @apiError USER_ALREADY_EXISTS_ONLINE This username already exists on that online instance
 * @apiError USER_ONLINE_CREATION_ERROR Unable to create the online user
 *
 * @apiErrorExample Error-Response:
 * HTTP/1.1 500 Internal Server Error
 * {
 *   "args": "Axel",
 *   "code": "USER_ALREADY_EXISTS",
 *   "message": null
 * }
 * @apiErrorExample Error-Response:
 * HTTP/1.1 403 Forbidden
 */

		.post(requireWebappLimitedNoAuth, async (req, res) => {
			//Validate form data
			const validationErrors = check(req.body, {
				login: {presence: true},
				password: {presence: true}
			});
			if (!validationErrors) {
				req.body.login = unescape(req.body.login.trim());
				// No errors detected
				try {
					await createUser({...req.body, flag_admin: 0});
					res.json(OKMessage(true,'USER_CREATED'));
				} catch(err) {
<<<<<<< HEAD
					res.status(500).json(errMessage(err.code,err.message));
=======
					res.statusCode = 500;
					res.json(errMessage(err.code,err.message));
>>>>>>> 81fa2d93
				}
			} else {
				// Errors detected
				// Sending BAD REQUEST HTTP code and error object.
				res.status(400).json(validationErrors);
			}
		});
	router.route('/public/newsfeed')
		/**
	 * @api {get} /public/newsfeed Get latest KM news
	 * @apiName GetNews
	 * @apiVersion 2.4.0
	 * @apiGroup Misc
	 * @apiPermission NoAuth
	 * @apiSuccess {Array} Array of news objects (`name` as string, and `body` as RSS turned into JSON) `body` is `null` if RSS feed could not be obtained.
	 */
	 .get(getLang, async (req, res) => {
			try {
				const result = await getFeeds(req.lang);
				res.json(result);
			} catch(err) {
				res.status(500).send(err);
			}
		});
	router.route('/public/songpoll')
	/**
 * @api {get} /public/songpoll Get current poll status
 * @apiName GetPoll
 * @apiVersion 2.5.0
 * @apiGroup Song Poll
 * @apiPermission public
 * @apiHeader authorization Auth token received from logging in
 * @apiParam {Number} [from=0] Return only the results starting from this position. Useful for continuous scrolling. 0 if unspecified
 * @apiParam {Number} [size=999999] Return only x number of results. Useful for continuous scrolling. 999999 if unspecified.* @apiSuccess {String} code Message to display

 * @apiSuccess {Array} data/poll Array of `playlistcontents` objects (see `/public/playlist/current/karas` for sample)
 * @apiSuccess {Number} data/poll/votes Number of votes this song has earned
 * @apiSuccess {Boolean} data/flag_uservoted Has the user already voted for this poll?
 * @apiSuccess {Number} data/timeLeft Miliseconds before vote ends
 * @apiSuccessExample Success-Response:
 * HTTP/1.1 200 OK
 * {
 *   "data": {
 *       "flag_uservoted": false,
 *       "infos": {
 *           "count": 4,
 *           "from": 0,
 *           "to": 999999
 *       },
 *       "poll": [
 *           {
 * 				 <See admin/playlists/[id]/karas/[plc_id] object>
 *               "votes": 0,
 *           },
 *           ...
 *       ],
 * 		 "timeLeft": 25498
 *   }
 * }
 * @apiError POLL_LIST_ERROR Unable to list current poll
 * @apiError POLL_NOT_ACTIVE No poll is in progress
 * @apiError POLL_ALREADY_VOTED This user has already voted
 *
 * @apiErrorExample Error-Response:
 * HTTP/1.1 500 Internal Server Error
 * {
 *   "code": "POLL_LIST_ERROR",
 *   "message": null
 * }
 */
		.get(getLang, requireAuth, requireValidUser, updateUserLoginTime, async (req, res) => {
			try {
				const pollResult = await getPoll(req.authToken,req.lang,+req.query.from || 0, +req.query.size || 9999999);
				res.json(OKMessage(pollResult));
			} catch(err) {
				res.status(500).json(errMessage(err.code));
			};
		})
	/**
 * @api {post} /public/songpoll Vote in a poll
 * @apiName PostPoll
 * @apiVersion 2.5.0
 * @apiGroup Song Poll
 * @apiPermission public
 * @apiHeader authorization Auth token received from logging in
 * @apiParam {Number} [playlistcontent_id] PLC ID to vote for

 * @apiSuccess {Array} data/poll Array of `playlistcontents` objects (see `/public/playlist/current/karas` for sample)
 * @apiSuccess {Number} data/poll/votes Number of votes this song has earned
 * @apiSuccess {Boolean} data/flag_uservoted Has the user already voted for this poll?
 * @apiSuccessExample Success-Response:
 * HTTP/1.1 200 OK
 * {
 *   "data": {
 *       "flag_uservoted": false,
 *       "infos": {
 *           "count": 4,
 *           "from": 0,
 *           "to": 999999
 *       },
 *       "poll": [
 *           {
 * 				<See admin/playlists/[id]/karas/[plc_id] object>
 *               "votes": 1,
 *           },
 *           ...
 *       ]
 *   }
 * }
 * @apiError POLL_LIST_ERROR Unable to list current poll
 * @apiError POLL_NOT_ACTIVE No poll is in progress
 * @apiError POLL_ALREADY_VOTED This user has already voted
 *
 * @apiErrorExample Error-Response:
 * HTTP/1.1 500 Internal Server Error
 * {
 *   "code": "POLL_LIST_ERROR",
 *   "message": null
 * }
 */
		.post(getLang, requireAuth, requireValidUser, updateUserLoginTime, async (req, res) => {
			//Validate form data
			const validationErrors = check(req.body, {
				playlistcontent_id: {presence: true, numbersArrayValidator: true}
			});
			if (!validationErrors) {
				// No errors detected
				try {
					const ret = await addPollVote(+req.body.playlistcontent_id,req.authToken);
					emitWS('songPollUpdated', ret.data);
					res.json(OKMessage(null,ret.code,ret.data));
				} catch(err) {
					res.status(500).json(errMessage(err.code,err.message));
				}

			} else {
				// Errors detected
				// Sending BAD REQUEST HTTP code and error object.
				res.status(400).json(validationErrors);
			}
		});
}<|MERGE_RESOLUTION|>--- conflicted
+++ resolved
@@ -25,11 +25,7 @@
 import {emptyBlacklistCriterias, addBlacklistCriteria, deleteBlacklistCriteria, editBlacklistCriteria, getBlacklistCriterias, getBlacklist} from '../_services/blacklist';
 import {createAutoMix, getFavorites, emptyFavorites, addToFavorites, deleteFavorites, exportFavorites, importFavorites} from '../_services/favorites';
 import {vote} from '../_services/upvote';
-<<<<<<< HEAD
-import {convertToRemoteUser, createUser, findUserByName, deleteUser, editUser, listUsers} from '../_services/user';
-=======
-import {deleteUserByID, removeRemoteUser, convertToRemoteUser, createUser, findUserByName, deleteUser, editUser, getUserRequests, listUsers} from '../_services/user';
->>>>>>> 81fa2d93
+import {convertToRemoteUser, removeRemoteUser, createUser, findUserByName, deleteUser, editUser, listUsers} from '../_services/user';
 import {getPoll, addPollVote} from '../_services/poll';
 import {getSeries} from '../_services/series';
 
@@ -594,12 +590,9 @@
  * }
  * @apiError USER_CREATE_ERROR Unable to create user
  * @apiError USER_ALREADY_EXISTS This username already exists
-<<<<<<< HEAD
-=======
  * @apiError USER_ALREADY_EXISTS_ONLINE This username already exists on that online instance
  * @apiError USER_ONLINE_CREATION_ERROR Unable to create the online user
  * @apiError WEBAPPMODE_CLOSED_API_MESSAGE API is disabled at the moment.
->>>>>>> 81fa2d93
  * @apiErrorExample Error-Response:
  * HTTP/1.1 500 Internal Server Error
  * {
@@ -3327,21 +3320,11 @@
 	* @apiParam {String} [filter] Tag name to filter results
 	* @apiParam {Number} [from] Where to start listing from
 	* @apiParam {Number} [size] How many records to get.
-<<<<<<< HEAD
 	* @apiSuccess {String} data/name Name of tag
 	* @apiSuccess {Number} data/tag_id Tag ID number
 	* @apiSuccess {Number} data/type Tag type number
 	* @apiSuccess {String} data/slug Slugified version of the tag
 	* @apiSuccess {Object} data/i18n Translations in case of misc, languages and song type tags
-=======
-	* @apiSuccess {String} data/content/name Name of tag
-	* @apiSuccess {String} data/content/name_i18n Translated name of tag
-	* @apiSuccess {Number} data/content/tag_id Tag ID number
-	* @apiSuccess {Number} data/content/type Tag type number
- 	* @apiSuccess {Number} data/infos/count Number of karaokes in playlist
- 	* @apiSuccess {Number} data/infos/from Starting position of listing
- 	* @apiSuccess {Number} data/infos/to End position of listing
->>>>>>> next
 	*
 	* @apiSuccessExample Success-Response:
 	* HTTP/1.1 200 OK
@@ -3690,8 +3673,7 @@
 	 */
 		.delete(requireAuth, requireWebappLimited, requireValidUser, updateUserLoginTime, async (req, res) => {
 			try {
-				const user = await findUserByName(req.authToken.username);
-				await deleteUserByID(user.id);
+				await deleteUser(req.authToken.username);
 				res.json(OKMessage(null,'USER_DELETED'));
 			} catch(err) {
 				res.status(500).json(errMessage('USER_DELETED_ERROR',err));
@@ -3917,20 +3899,14 @@
  * @apiParam {uuid} kid kara ID to add
  * @apiSuccess {Number} args/kid ID of kara added
  * @apiSuccess {Number} args/kara Name of kara added
- * @apiSuccess {Number} args/playlist_id ID of destinaton playlist
  * @apiSuccess {String} code Message to display
  *
  * @apiSuccessExample Success-Response:
  * HTTP/1.1 200 OK
  * {
  *   "args": {
-<<<<<<< HEAD
  * 		 "kara": "Les Nuls - MV - Vous me subirez",
- *       "playlist_id": 1,
  *       "kid": "uuid"
-=======
- *       "playlist_id": 1
->>>>>>> next
  *   },
  *   "code": "FAVORITES_ADDED",
  *   "data": null
@@ -4193,12 +4169,7 @@
 					await createUser({...req.body, flag_admin: 0});
 					res.json(OKMessage(true,'USER_CREATED'));
 				} catch(err) {
-<<<<<<< HEAD
 					res.status(500).json(errMessage(err.code,err.message));
-=======
-					res.statusCode = 500;
-					res.json(errMessage(err.code,err.message));
->>>>>>> 81fa2d93
 				}
 			} else {
 				// Errors detected
