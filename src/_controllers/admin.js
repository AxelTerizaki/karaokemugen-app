import {backupConfig, getConfig} from '../_common/utils/config';
import {run as generateDatabase} from '../_admin/generate_karasdb';
import {editKara, createKara, karaGenerationBatch} from '../_admin/generate_karasfiles';
import {requireAuth, requireValidUser, requireAdmin} from './passport_manager';
import {requireNotDemo} from './demo';
import {getLang} from './lang';
import {editUser, createUser, findUserByID, listUsers, deleteUserById} from '../_services/user';
import {getKaras, getKara, getTop50, getKaraViewcounts, getKaraHistory} from '../_services/kara';
import {getTags} from '../_services/tag';
import {runBaseUpdate} from '../_updater/karabase_updater';
import {resetViewcounts} from '../_dao/kara';
import {resolve} from 'path';
import multer from 'multer';
import {addSerie, deleteSerie, editSerie, getSeries, getSerie} from '../_services/series';
<<<<<<< HEAD
import {addDownloads} from '../_services/download';
=======
import logger from 'winston';
>>>>>>> cbcc9d50

export default function adminController(router) {
	const conf = getConfig();
	let upload = multer({ dest: resolve(conf.appPath,conf.PathTemp)});

	router.get('/config', requireAuth, requireValidUser, requireAdmin, (req, res) => {
		res.json(getConfig());
	});

	router.post('/config/backup', requireAuth, requireValidUser, requireAdmin, async (req, res) => {
		try {
			await backupConfig();
			res.status(200).send('Configuration file backuped to config.ini.backup');
		} catch (err) {
			res.status(500).send(`Error backuping config file: ${err}`);
		}
	});

	router.post('/db/regenerate', requireAuth, requireValidUser, requireAdmin, async (req, res) => {
		try {
			await generateDatabase();
			res.status(200).send('DB successfully regenerated');
		} catch(err) {
			res.status(500).send(`Error while regenerating DB: ${err}`);
		}
	});

	router.get('/karas/:kara_id([0-9]+)', getLang, requireAuth, requireValidUser, requireAdmin, async (req, res) => {
		try {
			const kara = await getKara(req.params.kara_id,req.authToken,req.lang);
			res.status(200).json(kara);
		} catch(err) {
			res.status(500).send('Error while loading kara: ' + err);
		}
	});

<<<<<<< HEAD
	router.put('/karas/:kara_id([0-9]+)', getLang, requireAuth, requireValidUser, requireAdmin, async (req, res) => {
		try {
			await editKara(req.params.kara_id,req.body);
			res.status(200).send('Karas successfully edited');
		} catch(err) {
			res.status(500).send(`Error while editing kara: ${err}`);
		}
	});
	router.post('/karas/generate-all', requireAuth, requireValidUser, requireAdmin, async (req, res) => {
		try {
			await karaGenerationBatch();
			res.status(200).send('Karas successfully generated');
		} catch(err) {
			res.status(500).send(`Error while generating karas: ${err}`);
		}
=======
	router.get('/karas', getLang, requireNotDemo, requireAuth, requireValidUser, requireAdmin, (req, res) => {
		getKaras(req.query.filter, req.lang, 0, 99999999999999999, null, null, req.authToken)
			.then(karas => res.json(karas))
			.catch(err => {
				res.status(500).send(`Error while fetching karas: ${err}`);
			});
	});

	router.get('/tags', getLang, requireAuth, requireValidUser, requireAdmin, (req, res) => {
		getTags(req.lang, req.query.filter, req.query.type, 0, 999999999)
			.then(tags => res.json(tags))
			.catch(err => res.status(500).send(`Error while fetching tags: ${err}`));
	});

	router.get('/series', getLang, requireAuth, requireValidUser, requireAdmin, (req, res) => {
		getSeries(req.query.filter, req.lang, 0, 999999999999)
			.then(series => res.json(series))
			.catch(err => res.status(500).send(`Error while fetching series: ${err}`));
>>>>>>> cbcc9d50
	});

	router.post('/karas/importfile', upload.single('file'), (req, res) => {
		res.status(200).send(JSON.stringify(req.file));
	});

	router.post('/karas', requireAuth, requireValidUser, requireAdmin, async (req, res) => {
		try {
			await createKara(req.body);
			res.status(200).send('Kara successfully generated');
		} catch(err) {
			res.status(500).send(`Error while generating kara : ${err}`);
		}
	});

<<<<<<< HEAD
	router.get('/karas', getLang, requireNotDemo, requireAuth, requireValidUser, requireAdmin, async (req, res) => {
		try {
			const karas = await getKaras(req.query.filter, req.lang, 0, 99999999999999999, req.authToken);
			res.status(200).json(karas);
		} catch(err) {
			res.status(500).send(`Error while fetching karas: ${err}`);
		}
	});

	router.get('/tags', getLang, requireAuth, requireValidUser, requireAdmin, async (req, res) => {
		try {
			const tags = await getTags(req.lang, req.query.filter, req.query.type);
			res.status(200).json(tags);
		} catch(err) {
			res.status(500).send(`Error while fetching tags: ${err}`);
		}
	});

	router.get('/series', getLang, requireAuth, requireValidUser, requireAdmin, async (req, res) => {
		try {
			const series = await getSeries(req.query.filter, req.lang);
			res.status(200).json(series);
		} catch(err) {
			res.status(500).send(`Error while fetching series: ${err}`);
		}
	});

	router.delete('/series/:serieId([0-9]+)', requireAuth, requireValidUser, requireAdmin,async (req, res) => {
		try {
			await deleteSerie(req.params.serieId);
			res.status(200).send('Series deleted');
		} catch(err) {
			res.status(500).send(`Error deleting series: ${err}`);
		}
	});

	router.get('/series/:serieId([0-9]+)', requireAuth, requireValidUser, requireAdmin, async (req, res) => {
		try {
			const serie = await getSerie(req.params.serieId);
			res.status(200).json(serie);
		} catch(err) {
			res.status(500).send(`Error deleting series: ${err}`);
		}
	});

	router.put('/series/:serieId([0-9]+)', requireAuth, requireValidUser, requireAdmin, async (req, res) => {
		try {
			const serie = await editSerie(req.params.serieId,req.body);
			res.status(200).json(serie);
		} catch(err) {
			res.status(500).send(`Error editing series: ${err}`);
		}

	});

	router.post('/series', requireAuth, requireValidUser, requireAdmin, async (req, res) => {
		try {
			await addSerie(req.body);
			res.status(200).send('Series added');
		} catch(err) {
			res.status(500).send(`Error adding series: ${err}`);
		}
	});

	router.get('/users', requireNotDemo, requireAuth, requireValidUser, requireAdmin, async (req, res) => {
		try {
			const users = await listUsers();
			res.status(200).json(users);
		} catch(err) {
			res.status(500).send(`Error while fetching users: ${err}`);
		}
	});

	router.get('/karas/history', requireAuth, requireValidUser, requireAdmin, async (req, res) => {
		try {
			const karas = await getKaraHistory();
			res.status(200).json(karas);
		} catch(err) {
			res.status(500).send(`Error while fetching karas: ${err}`);
		}
	});

	router.get('/karas/ranking', getLang, requireAuth, requireValidUser, requireAdmin, async (req, res) => {
		try {
			const karas = await getTop50(req.authToken, req.lang);
			res.status(200).json(karas);
		} catch(err) {
			res.status(500).send(`Error while fetching karas: ${err}`);
		}
	});

	router.get('/karas/viewcounts', requireAuth, requireValidUser, requireAdmin, async (req, res) => {
		try {
			const karas = await getKaraViewcounts();
			res.status(200).json(karas);
		} catch(err) {
			res.status(500).send(`Error while fetching karas: ${err}`);
		}
	});

	router.get('/users/:userId([0-9]+)', requireNotDemo, requireAuth, requireValidUser, requireAdmin, async (req, res) => {
		try {
			const user = await findUserByID(req.params.userId);
			res.status(200).json(user);
		} catch(err) {
			res.status(500).send(`Error while fetching user: ${err}`);
		}
	});

	router.post('/users', requireNotDemo, requireAuth, requireValidUser, requireAdmin, async (req, res) => {
		try {
			await createUser(req.body);
			res.status(200).send('User created');
		} catch(err) {
			res.status(500).send(`Error while creating user: ${err}`);
		}
	});

	router.put('/users/:userId([0-9]+)', requireNotDemo, requireAuth, requireValidUser, requireAdmin, async (req, res) => {
		try {
			await editUser(req.body.login,req.body,req.body.avatar,req.authToken.role);
			res.status(200).send('User edited');
		} catch(err) {
			res.status(500).send(`Error editing user: ${err}`);
		}
	});

	router.delete('/users/:userId([0-9]+)', requireNotDemo, requireAuth, requireValidUser, requireAdmin, async (req, res) => {
		try {
			await deleteUserById(req.params.userId);
			res.status(200).send('User deleted');
		} catch(err) {
			res.status(500).send(`Error deleting user: ${err}`);
		}
	});

	router.post('/db/resetviewcounts', requireAuth, requireValidUser, requireAdmin, async (req, res) => {
		try {
			await resetViewcounts();
			res.status(200).send('Viewcounts successfully reset');
		} catch(err) {
			res.status(500).send(`Error resetting viewcounts: ${err}`);
		}
	});

	router.post('/karas/update', requireNotDemo, requireAuth, requireValidUser, requireAdmin, async (req, res) => {
		try {
			await runBaseUpdate();
			await generateDatabase();
			res.status(200).send('Karas successfully updated');
		} catch(err) {
			res.status(500).send(`Error while updating/generating karas: ${err}`);
		}
	});

	router.post('/downloads', requireNotDemo, requireAuth, requireValidUser, requireAdmin, async (req, res) => {
		try {
			const msg = await addDownloads(req.body.repository,req.body.downloads);
			res.status(200).send(msg);
		} catch(err) {
			res.status(500).send(`Error while adding download: ${err}`);
		}
=======
	router.post('/karas/update', requireNotDemo, requireAuth, requireValidUser, requireAdmin, (req, res) => {
		runBaseUpdate()
			.then(() => {
				logger.info('[Updater] User-triggered update successful');
				generateDatabase().then(() => {
					logger.info('[Gen] User-triggered generation successful');
				}).catch(err => {
					logger.error(`[Gen] Generation failed : ${err}`);
				});
			}).catch(err => {
				logger.error(`[Updater] Update failed : ${err}`);
			});
		res.status(200).send('Karas are being updated, check Karaoke Mugen\'s console to follow its progression');
>>>>>>> cbcc9d50
	});
}<|MERGE_RESOLUTION|>--- conflicted
+++ resolved
@@ -12,11 +12,8 @@
 import {resolve} from 'path';
 import multer from 'multer';
 import {addSerie, deleteSerie, editSerie, getSeries, getSerie} from '../_services/series';
-<<<<<<< HEAD
 import {addDownloads} from '../_services/download';
-=======
 import logger from 'winston';
->>>>>>> cbcc9d50
 
 export default function adminController(router) {
 	const conf = getConfig();
@@ -53,7 +50,6 @@
 		}
 	});
 
-<<<<<<< HEAD
 	router.put('/karas/:kara_id([0-9]+)', getLang, requireAuth, requireValidUser, requireAdmin, async (req, res) => {
 		try {
 			await editKara(req.params.kara_id,req.body);
@@ -69,26 +65,32 @@
 		} catch(err) {
 			res.status(500).send(`Error while generating karas: ${err}`);
 		}
-=======
-	router.get('/karas', getLang, requireNotDemo, requireAuth, requireValidUser, requireAdmin, (req, res) => {
-		getKaras(req.query.filter, req.lang, 0, 99999999999999999, null, null, req.authToken)
-			.then(karas => res.json(karas))
-			.catch(err => {
-				res.status(500).send(`Error while fetching karas: ${err}`);
-			});
-	});
-
-	router.get('/tags', getLang, requireAuth, requireValidUser, requireAdmin, (req, res) => {
-		getTags(req.lang, req.query.filter, req.query.type, 0, 999999999)
-			.then(tags => res.json(tags))
-			.catch(err => res.status(500).send(`Error while fetching tags: ${err}`));
-	});
-
-	router.get('/series', getLang, requireAuth, requireValidUser, requireAdmin, (req, res) => {
-		getSeries(req.query.filter, req.lang, 0, 999999999999)
-			.then(series => res.json(series))
-			.catch(err => res.status(500).send(`Error while fetching series: ${err}`));
->>>>>>> cbcc9d50
+	});
+	router.get('/karas', getLang, requireNotDemo, requireAuth, requireValidUser, requireAdmin, async (req, res) => {
+		try {
+			const karas = await getKaras(req.query.filter, req.lang, 0, 99999999999999999, null, null, req.authToken)
+			res.json(karas);
+		} catch(err) {
+			res.status(500).send(`Error while fetching karas: ${err}`);
+		}
+	});
+
+	router.get('/tags', getLang, requireAuth, requireValidUser, requireAdmin, async (req, res) => {
+		try {
+			const tags = await getTags(req.lang, req.query.filter, req.query.type, 0, 999999999)
+			res.json(tags);
+		} catch(err) {
+			res.status(500).send(`Error while fetching tags: ${err}`);
+		}
+	});
+
+	router.get('/series', getLang, requireAuth, requireValidUser, requireAdmin, async (req, res) => {
+		try {
+			const series = await getSeries(req.query.filter, req.lang, 0, 999999999999)
+			res.json(series);
+		} catch(err) {
+			res.status(500).send(`Error while fetching series: ${err}`);
+		}
 	});
 
 	router.post('/karas/importfile', upload.single('file'), (req, res) => {
@@ -101,34 +103,6 @@
 			res.status(200).send('Kara successfully generated');
 		} catch(err) {
 			res.status(500).send(`Error while generating kara : ${err}`);
-		}
-	});
-
-<<<<<<< HEAD
-	router.get('/karas', getLang, requireNotDemo, requireAuth, requireValidUser, requireAdmin, async (req, res) => {
-		try {
-			const karas = await getKaras(req.query.filter, req.lang, 0, 99999999999999999, req.authToken);
-			res.status(200).json(karas);
-		} catch(err) {
-			res.status(500).send(`Error while fetching karas: ${err}`);
-		}
-	});
-
-	router.get('/tags', getLang, requireAuth, requireValidUser, requireAdmin, async (req, res) => {
-		try {
-			const tags = await getTags(req.lang, req.query.filter, req.query.type);
-			res.status(200).json(tags);
-		} catch(err) {
-			res.status(500).send(`Error while fetching tags: ${err}`);
-		}
-	});
-
-	router.get('/series', getLang, requireAuth, requireValidUser, requireAdmin, async (req, res) => {
-		try {
-			const series = await getSeries(req.query.filter, req.lang);
-			res.status(200).json(series);
-		} catch(err) {
-			res.status(500).send(`Error while fetching series: ${err}`);
 		}
 	});
 
@@ -267,20 +241,16 @@
 		} catch(err) {
 			res.status(500).send(`Error while adding download: ${err}`);
 		}
-=======
-	router.post('/karas/update', requireNotDemo, requireAuth, requireValidUser, requireAdmin, (req, res) => {
-		runBaseUpdate()
-			.then(() => {
-				logger.info('[Updater] User-triggered update successful');
-				generateDatabase().then(() => {
-					logger.info('[Gen] User-triggered generation successful');
-				}).catch(err => {
-					logger.error(`[Gen] Generation failed : ${err}`);
-				});
-			}).catch(err => {
-				logger.error(`[Updater] Update failed : ${err}`);
-			});
-		res.status(200).send('Karas are being updated, check Karaoke Mugen\'s console to follow its progression');
->>>>>>> cbcc9d50
+	});
+	router.post('/karas/update', requireNotDemo, requireAuth, requireValidUser, requireAdmin, async (req, res) => {
+		try {
+			res.status(200).send('Karas are being updated, check Karaoke Mugen\'s console to follow its progression');
+			await runBaseUpdate();
+			logger.info('[Updater] User-triggered update successful');
+			await generateDatabase();
+			logger.info('[Gen] User-triggered generation successful');
+		} catch(err) {
+			logger.error(`[Updater] Generation/update failed : ${err}`);
+		}
 	});
 }