--- conflicted
+++ resolved
@@ -24,7 +24,6 @@
 		res.json(getConfig());
 	});
 
-<<<<<<< HEAD
 	router.post('/config/backup', requireAuth, requireValidUser, requireAdmin, async (req, res) => {
 		try {
 			await backupConfig();
@@ -32,7 +31,8 @@
 		} catch (err) {
 			res.status(500).send(`Error backuping config file: ${err}`);
 		}
-=======
+	});
+
 	router.put('/config', requireAuth, requireValidUser, requireAdmin, async (req, res) => {
 		try {
 			const publicSettings = editSetting(req.body.setting, req.body.value);
@@ -41,13 +41,6 @@
 		} catch(err) {
 			res.status(500).send(`Error saving config : ${err}`);
 		}
-	});
-
-	router.post('/config/backup', requireAuth, requireValidUser, requireAdmin, (req, res) => {
-		backupConfig()
-			.then(() => res.status(200).send('Configuration file backuped to config.ini.backup'))
-			.catch(err => res.status(500).send(`Error backuping config file: ${err}`));
->>>>>>> 3c2e6aa5
 	});
 
 	router.post('/db/regenerate', requireAuth, requireValidUser, requireAdmin, async (req, res) => {
