--- conflicted
+++ resolved
@@ -12,15 +12,6 @@
 	_playing:false, // internal delay flag
 	_player:null,
 	_ref:null,
-<<<<<<< HEAD
-=======
-	screen: 1,
-	fullscreen: 0,
-	stayontop: 0,
-	nohud: 0,
-	nobar: 0,
-	vo: null,
->>>>>>> 18b634aa
 	BINPATH:null,
 	SETTINGS:null,
 	SYSPATH:null,
@@ -52,13 +43,6 @@
 		});
 		var pIsmpvAvailable = new Promise((resolve,reject) => {
 			if (module.exports.SETTINGS.os == 'win32') {
-<<<<<<< HEAD
-				module.exports.mpvBinary = module.exports.BINPATH+'/mpv.exe';
-				mpvHTTP = '/mpv.exe';
-			} else if (module.exports.SETTINGS.os == 'darwin') {
-				// if mpv is installed with MacPorts
-				module.exports.mpvBinary = '/Applications/MacPorts/mpv.app/Contents/MacOS/mpv';
-=======
 				mpvBinary = path.resolve(module.exports.SYSPATH,module.exports.SETTINGS.BinPlayerWindows);
 				mpvHTTP = '/mpv.exe';
 			} else if (module.exports.SETTINGS.os == 'darwin') {
@@ -74,26 +58,11 @@
 					// if mpv is installed with MacPorts
 					mpvBinary = '/opt/local/bin/mpv';
 				}
->>>>>>> 18b634aa
 				// if mpv is installed with Homebrew
 				if (!fs.existsSync(module.exports.mpvBinary)) {
 					module.exports.mpvBinary = '/usr/bin/mpv';
 				}
 				// if mpv is installed locally or not installed
-<<<<<<< HEAD
-				if (!fs.existsSync(module.exports.mpvBinary)) {
-					module.exports.mpvBinary = module.exports.BINPATH+'/mpv.app/Contents/MacOS/mpv';
-					mpvHTTP = '/mpv-osx.zip';
-				}
-			} else if (module.exports.SETTINGS.os == 'linux') {
-				module.exports.mpvBinary = '/usr/bin/mpv';
-			}
-
-			if(!fs.existsSync(module.exports.mpvBinary)){
-				logger.warn('[Player] mpv not found in path : '+module.exports.BINPATH+' or '+module.exports.mpvBinary);
-				if (process.platform == 'linux') {
-					logger.error('[Player] You need to have mpv installed first. Use apt-get/yum/etc. depending on your linux distribution.');
-=======
 				if (!fs.existsSync(mpvBinary)) {
 					mpvBinary = path.resolve(module.exports.SYSPATH,module.exports.BINPATH,'/mpv.app/Contents/MacOS/mpv');
 				}
@@ -114,7 +83,6 @@
 					console.log('You need to have mpv installed first. Use Homebrew/Macports/etc. depending on your preference.');
 					console.log('See http://mpv.io/installation for more details.');
 					console.log('\n');
->>>>>>> 18b634aa
 					reject('mpv not installed!');
 				}
 
@@ -144,23 +112,6 @@
 							bar.tick(chunk.length);
 						});
 
-<<<<<<< HEAD
-					res.on('end', function () {
-						console.log('\n');
-						if (module.exports.SETTINGS.os == 'win32') {
-							fs.rename(module.exports.BINPATH+'/mpvtemp',
-								module.exports.mpvBinary,
-								function(err) {
-									if (err) {
-										logger.error('[Player] Unable to rename mpv : '+err);
-										reject();
-									} else {
-										logger.info('[Player] mpv successfully downloaded');
-										resolve();
-									}
-								});
-						}						
-=======
 						res.on('end', function () {
 							console.log('\n');
 							if (module.exports.SETTINGS.os == 'win32') {
@@ -178,7 +129,6 @@
 							}
 						});
 						res.pipe(mpvFile);
->>>>>>> 18b634aa
 					});
 					req.on('error',function(err){
 						reject(err);
@@ -191,91 +141,9 @@
 			}
 		});
 
-<<<<<<< HEAD
 		if (!module.exports.SETTINGS.isTest) {
 			Promise.all([pIsmpvAvailable,pGenerateBackground]).then(function() {
 				logger.debug('[Player] mpv is available');
-=======
-		Promise.all([pIsmpvAvailable,pGenerateBackground]).then(function() {
-			logger.debug('[Player] mpv is available');
-			var mpvOptions = [
-				'--keep-open=yes',
-				'--fps=60',
-				'--no-border',
-				'--osd-level=0',
-				'--sub-codepage=UTF-8-BROKEN',
-				'--volume=100',
-			];
-			if (module.exports.pipmode) {
-				mpvOptions.push('--autofit='+module.exports.pipsize+'%x'+module.exports.pipsize+'%');
-				// By default, center.
-				var positionX = 50;
-				var positionY = 50;
-				switch(module.exports.pippositionx){
-				case 'Left':
-					positionX = 1;
-					break;
-				case 'Center':
-					positionX = 50;
-					break;
-				case 'Right':
-					positionX = 99;
-					break;
-				}
-				switch(module.exports.pippositiony){
-				case 'Top':
-					positionY = 5;
-					break;
-				case 'Center':
-					positionY = 50;
-					break;
-				case 'Bottom':
-					positionY = 95;
-					break;
-				}
-				mpvOptions.push('--geometry='+positionX+'%:'+positionY+'%');
-			}
-			if(module.exports.vo!==null && module.exports.vo !== '' && module.exports.vo !== undefined) {
-				mpvOptions.push('--vo='+module.exports.vo);
-			}
-			if(module.exports.screen!==null) {
-				mpvOptions.push('--screen='+module.exports.screen);
-				mpvOptions.push('--fs-screen='+module.exports.screen);
-			}
-			// Fullscreen is disabled if pipmode is set.
-			if(module.exports.fullscreen==1 && !module.exports.pipmode) {
-				mpvOptions.push('--fullscreen');
-			}
-			if(module.exports.stayontop==1) {
-				mpvOptions.push('--ontop');
-			}
-			if(module.exports.nohud==1) {
-				mpvOptions.push('--no-osc');
-			}
-			if(module.exports.nobar==1) {
-				mpvOptions.push('--no-osd-bar');
-			}
-			//If we're on macOS, add --no-native-fs to get a real
-			// fullscreen experience on recent macOS versions.
-			//if(module.exports.SETTINGS.os === 'darwin') {
-			//	mpvOptions.push('--no-native-fs');
-			//}
-
-			logger.debug('[Player] mpv options : '+mpvOptions);
-			var mpvAPI = require('node-mpv');
-			var socket;
-			switch(module.exports.SETTINGS.os) {
-			case 'win32':
-				socket = '\\\\.\\pipe\\mpvsocket';
-				break;
-			case 'darwin':
-				socket = '/tmp/km-node-mpvsocket';
-				break;
-			case 'linux':
-				socket = '/tmp/km-node-mpvsocket';
-				break;
-			}
->>>>>>> 18b634aa
 
 				module.exports.startmpv()
 					.then(() => {
@@ -285,7 +153,6 @@
 						logger.error('[Player] mpv is not ready : '+err);
 					});
 
-<<<<<<< HEAD
 			})
 				.catch(function(err) {
 					logger.error('[Player] Player interface is NOT READY : '+err);
@@ -295,70 +162,6 @@
 					process.exit();
 				});
 		}
-=======
-			// Starting up mpv
-			module.exports._player.start()
-				.then(() => {
-					var backgroundImageFile = path.resolve(module.exports.SYSPATH,module.exports.SETTINGS.PathTemp,'background.jpg');
-					// Disabled loading the background at start during dev. Or not yet.
-					module.exports._player.load(backgroundImageFile)
-						.then(() => {
-							module.exports.enhanceBackground();
-						});
-
-					module.exports._player.observeProperty('sub-text',13);
-					module.exports._player.observeProperty('volume',14);
-				})
-				.catch((err) => {
-					logger.error('[Player] mpvAPI : '+err);
-				});
-
-			module.exports._player.on('statuschange',function(status){
-				// si on affiche une image il faut considérer que c'est la pause d'après chanson
-				module.exports.status = status;
-				if(module.exports._playing && status && status.filename && status.filename.match(/\.(png|jp?g|gif)/i)) {
-					// immediate switch to Playing = False to avoid multiple trigger
-					module.exports.playing = false;
-					module.exports._playing = false;
-					module.exports.playerstatus = 'stop';
-					module.exports._player.pause();
-					module.exports.onEnd(module.exports._ref);
-					module.exports._ref = null;
-				}
-
-				module.exports.mutestatus = status.mute;
-				module.exports.duration = status.duration;
-				module.exports.subtext = status['sub-text'];
-				module.exports.volume = status['volume'];
-				module.exports.onStatusChange();
-			});
-			module.exports._player.on('paused',function(){
-				logger.debug('[Player] Paused event triggered');
-				module.exports.playing = false;
-				module.exports.playerstatus = 'pause';
-				module.exports.onStatusChange();
-			});
-			module.exports._player.on('resumed',function(){
-				logger.debug('[Player] Resumed event triggered');
-				module.exports.playing = true;
-				module.exports.playerstatus = 'play';
-				module.exports.onStatusChange();
-			});
-			module.exports._player.on('timeposition',function(position){
-				// Returns the position in seconds in the current song
-				module.exports.timeposition = position;
-				module.exports.onStatusChange();
-			});
-			logger.info('[Player] Player interface is READY');
-		})
-			.catch(function(err) {
-				logger.error('[Player] Player interface is NOT READY : '+err);
-				if (fs.existsSync(path.resolve(module.exports.SYSPATH,module.exports.BINPATH,'mpvtemp.exe'))) {
-					fs.unlinkSync(path.resolve(module.exports.SYSPATH,module.exports.BINPATH,'mpvtemp.exe'));
-				}
-				process.exit();
-			});
->>>>>>> 18b634aa
 	},
 	play: function(video,subtitle,reference,gain,infos){
 		logger.debug('[Player] Play event triggered');
@@ -371,16 +174,10 @@
 				.then(() => {
 					module.exports._player.play();
 					module.exports.playerstatus = 'play';
-<<<<<<< HEAD
 					if (subtitle) {
 						module.exports._player.addSubtitles('memory://'+subtitle);
 					}
 					// Displaying infos about current song on screen.
-=======
-					module.exports._player.addSubtitles('memory://'+subtitle);
-					// video may need some delay to play
-					// Resetting text displayed on screen
->>>>>>> 18b634aa
 					var command = {
 						command: [
 							'expand-properties',
@@ -390,11 +187,7 @@
 						]
 					};
 					module.exports._player.freeCommand(JSON.stringify(command));
-<<<<<<< HEAD
 					//logger.profile('StartPlaying');
-=======
-					logger.profile('StartPlaying');
->>>>>>> 18b634aa
 					var backgroundImageFile = path.resolve(module.exports.SYSPATH,module.exports.SETTINGS.PathTemp,'background.jpg');
 					module.exports._player.load(backgroundImageFile,'append');
 					module.exports._playing = true;
