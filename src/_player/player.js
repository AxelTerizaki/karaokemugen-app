import logger from 'winston';
import {resolvedPathBackgrounds, getConfig} from '../_common/utils/config';
import {resolve} from 'path';
import {resolveFileInDirs, isImageFile, asyncReadDir, asyncExists} from '../_common/utils/files';
import remove from 'lodash.remove';
import sample from 'lodash.sample';
import isEmpty from 'lodash.isempty';
import {emit,on} from '../_common/utils/pubsub';
import sizeOf from 'image-size';
import {buildJinglesList} from './jingles';
import {buildQRCode} from './qrcode';
import {spawn} from 'child_process';
import {exit} from '../_services/engine';
import {getID3} from './id3tag';
import mpv from 'node-mpv';
import {promisify} from 'util';
import {endPoll} from '../_services/poll';

const sleep = promisify(setTimeout);
let currentJinglesList = [];
let jinglesList = [];
let displayingInfo = false;
let player;
let playerMonitor;
let monitorEnabled = false;
let songNearEnd = false;
let state = {};

state.player = {
	volume: 100,
	playing: false,
	playerstatus: 'stop',
	_playing: false, // internal delay flag
	timeposition: 0,
	duration: 0,
	mutestatus: false,
	subtext: null,
	currentSongInfos: null,
	mediaType: 'background',
	showsubs: true,
	stayontop: false,
	fullscreen: false,
	ready: false,
	url: null
};

on('engineStatusChange', (newstate) => {
	state.engine = newstate[0];	
});

on('playerStatusChange', (newstate) => {
	state.player = newstate[0];	
});

on('jinglesReady', (list) => {
	jinglesList = Array.prototype.concat(list[0]);	
	currentJinglesList = Array.prototype.concat(jinglesList); 
});

function emitPlayerState() {
	emit('playerStatusChange',state.player);
}

function emitPlayerEnd() {
	emit('playerEnd');
}

async function extractAllBackgroundFiles() {
	let backgroundFiles = [];
	for (const resolvedPath of resolvedPathBackgrounds()) {
		backgroundFiles = backgroundFiles.concat(await extractBackgroundFiles(resolvedPath));
	}
	return backgroundFiles;
}

async function extractBackgroundFiles(backgroundDir) {
	const backgroundFiles = [];
	const dirListing = await asyncReadDir(backgroundDir);
	for (const file of dirListing) {
		if (isImageFile(file)) {
			backgroundFiles.push(resolve(backgroundDir, file));
		}
	}
	return backgroundFiles;
}

async function loadBackground(mode) {	
	const conf = getConfig();
	if (!mode) mode = 'replace';
	// Default background
	let backgroundFiles = [];
	const defaultImageFile = resolve(conf.appPath,conf.PathTemp,'default.jpg');
	let backgroundImageFile = defaultImageFile;
	if (!isEmpty(conf.PlayerBackground)) {
		backgroundImageFile = resolve(conf.appPath,conf.PathBackgrounds,conf.PlayerBackground);	
		if (await asyncExists(backgroundImageFile)) {
			// Background provided in config file doesn't exist, reverting to default one provided.
			logger.warn(`[Player] Unable to find background file ${backgroundImageFile}, reverting to default one`);
			backgroundFiles.push(defaultImageFile);
		} 				
	} else {
		// PlayerBackground is empty, thus we search through all backgrounds paths and pick one at random
		backgroundFiles = await extractAllBackgroundFiles();
		// If backgroundFiles is empty, it means no file was found in the directories scanned.
		// Reverting to original, supplied background :
		if (backgroundFiles.length === 0) backgroundFiles.push(defaultImageFile);		
	}
	backgroundImageFile = sample(backgroundFiles);
	logger.debug('[Player] Background : '+backgroundImageFile);
	let videofilter = '';
	if (conf.EngineDisplayConnectionInfoQRCode !== 0 && 
		conf.EngineDisplayConnectionInfo !== 0) {			
		const dimensions = sizeOf(backgroundImageFile);
		let QRCodeWidth;
		let QRCodeHeight;
		QRCodeWidth = QRCodeHeight = Math.floor(dimensions.width*0.10);

		const posX = Math.floor(dimensions.width*0.015);
		const posY = Math.floor(dimensions.height*0.015);
		const qrCode = resolve(conf.appPath,conf.PathTemp,'qrcode.png').replace(/\\/g,'/');
		videofilter = `lavfi-complex="movie=\\'${qrCode}\\'[logo]; [logo][vid1]scale2ref=${QRCodeWidth}:${QRCodeHeight}[logo1][base];[base][logo1] overlay=${posX}:${posY}[vo]"`;
	} 
	try {
		let loads = [
			player.load(backgroundImageFile,mode,videofilter)
		];
		if (monitorEnabled) loads.push(playerMonitor.load(backgroundImageFile,mode,videofilter));
		await Promise.all(loads);
		if (mode === 'replace') displayInfo();
	} catch(err) {
		logger.error(`[Player] Unable to load background in ${mode} mode : ${JSON.stringify(err)}`);
	}
}

export async function initPlayerSystem(initialState) {
	state.player.fullscreen = initialState.fullscreen;
	state.player.stayontop = initialState.ontop;
	state.engine = initialState;
<<<<<<< HEAD
	buildJinglesList();	
	const conf = getConfig();
	await buildQRCode(conf.osURL);
	logger.debug('[Player] QRCode generated');
=======
	buildJinglesList();
	configureURL();
	await buildQRCode(state.player.url);
	logger.debug('[Player] QRCode generated');	
>>>>>>> a450fe7d
	await startmpv();
	emitPlayerState();
	logger.debug('[Player] Player is READY');					
}

function getmpvVersion(path) {
	return new Promise((resolve) => {
		const proc = spawn(path,['--version'], {encoding: 'utf8'});
		let output = '';
		proc.stdout.on('data',(data) => {
			output += data.toString();
		});
		proc.on('close', () => {
			//FIXME : test if output.spit(' ')[1] is actually a valid version number
			// using the semver format.
			resolve (output.split(' ')[1]);			
		});
	});
}

async function startmpv() {
	const conf = getConfig();
	if (+conf.PlayerMonitor) { 
		monitorEnabled = true;
	} else {
		monitorEnabled = false;
	}
	let mpvOptions = [
		'--keep-open=yes',
		'--fps=60',
		'--no-border',
		'--osd-level=0',
		'--sub-codepage=UTF-8-BROKEN',
		'--log-file='+resolve(conf.appPath,'/logs/mpv.log'),
		'--volume='+state.player.volume,
		'--input-conf='+resolve(conf.appPath,conf.PathTemp,'input.conf'),
	];
	if (conf.PlayerPIP) {
		mpvOptions.push(`--autofit=${conf.PlayerPIPSize}%x${conf.PlayerPIPSize}%`);
		// By default, center.
		let positionX = 50;
		let positionY = 50;
		if (conf.PlayerPIPPositionX === 'Left') positionX = 1;
		if (conf.PlayerPIPPositionX === 'Center') positionX = 50;
		if (conf.PlayerPIPPositionX === 'Right') positionX = 99;
		if (conf.PlayerPIPPositionY === 'Top') positionY = 5;
		if (conf.PlayerPIPPositionY === 'Center') positionY = 50;
		if (conf.PlayerPIPPositionY === 'Bottom') positionY = 99;		
		mpvOptions.push(`--geometry=${positionX}%:${positionY}%`);
	}
	if (!isEmpty(conf.mpvVideoOutput)) {
		mpvOptions.push(`--vo=${conf.mpvVideoOutput}`);
	} else {
		//Force direct3d for Windows users
		if (conf.os === 'win32') mpvOptions.push('--vo=direct3d');
	}
	if (!isEmpty(conf.PlayerScreen)) {
		mpvOptions.push(`--screen=${conf.PlayerScreen}`);
		mpvOptions.push(`--fs-screen=${conf.PlayerScreen}`);
	}
	// Fullscreen is disabled if pipmode is set.
	if (conf.PlayerFullscreen === 1 && !conf.PlayerPIP) {
		mpvOptions.push('--fullscreen');
		state.player.fullscreen = true;		
	}
	if (conf.PlayerStayOnTop === 1) {
		state.player.stayontop = true;
		mpvOptions.push('--ontop');
	}
	if (conf.PlayerNoHud === 1) mpvOptions.push('--no-osc');
	if (conf.PlayerNoBar === 1) mpvOptions.push('--no-osd-bar');			
	//On all platforms, check if we're using mpv at least version 0.20 or abort saying the mpv provided is too old. 
	//Assume UNKNOWN is a compiled version, and thus the most recent one.
	const mpvVersion = await getmpvVersion(conf.BinmpvPath);
	const mpvVersionSplit = mpvVersion.split('.');
	logger.debug(`[Player] mpv version : ${mpvVersion}`);	
	
	//If we're on macOS, add --no-native-fs to get a real
	// fullscreen experience on recent macOS versions.
	if (parseInt(mpvVersionSplit[1], 10) < 25) {
		// Version is too old. Abort.
		logger.error(`[Player] mpv version detected is too old (${mpvVersion}). Upgrade your mpv from http://mpv.io to at least version 0.25`);
		logger.error(`[Player] mpv binary : ${conf.BinmpvPath}`);
		logger.error('[Player] Exiting due to obsolete mpv version');
		exit(1);
	}
	if (conf.os === 'darwin' && parseInt(mpvVersionSplit[1], 10) > 26) mpvOptions.push('--no-native-fs');
	logger.debug(`[Player] mpv options : ${mpvOptions}`);
	logger.debug(`[Player] mpv binary : ${conf.BinmpvPath}`);
	let socket;	
	if (conf.os === 'win32') socket = '\\\\.\\pipe\\mpvsocket';
	if (conf.os === 'darwin' || conf.os === 'linux') socket = '/tmp/km-node-mpvsocket';	
	player = new mpv(
		{
			ipc_command: '--input-ipc-server',
			auto_restart: true,
			audio_only: false,
			binary: conf.BinmpvPath,
			socket: socket,
			time_update: 1,
			verbose: false,
			debug: false,
		},
		mpvOptions
	);
	if (monitorEnabled) {
		mpvOptions = [
			'--keep-open=yes',
			'--fps=60',
			'--osd-level=0',
			'--sub-codepage=UTF-8-BROKEN',
			'--ontop',
			'--no-osc',
			'--no-osd-bar',
			'--geometry=1%:99%',
			`--autofit=${conf.PlayerPIPSize}%x${conf.PlayerPIPSize}%`
		];
		if (!isEmpty(conf.mpvVideoOutput)) {
			mpvOptions.push(`--vo=${conf.mpvVideoOutput}`);
		} else {
			//Force direct3d for Windows users
			if (conf.os === 'win32') mpvOptions.push('--vo=direct3d');
		}
		playerMonitor = new mpv(
			{
				ipc_command: '--input-ipc-server',
				auto_restart: true,
				audio_only: false,
				binary: conf.BinmpvPath,
				socket: socket+'2',
				time_update: 1,
				verbose: false,
				debug: false,
			},
			mpvOptions
		);
	}
	
	// Starting up mpv
	try {
		let promises = [
			player.start()
		];
		if (monitorEnabled) promises.push(playerMonitor.start());
		await Promise.all(promises);		
	} catch(err) {
		logger.error(`[Player] mpvAPI : ${err}`);
		throw err;
	}
	await loadBackground();	
	player.observeProperty('sub-text',13);
	player.observeProperty('volume',14);
	player.observeProperty('duration',15);
	player.on('statuschange',(status) => {
		// If we're displaying an image, it means it's the pause inbetween songs
		if (state.player._playing && status && status.filename && status.filename.match(/\.(png|jp.?g|gif)/i)) {
			// immediate switch to Playing = False to avoid multiple trigger
			state.player.playing = false;
			state.player._playing = false;
			state.player.playerstatus = 'stop';
			player.pause();
			if (monitorEnabled) playerMonitor.pause();
			state.player.mediaType = 'background';
			emitPlayerEnd();
		}
		state.player.mutestatus = status.mute;
		state.player.duration = status.duration;
		state.player.subtext = status['sub-text'];
		state.player.volume = status.volume;
		state.player.fullscreen = status.fullscreen;
		emitPlayerState();		
	});
	player.on('paused',() => {
		logger.debug('[Player] Paused event triggered');
		state.player.playing = false;
		state.player.playerstatus = 'pause';
		if (monitorEnabled) playerMonitor.pause();
		emitPlayerState();		
	});
	player.on('resumed',() => {
		logger.debug('[Player] Resumed event triggered');
		state.player.playing = true;
		state.player.playerstatus = 'play';
		if (monitorEnabled) playerMonitor.play();
		emitPlayerState();		
	});
	player.on('timeposition',(position) => {
		// Returns the position in seconds in the current song
		state.player.timeposition = position;						
		emitPlayerState();
		// Display informations if timeposition is 8 seconds before end of song
		if (position >= (state.player.duration - 8) && 
						!displayingInfo &&
						state.player.mediaType === 'song')						
			displaySongInfo(state.player.currentSongInfos);
		if (Math.floor(position) === Math.floor(state.player.duration / 2) && !displayingInfo && state.player.mediaType === 'song') displayInfo(8000);
		if (Math.floor(position) >= Math.floor(state.player.duration - 10) && state.player.mediaType === 'song' &&
		getConfig().EngineSongPoll && 
		!songNearEnd) {
			songNearEnd = true;
			endPoll();
		}
	});
	logger.debug('[Player] mpv initialized successfully');
	state.player.ready = true;	
	return true;
}

export async function play(mediadata) {
	const conf = getConfig();
	logger.debug('[Player] Play event triggered');		
	state.player.playing = true;
	//Search for media file in the different Pathmedias
	const PathsMedias = conf.PathMedias.split('|');
	const PathsSubs = conf.PathSubs.split('|');
	let mediaFile;
	let subFile;
	try {
		mediaFile = await resolveFileInDirs(mediadata.media,PathsMedias);		
	} catch (err) {
		logger.debug(`[Player] Error while resolving media path : ${err}`);
		logger.warn(`[Player] Media NOT FOUND : ${mediadata.media}`);
		if (conf.PathMediasHTTP) {
			mediaFile = `${conf.PathMediasHTTP}/${encodeURIComponent(mediadata.media)}`;
			logger.info(`[Player] Trying to play media directly from the configured http source : ${conf.PathMediasHTTP}`);
		} else {
			throw `No media source for ${mediadata.media} (tried in ${PathsMedias.toString()} and HTTP source)`;
		}
	}
	try {
		if (mediadata.subfile !== 'dummy.ass') subFile = await resolveFileInDirs(mediadata.subfile,PathsSubs);
	} catch(err) {
		logger.debug(`[Player] Error while resolving subs path : ${err}`);
		logger.warn(`[Player] Subs NOT FOUND : ${mediadata.subfile}`);		
	}
	logger.debug(`[Player] Audio gain adjustment : ${mediadata.gain}`);
	logger.debug(`[Player] Loading media : ${mediaFile}`);		
	try {
		let options = [];
		options.push(`replaygain-fallback=${mediadata.gain}`) ;
			
		if (mediaFile.endsWith('.mp3')) {
			const id3tags = await getID3(mediaFile);
			if (!id3tags.image) {
				const defaultImageFile = resolve(conf.appPath,conf.PathTemp,'default.jpg');
				options.push(`external-file=${defaultImageFile.replace(/\\/g,'/')}`);
				options.push('force-window=yes');
				options.push('image-display-duration=inf');
				options.push('vid=1');				
			}
		}
		let loads = [player.load(mediaFile,'replace', options)];
		if (monitorEnabled) loads.push(playerMonitor.load(mediaFile,'replace', options));
		await Promise.all(loads);
		state.player.mediaType = 'song';
		player.play();
		if (monitorEnabled) {
			playerMonitor.play();
			playerMonitor.mute();		
		}
		state.player.playerstatus = 'play';
		if (subFile) try {
			let subs = [player.addSubtitles(subFile)];
			if (monitorEnabled) subs.push(playerMonitor.addSubtitles(subFile));
			Promise.all(subs);
		} catch(err) {
			logger.error(`[Player] Unable to load subtitles : ${err}`);
		}
		// Displaying infos about current song on screen.					
		displaySongInfo(mediadata.infos);
		state.player.currentSongInfos = mediadata.infos;
		loadBackground('append');
		state.player._playing = true;
		emitPlayerState();
		songNearEnd = false;
	} catch(err) {
		logger.error(`[Player] Error loading media ${mediadata.media} : ${JSON.stringify(err)}`);
	}	
}

export function setFullscreen(fsState) {
	state.player.fullscreen = fsState;
	if(fsState) {
		player.fullscreen();
	} else {
		player.leaveFullscreen();
	}
	return state;
}

export function toggleOnTop() {
	state.player.stayontop = !state.player.stayontop;
	player.command('keypress',['T']);
	return state.player.stayontop;
}

export function stop() {
	// on stop do not trigger onEnd event
	// => setting internal playing = false prevent this behavior
	logger.debug('[Player] Stop event triggered');
	state.player.playing = false;
	state.player.timeposition = 0;
	state.player._playing = false;
	state.player.playerstatus = 'stop';
	loadBackground();
	return state;
}

export function pause() {
	logger.debug('[Player] Pause event triggered');
	player.pause();
	if (monitorEnabled) playerMonitor.pause();
	state.playerstatus = 'pause';
	return state;
}

export function resume() {
	logger.debug('[Player] Resume event triggered');
	player.play();
	if (monitorEnabled) playerMonitor.play();
	state.player.playing = true;
	state.player._playing = true;
	state.player.playerstatus = 'play';
	return state;
}

export function seek(delta) {
	if (monitorEnabled) playerMonitor.seek(delta);
	return player.seek(delta);
}

export function goTo(pos) {
	if (monitorEnabled) playerMonitor.goToPosition(pos);
	return player.goToPosition(pos);
}

export function mute() {
	return player.mute();
}

export function unmute() {
	return player.unmute();
}

export function setVolume(volume) {
	state.player.volume = volume;
	player.volume(volume);
	return state;
}

export function hideSubs() {
	player.hideSubtitles();
	if (monitorEnabled) playerMonitor.hideSubtitles();
	state.player.showsubs = false;
	return state;
}

export function showSubs() {
	player.showSubtitles();
	if (monitorEnabled) playerMonitor.showSubtitles();
	state.player.showsubs = true;
	return state;
}

export async function message(message, duration) {
	if (!duration) duration = 10000;
	const command = {
		command: [
			'expand-properties',
			'show-text',
			'${osd-ass-cc/0}{\\an5}'+message,
			duration,
		]
	};
	player.freeCommand(JSON.stringify(command));
	if (monitorEnabled) playerMonitor.freeCommand(JSON.stringify(command));
	if (state.player.playing === false) {
		await sleep(duration);
		displayInfo();		
	}
}

export async function displaySongInfo(infos) {
	displayingInfo = true;
	const command = {
		command: [
			'expand-properties',
			'show-text',
			'${osd-ass-cc/0}{\\an1}'+infos,
			8000,
		]
	};
	player.freeCommand(JSON.stringify(command));
	if (monitorEnabled) playerMonitor.freeCommand(JSON.stringify(command));
	await sleep(8000);
	displayingInfo = false;		
}

export function displayInfo(duration) {
	const conf = getConfig();
	if (!duration) duration = 100000000;
	let text = '';
	if (conf.EngineDisplayConnectionInfo) text = `${conf.EngineDisplayConnectionInfoMessage} ${__('GO_TO')} ${conf.osURL} !`;		
	const version = `Karaoke Mugen ${conf.VersionNo} (${conf.VersionName}) - http://mugen.karaokes.moe`;
	const message = '{\\fscx80}{\\fscy80}'+text+'\\N{\\fscx70}{\\fscy70}{\\i1}'+version+'{\\i0}';
	const command = {
		command: [
			'expand-properties',
			'show-text',
			'${osd-ass-cc/0}{\\an1}'+message,
			duration,
		]
	};
	player.freeCommand(JSON.stringify(command));
	if (monitorEnabled) playerMonitor.freeCommand(JSON.stringify(command));
}

export async function restartmpv() {
	await quitmpv();
	logger.debug('[Player] Stopped mpv (restarting)');
	emitPlayerState();
	await startmpv();
	logger.debug('[Player] restarted mpv');
	emitPlayerState();
	return true;
}

export async function quitmpv() {
	logger.debug('[Player] Quitting mpv');
	player.quit();
	// Destroy mpv instance.
	player = null;
	if (playerMonitor) {
		playerMonitor.quit();
		playerMonitor = null;
	}	
	state.player.ready = false;	
	return true;
}

export async function playJingle() {
	state.player.playing = true;
	state.player.mediaType = 'jingle';
	if (currentJinglesList.length > 0) {
		logger.info('[Player] Jingle time !');
		const jingle = sample(currentJinglesList);
		//Let's remove the jingle we just selected so it won't be picked again next time.
		remove(currentJinglesList, (j) => {	
			return j.file === jingle.file;
		});
		//If our current jingle files list is empty after the previous removal
		//Fill it again with the original list.
		if (currentJinglesList.length === 0) {
			currentJinglesList = Array.prototype.concat(jinglesList);	
		}
		logger.debug('[Player] Playing jingle '+jingle.file);
		if (!isEmpty(jingle)) {
			try { 
				let loads = [
					player.load(jingle.file,'replace',[`replaygain-fallback=${jingle.gain}`])
				];
				if (monitorEnabled) loads.push(playerMonitor.load(jingle.file,'replace',[`replaygain-fallback=${jingle.gain}`]));
				await Promise.all(loads);
				player.play();
				if (monitorEnabled) playerMonitor.play();
				displayInfo();
				state.player.playerstatus = 'play';
				loadBackground('append');
				state.player._playing = true;
				emitPlayerState();
			} catch(err) {
				logger.error(`[Player] Unable to load jingle file ${jingle.file} with gain modifier ${jingle.gain} : ${JSON.stringify(err)}`);				
			}			
		} else {				
			state.player.playerstatus = 'play';
			loadBackground();
			displayInfo();
			state._playing = true;
			emitPlayerState();
		}
	} else {
		logger.debug('[Jingles] No jingle to play.');
		state.player.playerstatus = 'play';
		loadBackground();
		displayInfo();
		state.player._playing = true;
		emitPlayerState();
	}
}
<|MERGE_RESOLUTION|>--- conflicted
+++ resolved
@@ -136,17 +136,10 @@
 	state.player.fullscreen = initialState.fullscreen;
 	state.player.stayontop = initialState.ontop;
 	state.engine = initialState;
-<<<<<<< HEAD
 	buildJinglesList();	
 	const conf = getConfig();
 	await buildQRCode(conf.osURL);
 	logger.debug('[Player] QRCode generated');
-=======
-	buildJinglesList();
-	configureURL();
-	await buildQRCode(state.player.url);
-	logger.debug('[Player] QRCode generated');	
->>>>>>> a450fe7d
 	await startmpv();
 	emitPlayerState();
 	logger.debug('[Player] Player is READY');					
