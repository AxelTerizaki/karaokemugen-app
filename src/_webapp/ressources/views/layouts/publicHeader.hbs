--- conflicted
+++ resolved
@@ -35,12 +35,9 @@
     <script src="/vendors/js/velocity.min.js"></script>
     <script src="/vendors/js/hammer.min.js"></script>
     <script src="/vendors/js/hammer-time.min.js"></script>
-<<<<<<< HEAD
     <script src="/vendors/js/perfect-scrollbar.jquery.min.js"></script>
-=======
     <script src="/vendors/js/i18n.js"></script>
     <script src="/vendors/js/sprintf.min.js"></script>
->>>>>>> a9c29185
     <script src="/ressources/js/toyundamugen.js"></script>
     <script src="/ressources/js/tools.js"></script>
     <script src="/ressources/js/public.js"></script>
