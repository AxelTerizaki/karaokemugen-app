--- conflicted
+++ resolved
@@ -53,8 +53,7 @@
                 <ul id="playlist1" side="1" class="list-group" >
                 </ul>
            </div>
-<<<<<<< HEAD
-            <div class="plFooter">
+            <div class="plFooter" introStep="13" introLabel="footer" introPosition="right">
 				<div class="right">
 					<div class="plBrowse">
 						<button title="{{i18n "GOTO_TOP"}}" class="btn btn-sm btn-action" action="goTo" value="top"><i class="glyphicon glyphicon glyphicon-menu-up"></i></button>
@@ -66,15 +65,6 @@
                 <div class="left">
 					<div id="plQuota" class="plQuota right"></div>
 				</div>
-=======
-            <div class="plFooter" introStep="13" introLabel="footer" introPosition="right">
-                <div class="plBrowse">
-                    <button title="{{i18n "GOTO_TOP"}}" class="btn btn-sm btn-action" action="goTo" value="top"><i class="glyphicon glyphicon glyphicon-menu-up"></i></button>
-                    <button title="{{i18n "GOTO_PLAYING"}}" class="btn btn-sm btn-action" action="goTo" value="playing"><i class="glyphicon glyphicon glyphicon-play"></i></button>
-                    <button title="{{i18n "GOTO_BOTTOM"}}" class="btn btn-sm btn-action" action="goTo" value="bottom"><i class="glyphicon glyphicon glyphicon-menu-down"></i></button>
-                </div>
-                <div class="plInfos"></div>
->>>>>>> 07b7e328
             </div>
         </div>
 
