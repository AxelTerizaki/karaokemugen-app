/* css admin3 */
html {
	height: 100%;
}
body {
	background-color: #1E2124;
	color: #eee;
	height: 100%;
	margin: 0;
}

.form-control {
	background-color: #f3f3f3;
}

.btn-default {
	background-color: #e8e8e8;
}

.header {
	position: fixed;
	z-index: 2337;
	background-color: #1E2124;
	top: 0;
	height: 85px;
	width: 100%;
	border-bottom: solid 1px hsla(0, 0%, 35%, 1);
}

.header .btn {
	height: 100%;
	width: 85px;
	padding: 0px;
	margin: 0px;
	font-size: 2rem;
}

.header > .btn-group, .header img {
	height: 100%
}

#progressBar {
	cursor: pointer;
	height: 24px;
	width: 100%;
	top: 85px;
	position: fixed;
	z-index: 1337;
	border-bottom: solid 1px hsla(0, 0%, 35%, 1);
	background-color: #337ab7;
}
#progressBarColor {
	height: 24px;
    position: absolute;
	background-color: #1E2124;
	border-bottom: solid 1px hsla(0, 0%, 35%, 1);
	z-index: 0;
    position: absolute;
	left: 0;
    top: 0;
	width: 100%;
	-webkit-backface-visibility: hidden;
	-webkit-perspective: 1000;
	backface-visibility: hidden;
	perspective: 1000;
	will-change: transform;
    transition: transform 0s linear;
}

#progressBarColor.cssTransform,
.cssTransform {
    transition: transform 1s linear;
}

#progressBar:hover  {
	background-color: #286faa;
}
#progressBar:active {
	background-color: #18617a;
}
#karaInfo {
    line-height: 1.83;
	text-align: center;
	z-index: 10;
    position: absolute;
    top: 0;
	width: 100%;
	font-weight: 600;
}
.btn-danger {
	background-color: #973b3b;
	border-color: transparent;
}
.btn-danger:hover {
	background-color: #994240;
	border-color: #994240;
}

.btn-danger:focus:active {
	background-color: #893230;
	border-color: #893230;
}

.underHeader {
  position: relative;	
  top: 75px;
}

.playlist-main {
  padding: 7px;
}

.panel {
	border: 4px solid #1E2124;
    background-color: #2d2d2f;
    margin: 0px;
	padding: 0px;
	z-index: 0;
}

.panel-heading > div {
	padding: 2px;
}
.panel-heading {
	border-bottom: 7px solid #1E2124;
	padding: 7px 7px;
	z-index: 40;
	background-color: #2d2d2f;
	position: relative;
}
.bootstrap-switch-large:hover, .bootstrap-switch-large:active:hover, .bootstrap-switch-large:focus, .bootstrap-switch-large:visited {
	background-color: #9e9e9e;
}

.bootstrap-switch .bootstrap-switch-handle-on.bootstrap-switch-primary {
	background-color: #f4f4f4;
	color: #1E2124;
	border-color: #9e9e9e;
}
.bootstrap-switch .bootstrap-switch-handle-off.bootstrap-switch-secondary:hover {
	background-color: #373737;
	color: white;
	border-color: #9e9e9e;
}

.bootstrap-switch .bootstrap-switch-handle-on.bootstrap-switch-primary:hover {
	background-color: #f4f4f4;
	color: #1E2124;;
	border-color: #9e9e9e;
}

.bootstrap-switch .bootstrap-switch-handle-off.bootstrap-switch-secondary{
	background-color: #1E2124;
	color: white;
}

.bootstrap-switch .bootstrap-switch-label {
	background-color: #9e9e9e; ;
}
div.bootstrap-switch-container {
	height: 100%;
	border: none;
}
div.bootstrap-switch-container > span.bootstrap-switch-secondary {
	position: absolute;
    font-size: 1.23rem !important;
}
div.bootstrap-switch-large {
	border-width: 0px;
}

.bootstrap-switch .bootstrap-switch-handle-on.bootstrap-switch-primary, .bootstrap-switch .bootstrap-switch-handle-off.bootstrap-switch-secondary {
	line-height: 2.2;
}

.btn, .bootstrap-switch, .bootstrap-switch-secondary, .bootstrap-switch-container > span  {
	border-radius: 0px !important;
}


.btn-dark, .btn-dark:focus {
	background-color: #1E2124;
	border: solid 0px hsla(0, 0%, 35%, 1);
	border-left-width: 1px;
	color: white;
}
.btn-dark:hover {
	background-color: #292929;
	color: white;
}
.btn-dark:active:focus{
	background-color: #444;
	color: white;
}

select.form-control {
	width: 100% !important;
	background-color: #343434;
    color: white;
    border-radius: 0;
}

.list-group-item:focus {
	background-color : #5b5e54;
}
.playlist-main .list-group-item,.table>tbody>tr>td, .table>tbody>tr>th, .table>tfoot>tr>td, .table>tfoot>tr>th, .table>thead>tr>td, .table>thead>tr>th {
	background-color: hsla(0, 0%, 20%, .67);
	border-color: hsla(0, 0%, 35%, 1);
	border-width: 0px;
	z-index: 20;
	overflow: auto;
	padding: 0px;
	line-height: 3rem;
	__contain: style;
}
.playlistContainer ul > li {
	__transition: height .7s ease !important;
}

.playlist-main .list-group-item:nth-child(even) {
	background-color: hsla(0, 0%, 27%, 0.7);
}

body:not(.touch) .playlist-main .list-group-item:nth-child(even):hover {
	background-color: hsla(0, 0%, 15%, .9);
}
body:not(.touch) .playlist-main .list-group-item:hover {
	background-color: hsla(0, 0%, 15%, .8);
}

.playlist-main li.list-group-item[currentlyPlaying] {
	background-color: #3a5064;
}

.playlist-main .list-group-item.liType {
	background-color: #607e97;
	padding-left: 20px;
	min-height: 20px;
	line-height: 24px;
}
.list-group-item.liTag {
	min-height: auto;
	__line-height: 36px;
}

.list-group-item.liTag > .actionDiv {
	padding: 0;
}
.list-group-item.liTag > div {
	padding-top:0;
	padding-bottom:0;
}

.list-group-item.dragged {
	border: none;
	z-index: 200;
	position: absolute;
	width: auto;
	background-color: #222 !important;
}
.list-group-item.dragged > div{
	border: solid 1px hsla(0, 0%, 35%, 1);
	width: auto;
	background-color: #222;
}

.list-group-item > div {
	padding: 3px;
}

.playlistContainer > ul[side="2"] .list-group-item > .infoDiv > button, .playlistContainer > ul[side="1"] .list-group-item > .actionDiv > button, .playlistContainer > ul[side="2"] .list-group-item .dragHandle {
	float: right;
	display: block;
}

.playlistContainer > ul[side="1"] .list-group-item > .infoDiv > button, .playlistContainer > ul[side="2"] .list-group-item > .actionDiv > button, .playlistContainer > ul[side="2"] .list-group-item .dragHandle  {
	float: left;
	display: block;
}
.list-group-item > .actionDiv > button {
	z-index: 52;
	position: relative;
}
.btn-action, .actionDiv > button {
	font-family: 'Glyphicons Halflings'; 
}
button[name="addKara"]:before {
	content:"\2b";
}
button[name="deleteKara"]:before, button.deleteCriteria:before {
	content:"\2212";
}
button[name="transferKara"]:before {
	content:"\2b";
}

button[name="infoKara"]:before {
	content:"\e086";
}
#panel2 .actionDiv > button[name="transferKara"]:before {
	content:"\e091";
}
#panel1 .actionDiv > button[name="transferKara"]:before {
	content:"\e092";
}
.closeParent:before, .closePopupParent:before {
	content:"\e014";
}
.fullLyrics:before {
	content:"\e055";
}
.showVideo:before {
	content:"\e009";
}
.playKara:before {
	content:"\e072";
}

.list-group-item.dragged .dragHandle {
	margin-left: 0px;
	margin-top:3px;
	float: right;
	padding: 0px;
}
.list-group-item .dragHandle {
	height: 100%;
	margin-left: 6px;
    font-size: 2rem;
	cursor: -webkit-grab;
	float: right;
}


.btn-action {
    border: solid 1px hsla(0, 0%, 51%, 1);
	background-color: #393939;
	color: white;
	display: inline-block;
}
.btn-action.btn-sm {
	__width: calc(30px + 19px - 1vw);
	__height: calc(30px + 19px - 1vw);
}
.btn-action.deleteCriteria {
    border: solid 1px hsla(0, 0%, 51%, 1);
	background-color: #393939;
	width: auto;
	height: auto;
	color: white;
	display: inline-block;
}

.btn-action:hover, .btn-action:focus {
	background-color: #292929;
	color: white;
}

.btn-action:active:focus{
	background-color: #444;
	color: white;
}

.playKara {
	__border-color: transparent;
}

.playKara:hover {
	background-color: #286090;
}

.list-group-item > div.detailsKara, .lyricsKara {
	min-height: 56px;
	padding: 10px;
	margin: 0;
	color: #cee1ea;
	background-color: hsla(201, 13%, 22%, 0.9);
	border-color: transparent;
	border-radius: 0px;
	position: relative;
}

.detailsKara tr > td:first-child {
	font-weight: bold;
	padding-right: 7px;
}

.detailsKara .time {
	color: #DDC5EA;
}

.list-group-item .lyricsKara {
	background-color: #303340;
	text-align: center;
	text-transform: capitalize;
 }

.list-group-item .fullLyrics, .list-group-item .showVideo, button.closeParent  {
	position: absolute;
	top: 10px;
	right: 10px;
}
.list-group-item .fullLyrics  {
	right: 49px;
}
.list-group-item .showVideo  {
	right: 88px;
}

.list-group-item .fullLyrics.mobile, .list-group-item .showVideo.mobile {
	right: 10px;
	border-color: transparent;
	background-color: hsla(0, 0%, 32%, 0.87);
    box-shadow: 0 2px 5px 0 rgba(0, 0, 0, 0.10), 0 1px 8px 0 rgba(0, 0, 0, 0.1), 0 3px 5px -1px rgba(0, 0, 0, 0.1);
}

.list-group-item .showVideo.mobile  {
	right: 62px;
}

button.closeParent.bottom  {
	bottom: 10px;
	top: auto;
}
.list-group-item > .contentDiv {
	padding: 3px 7px;
	overflow: auto;
	display: flex;
	flex-wrap: wrap;
}
.list-group-item > .contentDiv > *{
	flex-grow: 1;
	flex-shrink: 0;
}

.list-group-item > .typeDiv {
	border-right : solid 1px hsla(0, 0%, 35%, 1);
	float: left;
	padding: 0px 7px;
	display: none;
}

.playlistContainer {
    __position: relative;
    z-index: 1;
	overflow: auto;
	position: static;
	-webkit-overflow-scrolling: touch;
}
.playlistLoading {
	position: absolute;
    bottom: 0;
    width: 100%;
    text-align: center;
    background-color: #3a5774;
	font-weight: 500;
	font-size: 1.6rem;
	z-index: 50;
}

.playlist-main ul button  {
	background-color: rgba(57, 57, 57, .7)
}
#playlist1 {
	__background-color: rgba(45, 45, 47, .5);
}
.playlistContainer[flipped]:after {
    content : "";
    display: block;
    position: absolute;
    top: 0;
    left: 0;
    background: url(/ressources/img/nanami_g_1280w.jpg) no-repeat;
	background-size: 100%;
	background-position: 0 20%;
    width: 100%;
	height: 100%;
    opacity : 0.2;
	z-index: 0;
	filter: grayscale(70%);
}
.playlistContainer[flipped="true"]:after {
	-moz-transform: scaleX(-1);
    -o-transform: scaleX(-1);
    -webkit-transform: scaleX(-1);
    transform: scaleX(-1);
    filter: FlipH;
    -ms-filter: "FlipH";
}
.playlistContainer[noGreyFace]:after {
	filter: grayscale(18%);
    opacity : 0.38;
}

.playlistContainer > ul {
	margin-bottom: 20px; /* SUPER IMPORTANT TO AVOID (edit: not really) A WEIRD ASS CHROME BUG DESCRIBED HERE https://github.com/TryGhost/Ghost/issues/7934 */
	will-change: -moz-transform;
	position: relative;
	z-index: 2;
}

#playlist1.list-group > li.list-group-item  > .actionDiv, #playlist1.list-group > li.list-group-item  > .actionDiv > span, 
#playlist2.list-group > li.list-group-item  > .infoDiv {
	float: right;
}

#playlist2.list-group > li.list-group-item  > .actionDiv, #playlist2.list-group > li.list-group-item  > .actionDiv > span,
#playlist1.list-group > li.list-group-item  > .infoDiv {
	float: left;
}

bdg {
	background-color: hsl(213, 20%, 16%);
	padding: 0px 5px;
	margin-left: 2px;
	width: 45px;
	text-align: center;
    font-weight: bold;
    color: #aaa;
    box-shadow: 0 6px 8px 2px rgba(0, 0, 0, 0.02), 0 1px 5px 2px rgba(0, 0, 0, 0.015), 0 2px 3px -1px rgba(0, 0, 0, 0.02);
	float: right;
	z-index: 250;
}

bdgc {
	background-color: hsla(0, 0%, 35%, .91);
	background-color: hsla(174, 8%, 34%, .95);
    color: hsla(0, 0%, 77%, 1);
}

.highlight-active.playlistContainer {
	outline: 3px solid #235a42;
}
.highlight-hover.playlistContainer {
	__background-color:  #233a35;
	outline: 5px solid #235a42;
}

.hLight {
	position :absolute;
	width: 100%;
	z-index:-1;
	left:0;
	top:0;
	height:100%;
	background-color:rgba(120, 148, 86, 0.6);
	opacity: 0;
}

.dropdown-menu {
	background-color: #3b3e44;
	border: solid 1px hsla(0, 0%, 35%, 1);
}
.dropdown-menu > li >a {
	color : #eee;
}

.dropdown-menu > li > a > i {
    margin-right: 4px;
}
.dropdown-menu > li:hover > a {
	color : #222;
	background-color: #9e9e9e;
}

#blacklistCriteriasInputs .select2 {
	display: inline-block;
}
#blacklistCriteriasInputs input {
	height: 34px;
	width: auto;
}
.select2-dropdown {
	z-index: 10000;
}
.panel-heading .select2 {
	width: auto !important;
	overflow:hidden;
}
.panel-heading button.btn-lg {
	height: 46px;
}

.panel-heading .select2-container--bootstrap .select2-selection--single {
	__height: 100%;
	__line-height: 2.3;
}
.select2-container--bootstrap .select2-selection--single, .select2-dropdown {
	border-radius: 0 !important;
	background-color: #f3f3f3;
	font-weight: 600;
}
.select2-container--bootstrap .select2-results__option {
	color: #555;
}
.select2-container--default .select2-results__option[aria-disabled=true] {
    display: none;
}
.select2-results__option > span > i, .select2-selection > span > span > i  {
	float: right;
	padding-left: 3px;
}
.select2-selection > span > span > i {
	__line-height: 2.3;
	line-height: 1.35;
}

.toastMessageContainer {
	position: absolute;
	top: 0;
	left: 50%;
    transform: translateX(-50%);
    position: fixed;
	z-index: 10070;
	max-width:600px;
	min-width:250px;
}
.toastMessage {
	cursor: pointer;
	position: relative;
	overflow: hidden;
	padding: 10px;
	margin: 7px;
    box-shadow: 2px 2px 1px #a5a5a5;
	z-index: 10070;
	opacity: 0;
	transition: opacity ease .5s;
}
.toastMessage.dismiss {
	opacity: 0 !important;
}

.contentDiv h {
	background-color : #82bdad;
	color: black;
}

button.closePopupParent {
	z-index: 9998;
	position: absolute;
	top: 5px;
	right: 5px;
	width: auto;
	height: auto;
}


.input-lg, .input-md {
	border-radius: 0;
}
.input-lg {
	padding-top: 15px;
}

.flipped {
    transform: scaleX(-1);
    -moz-transform: scaleX(-1);
    -webkit-transform: scaleX(-1);
    -ms-transform: scaleX(-1);
}

#video {
	z-index: 9200;
	width: auto;
	height: auto;
    top: 50%;
    position: absolute;
    left: 50%;
	transform: translateX(-50%) translateY(-50%);
	box-shadow: 0 16px 24px 2px rgba(0,0,0,0.14), 0 6px 30px 5px rgba(0,0,0,0.12), 0 8px 10px -5px rgba(0,0,0,0.3);
}

.overlay {
    background-color: hsla(0, 0%, 17%, 0.67);
    display: none;
    position: absolute;
    top: 0;
    right: 0;
    bottom: 0;
    left: 0;
}

/* Range input sliders */

/* standard slider */

input[type=range]:focus {
	outline: none;
}

.header input[type=range] {
  -webkit-appearance: none;
  margin: 0;
  position: absolute;
  bottom: 0;
  bottom: -33px\0/;	/* specific to IE */
  margin-left: -1px\0/;	/* specific to IE */
  width: inherit;
}


/* settings slider */

#settings input[type=range] {
  -webkit-appearance: none;
  width: 100%;
  margin: 11.5px 0;
}

input[type=range]::-webkit-slider-runnable-track {
  width: 100%;
  height: 14px;
  cursor: pointer;
  box-shadow: 1px 1px 1px rgba(0, 0, 0, 0.03), 0px 0px 1px rgba(13, 13, 13, 0.03);
  background: #ffffff;
  border-radius: 0px;
  border: 0.1px solid rgba(0, 1, 1, 0.36);
}
input[type=range]::-webkit-slider-thumb {
  box-shadow: 1px 1px 1px #000000, 0px 0px 1px #0d0d0d;
  border: 1px solid #D8D8D8;;
  height: 18px;
  width: 22px;
  border-radius: 0px;
  background: #575757;
  cursor: pointer;
  -webkit-appearance: none;
  margin-top: -3px;
}
input[type=range]:focus::-webkit-slider-runnable-track {
  background: #ffffff;
}

input[type=range]::-moz-range-track {
  width: 100%;
  height: 14px;
  cursor: pointer;
  box-shadow: 1px 1px 1px rgba(0, 0, 0, 0.03), 0px 0px 1px rgba(13, 13, 13, 0.03);
  background: #ffffff;
  border-radius: 0px;
  border: 0.1px solid rgba(0, 1, 1, 0.36);
}
input[type=range]::-moz-range-thumb {
	box-shadow: 1px 1px 1px #000000, 0px 0px 1px #0d0d0d;
	border: 1px solid #D8D8D8;
	height: 18px;
	width: 22px;
	border-radius: 0px;
	background: #575757;
	cursor: pointer;
	-webkit-appearance: none;
	margin-top: -1px;
}
input[type=range]::-ms-track {
  width: 100%;
  height: 14px;
  cursor: pointer;
  background: transparent;
  border-color: transparent;
  color: transparent;
}
input[type=range]::-ms-fill-lower {
  background: #f2f2f2;
  border: 0.1px solid rgba(0, 1, 1, 0.36);
  border-radius: 0px;
  box-shadow: 1px 1px 1px rgba(0, 0, 0, 0.03), 0px 0px 1px rgba(13, 13, 13, 0.03);
}
input[type=range]::-ms-fill-upper {
  background: #ffffff;
  border: 0.1px solid rgba(0, 1, 1, 0.36);
  border-radius: 0px;
  box-shadow: 1px 1px 1px rgba(0, 0, 0, 0.03), 0px 0px 1px rgba(13, 13, 13, 0.03);
}
input[type=range]::-ms-thumb {
	box-shadow: 1px 1px 1px #000000, 0px 0px 1px #0d0d0d;
	border: 1px solid #D8D8D8;;
	height: 18px;
	width: 22px;
	border-radius: 0px;
	background: #575757;
	cursor: pointer;
	margin-top: -1px;
}
input[type=range]:focus::-ms-fill-lower {
  background: #ffffff;
}
input[type=range]:focus::-ms-fill-upper {
  background: #ffffff;
}

/* scrollbar stuff */
.ps>.ps__scrollbar-y-rail {
	opacity: .3;
}
.ps.ps--active-y>.ps__scrollbar-y-rail {

}
.ps:hover>.ps__scrollbar-y-rail:hover {
	background-color:rgba(238, 238, 238, .23);
}
.ps:hover>.ps__scrollbar-y-rail {
	opacity: .8;
}
.panel .ps>.ps__scrollbar-y-rail {
	top: -18px !important;
	z-index:9999;
	width: 12px;
}
body[scope="public"] .panel[side="1"] .ps>.ps__scrollbar-y-rail {
	top: 0px !important;
}
.ps__scrollbar-y {
	right: 1px !important;
}
.ps__scrollbar-y,.ps>.ps__scrollbar-y-rail>.ps__scrollbar-y {
	background-color: #ccc;
	width: 7px;
	opacity: 1;
}
.ps>.ps__scrollbar-y-rail:hover>.ps__scrollbar-y,
.ps>.ps__scrollbar-y-rail:active>.ps__scrollbar-y {
	width: 10px;
}
.ps:hover>.ps__scrollbar-y-rail:hover>.ps__scrollbar-y {
	background-color: #ccc;
}
.ps--in-scrolling.ps--y>.ps__scrollbar-y-rail>.ps__scrollbar-y {
	width: 10px !important;
}

/********************************/

.secondaryIcon {
    font-size: 69%;
    margin: 9px 0px 0px -10px;
    color: black;
    text-shadow: -1px -1px 0 white, 1px -1px 0 white, -1px 1px 0 white, 1px 1px 0 white;
}
	
.plDashboard {
	box-shadow: 0 6px 10px 0 rgba(0, 0, 0, 0.10), 0 1px 18px 0 rgba(0, 0, 0, 0.12), 0 3px 5px -1px rgba(0, 0, 0, 0.16);
}
#progressBar {
	box-shadow: 0 3px 4px 0 rgba(0, 0, 0, 0.24), 0 1px 8px 0 rgba(0, 0, 0, 0.21), 0 3px 4px -1px rgba(0, 0, 0, 0.24);
}

#header {
	box-shadow: 0 2px 3px 0 rgba(0, 0, 0, 0.23), 0 1px 12px 0 rgba(0, 0, 0, 0.17), 0 2px 2px -1px rgba(0, 0, 0, 0.26)
}
.plFooter {
	opacity: .93;
    position: absolute;
    bottom: 0;
    right: 0;
	z-index: 10040;
    font-size: 1.2rem;
	box-shadow: 0 6px 10px 0 rgba(0, 0, 0, 0.30), 0 1px 18px 0 rgba(0, 0, 0, 0.22), 0 3px 5px -1px rgba(0, 0, 0, 0.36);
}

.plFooter button {
	background-color: #1e2124;
	padding: 0;
	height: 22px;
    width: 22px;
    margin: -2px -1px 0px -1px;
}
.plFooter button > i {
	top: 0px;
}
.plBrowse .goToPlaying > i {
	color: hsla(209, 69%, 66%, 1);
}
.plInfos {
	font-size: 15px;
}
.plInfos, .plBrowse {
	background-color: hsla(107, 17%, 25%, 0.95);
    float: right;
    padding: 2px;
    line-height: 25px;
}

.plDashboard {
	display: flex;
	flex-wrap: wrap;
	justify-content: space-between;
}
.plDashboard .plSelect, .plDashboard .plSearch {
	z-index:10;
}

.plDashboard .plSelect {
	flex-grow: 100;
	flex-basis: 30%;
    float: left;
}
.plDashboard .plSearch {
    flex-grow: 100;
	flex-basis: 25%;
    float: right;
}

.modal {
	z-index: 10000;
}

.modal input[type="text"], .modal input[type="password"]:not([exclude="true"]) {
	height: 50px;
	border-radius: 0;
}

.modal .profileData {
	display: flex;
    justify-content: space-between;
    flex-direction: column;
}
.modal .profileData strong{
	width: 80px;
	line-height: 39px;
}
.modal .profileData .profileLine {
	display: flex;
}

.modal .profileData .profileLine > input {
	text-align: left;
	border: 1px #9e9e9e solid;
    border-width: 0px 0px 1px 0px;
}
.modal .profileData .profileLine > i {
	text-align: center;
	margin-right: 5px;
    font-size: 2.3rem;
	line-height: 2.3rem;
	padding: 1.5rem;
}
.modal .profileContent .img-circle {
    width: 100%;
    max-width: 160px;
    border-radius: 0%;
}
.modal .profileContent [name="login"] {
    font-size: 2.3rem;
	line-height: 2.3rem;
	padding-top: 1rem;
}
.modal .profileData label {
	border: 1px #9e9e9e solid;
	border-width: 0px 0px 1px 0px;
	border-radius: 0;
    height: 34px;
    font-size: 1.8rem;
    line-height: 1.8rem;
    padding-left: 1rem;
    padding-right: 1rem;
	/*background-color: hsla(229, 9%, 30%, 1);*/
	background-color: transparent;
	color: #e9e9e9;
}
#loginModal input[type="text"]:not(:focus), .modal input[type="password"]:not(:focus) {
    background-color: hsla(229, 9%, 30%, 1);
}

.modal .modal-body {
	overflow-y: auto;
}

.modal[type=prompt] .modal-body {
	padding: 0;
}

.modal .modal-content {
	color: #eee;
	background-color:#3a3c45
}
.modal .modal-footer {
	display: flex;
    justify-content: flex-end;
	padding: 0;
	border: 0;
    margin-top: 3px;
}
.modal .modal-footer > button {
	order: 0;
	margin-left: 5px;
}
.modal .modal-header {
	padding: 12px 15px;
}
.modalPage .modal-header {
	padding: 0;
	display: flex;
}
.modalPage .modal-message {
	height: 100px;
}
.modalPage .modal-body > div {
	padding: 5px;
	text-align: center;
}
#loginModal .modal-body button, #loginModal .modal-body input {
	width: 100%;
	border: none;
    box-shadow: 0 2px 5px 0 rgba(0, 0, 0, 0.10), 0 1px 8px 0 rgba(0, 0, 0, 0.1), 0 3px 5px -1px rgba(0, 0, 0, 0.1);
}
.modalPage .modal-message div {
	height: 100%;
}
.modalPage .nav-tabs > li > a {
    border-radius: 0;
    background-color: #565656;
	border: none;
	color: #EEE;
}
.modalPage .nav-tabs>li.active>a, .modalPage .nav-tabs>li.active>a:focus, .modalPage .nav-tabs>li.active>a:hover {
    cursor: default;
    background-color: #3a3c45;
	border: none;
	color: #EEE;
}
.modalPage .nav-tabs.nav-justified>li {
    flex-grow: 1;
}
.modalPage .tab-content {
	padding: 5px;
}
.nav>li>a:focus, .nav>li>a:hover {
    border-top: none;
    text-decoration: none;
    background-color: rgb(75, 75, 75);
}
.modal .modal-message div {
	padding: 0;
}
.modal button.guest {
	height: 100%;
	width: 100%;
	background-color: hsla(182, 45%, 28%, 1);
}
.modal button.ok {
	background-color: hsla(139, 14%, 22%, 1);
}
.modal button.login {
    background-color: hsla(224, 46%, 39%, 1);
	font-family: "Helvetica Neue", Helvetica, Arial, sans-serif;
}
.modal button.other {
	background-color: hsla(0, 17%, 22%, 1);
}
#loginModal .redBorders, #profilModal .redBorders {
	border: hsla(0, 87%, 50%, .5) solid 1px;
    border-width: 0px 0px 0px 5px;
}
.userlist .userLine {
    display: flex;
    justify-content: space-between;
}
.userlist .list-group-item {
    border: 1px solid #565656;
    background-color: #2b2b2b;
	border-width: 1px 0px;
	border-left-width: 3px;
	border-left-color: #893230;
	line-height: 40px;
}
.userlist .list-group-item.online {
   border-left-width: 3px;
   border-left-color: hsla(101, 48%, 36%, 1);
}
.userLine {
	height: 45px;
	padding: 3px;
}
.userlist > li {
	cursor: pointer;
}
.userlist > li:hover {
	background-color: #333333;
}
.userLine > img, .userLine > div {
	vertical-align: middle;
	height: 100%;
}
.userlist > li.open > .userDetails {
	display: block;
}
.userDetails {
	display: none;
	background-color: #212121;
	text-align: start;
	padding: 10px;
    margin-top: 5px;
}
.userDetails > div > i {
	padding: 10px;
}
.nickname {
    font-size: 22px;
}
<<<<<<< HEAD
=======
.avatar {
	border-color: hsla(0, 0%, 47%, .4);
	border: 0;
	padding: 1px;
    box-shadow: 0 2px 5px 0 rgba(0, 0, 0, 0.16), 0 1px 8px 0 rgba(0, 0, 0, 0.16), 0 3px 5px -1px rgba(0, 0, 0, 0.16);
}
>>>>>>> d62c14c8
/* placeholders */

.panel-heading ::-webkit-input-placeholder {
    font-size: 1.8rem;
	line-height:  30px;
	height: 30px;
    text-align:right; 
    font-family: 'Glyphicons Halflings'; 
}

.panel-heading  ::-moz-placeholder {  /* Firefox 19+ */
	font-size: 2rem;
	line-height:  21px;
	height: 20px;
    text-align:right; 
    font-family: 'Glyphicons Halflings'; 
}
.panel-heading  :-ms-input-placeholder {
	font-size: 2rem;
	line-height:  21px;
	height: 20px;
    text-align:right; 
    font-family: 'Glyphicons Halflings'; 
}
body .playlist-main li.list-group-item.filler {
    width: 100% !important;
	overflow: hidden;
	overflow: hidden;
	background-color: hsla(0, 0%, 20%, .57);
}

.loader {
	border: 16px solid #9e9e9e;
	border-radius: 50%;
	border-top: 16px solid #3498db;
	left: calc(50% - 34px * 3/2);
	top: calc(50% - 34px * 3/2);
	position: absolute;
	width: calc(34px * 3);
	height: calc(34px * 3);
	animation: spin .8s linear infinite;
}

@keyframes spin {
  0% { transform: rotate(0deg); }
  100% { transform: rotate(360deg); }
}

/* dark theme */

input[type="text"], input[type="password"]:not([exclude="true"]) {
    height: inherit;
    width: calc(100% - 0rem);
    border: 0;
    box-shadow: none;
    font-size: 2.3rem;
    line-height: 2.3rem;
    background-color: transparent;
    outline: none;
    margin: 0;
    padding: 0;
    padding-left: 2rem;
    padding-right: 2rem;
	transition: all 0.3s;
	color: #ccc;
}

input[type="text"]:focus, input[type="password"]:focus {
    background-color: #cfd8dc;
    border-bottom: 0px solid #546e7a;
    box-shadow: 0 1px 0 0 #546e7a;
	color: hsla(210, 9%, 24%, 1);
}

.panel-heading input[type="text"], .panel-heading input[type="password"],
.playlistContainer input[type="text"], .playlistContainer input[type="password"] {
    border: 1px #9e9e9e solid;
    border-width: 0px 0px 1px 0px;
    height: 34px;
    font-size: 1.8rem;
    line-height: 1.8rem;
    padding-left: 1rem;
	padding-right: 1rem;   
}


.select2-container--bootstrap .select2-selection--single, .select2-dropdown {
	background-color: hsla(210, 9%, 14%, 1);
	border-color: #666;
}
.select2-container--bootstrap .select2-selection--single .select2-selection__rendered,
.select2-container--bootstrap .select2-results__option,
.select2-container--bootstrap .select2-results__option[aria-selected=true] {
	color: #ddd;
}
.select2-container--bootstrap .select2-results__option[aria-selected=true] {
	background-color: #bbb;
	color: black;
}
.select2-container--bootstrap .select2-results__option--highlighted[aria-selected] {
	background-color: hsla(211, 33%, 38%, 1);
	color: #eee;
}
.select2-container--bootstrap .select2-search--dropdown .select2-search__field {
	background-color: hsla(0, 0%, 27%, 0.77);
	border-width: 0px 0px 1px 0px;
	border-radius: 0;
	border-color: #9e9e9e;
	color: #ccc;
}
.select2-search--dropdown .select2-search__field {
	padding: 6px;
}
.select2-search.select2-search--dropdown {
	padding: 0;
}
.select2-container--bootstrap .select2-dropdown,
.select2-container--bootstrap.select2-container--open .select2-selection {
	border-color: hsla(211, 33%, 38%, 1);
}

.btn-default {
	background-color: hsla(210, 9%, 14%, 1);
    color: #eee;
    border-color: #777;
}
.btn-default:hover {
    color: #ddd;
    background-color: hsla(210, 9%, 10%, 1);
	border-color: #9e9e9e;
}

.btn-default:active:focus, 
.btn-default:focus {
	background-color: #444;
	color: #ccc;
}

.btn-danger {
	border-color: hsla(2, 22%, 52%, 1);
}
.btn-danger:hover {
	border-color: hsla(2, 22%, 67%, 1);
}
.btn-primary {
	border-color: hsla(208, 22%, 52%, 1);
	background-color: #37679a;
}

.btn-primary:active:focus, .btn-primary:focus {
	color: #fff;
    background-color: #37679a;
	border-color: hsla(208, 22%, 52%, 1);
}
.btn-primary:hover {
	border-color: hsla(208, 22%, 67%, 1);
}





@media (max-width: 1025px) {
	.playlistContainer[flipped]:after {
		background: url(/ressources/img/nanami_g_980w.jpg) no-repeat;
		background-size: 100%;
		background-position: 0 20%;
	}
}<|MERGE_RESOLUTION|>--- conflicted
+++ resolved
@@ -1096,15 +1096,12 @@
 .nickname {
     font-size: 22px;
 }
-<<<<<<< HEAD
-=======
 .avatar {
 	border-color: hsla(0, 0%, 47%, .4);
 	border: 0;
 	padding: 1px;
     box-shadow: 0 2px 5px 0 rgba(0, 0, 0, 0.16), 0 1px 8px 0 rgba(0, 0, 0, 0.16), 0 3px 5px -1px rgba(0, 0, 0, 0.16);
 }
->>>>>>> d62c14c8
 /* placeholders */
 
 .panel-heading ::-webkit-input-placeholder {
