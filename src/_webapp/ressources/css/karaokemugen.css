/* css admin3 */
html {
	height: 100%;
	overflow: hidden;
}
body {
	background-color: #1E2124;
	color: #eee;
	height: 100%;
	margin: 0;
}

.form-control {
	background-color: #f3f3f3;
}

.btn-default {
	background-color: #e8e8e8;
}

.header {
	position: absolute;
	z-index: 2337;
	background-color: #1E2124;
	top: 0;
	height: 75px;
	width: 100%;
	border-bottom: solid 1px hsla(0, 0%, 35%, 1);
}

.header .btn {
	height: 100%;
	width: 75px;
	padding: 0px;
	margin: 0px;
	font-size: 2rem;
}

.header > .btn-group, .header img {
	height: 100%
}

#progressBar {
	cursor: pointer;
	height: 24px;
	width: 100%;
	top: 75px;
	position: fixed;
	z-index: 1337;
	border-bottom: solid 1px hsla(0, 0%, 35%, 1);
	background-color: #337ab7;
}
#progressBarColor {
	height: 24px;
    position: absolute;
	background-color: #1E2124;
	border-bottom: solid 1px hsla(0, 0%, 35%, 1);
	z-index: 0;
    position: absolute;
	left: 0;
    top: 0;
	width: 100%;
	-webkit-backface-visibility: hidden;
	-webkit-perspective: 1000;
	backface-visibility: hidden;
	perspective: 1000;
	will-change: transform;
    transition: transform 0s linear;
}

#progressBarColor.cssTransform,
.cssTransform {
    transition: transform 1s linear;
}

#progressBar:hover  {
	background-color: #286faa;
}
#progressBar:active {
	background-color: #18617a;
}
#karaInfo {
    line-height: 1.83;
	text-align: center;
	z-index: 10;
    position: absolute;
    top: 0;
	width: 100%;
	font-weight: 600;
}
.btn-danger {
	background-color: #973b3b;
	border-color: transparent;
}
.btn-danger:hover {
	background-color: #994240;
	border-color: #994240;
}

.btn-danger:focus:active {
	background-color: #893230;
	border-color: #893230;
}

.underHeader {
  position: relative;
  top: 75px;
}

.playlist-main {
  padding: 7px;
}

.panel {
	border: 4px solid #1E2124;
    background-color: #2d2d2f;
    margin: 0px;
	padding: 0px;
	z-index: 0;
}

.panel-heading > div {
	padding: 2px;
}
.panel-heading {
	border-bottom: 7px solid #1E2124;
	padding: 7px 7px;
	z-index: 40;
	background-color: #2d2d2f;
	position: relative;
}
.bootstrap-switch-large:hover, .bootstrap-switch-large:active:hover, .bootstrap-switch-large:focus, .bootstrap-switch-large:visited {
	background-color: #9e9e9e;
}

.bootstrap-switch .bootstrap-switch-handle-on.bootstrap-switch-primary {
	background-color: #f4f4f4;
	color: #1E2124;
	border-color: #9e9e9e;
}
.bootstrap-switch .bootstrap-switch-handle-off.bootstrap-switch-secondary:hover {
	background-color: #373737;
	color: white;
	border-color: #9e9e9e;
}

.bootstrap-switch .bootstrap-switch-handle-on.bootstrap-switch-primary:hover {
	background-color: #f4f4f4;
	color: #1E2124;;
	border-color: #9e9e9e;
}

.bootstrap-switch .bootstrap-switch-handle-off.bootstrap-switch-secondary{
	background-color: #1E2124;
	color: white;
}

.bootstrap-switch .bootstrap-switch-label {
	background-color: #9e9e9e; ;
}
div.bootstrap-switch-container {
	height: 100%;
	border: none;
}
div.bootstrap-switch-container > span.bootstrap-switch-secondary {
	position: absolute;
    font-size: 1.23rem !important;
}
div.bootstrap-switch-large {
	border-width: 0px;
}

.bootstrap-switch .bootstrap-switch-handle-on.bootstrap-switch-primary, .bootstrap-switch .bootstrap-switch-handle-off.bootstrap-switch-secondary {
	line-height: 2.2;
}

.btn, .bootstrap-switch, .bootstrap-switch-secondary, .bootstrap-switch-container > span  {
	border-radius: 0px !important;
}


.btn-dark, .btn-dark:focus {
	background-color: #1E2124;
	border: solid 0px hsla(0, 0%, 35%, 1);
	border-left-width: 1px;
	color: white;
}
.btn-dark:hover {
	background-color: #292929;
	color: white;
}
.btn-dark:active:focus{
	background-color: #444;
	color: white;
}

select.form-control {
	width: 100% !important;
	background-color: #343434;
    color: white;
    border-radius: 0;
}

.list-group-item:focus {
	background-color : #5b5e54;
}
.playlist-main .list-group-item,.table>tbody>tr>td, .table>tbody>tr>th, .table>tfoot>tr>td, .table>tfoot>tr>th, .table>thead>tr>td, .table>thead>tr>th {
	background-color: hsla(0, 0%, 20%, .67);
	border-color: hsla(0, 0%, 35%, 1);
	border-width: 0px;
	z-index: 20;
	overflow: auto;
	padding: 0px;
	line-height: 3rem;
	__contain: style;
}
.playlistContainer ul > li {
	__transition: height .7s ease !important;
}

.playlist-main .list-group-item:nth-child(even) {
	background-color: hsla(0, 0%, 27%, 0.7);
}

body:not(.touch) .playlist-main .list-group-item:nth-child(even):hover {
	filter: brightness(117%);
}
body:not(.touch) .playlist-main .list-group-item:hover {
	filter: brightness(120%);
}

.playlist-main li.list-group-item[dejavu] {
	background-color: hsla(30, 22%, 29%, 0.6);
}

.playlist-main li.list-group-item[currentlyPlaying] {
	background-color: #3a5064;
}

.playlist-main .list-group-item.liType {
	background-color: #607e97;
	padding-left: 20px;
	min-height: 20px;
	line-height: 24px;
}
.list-group-item.liTag {
	min-height: auto;
	__line-height: 36px;
}

.list-group-item.liTag > .actionDiv {
	padding: 0;
}
.list-group-item.liTag > div {
	padding-top:0;
	padding-bottom:0;
}

.list-group-item.dragged {
	border: none;
	z-index: 200;
	position: absolute;
	width: auto;
	background-color: #222 !important;
}
.list-group-item.dragged > div{
	border: solid 1px hsla(0, 0%, 35%, 1);
	width: auto;
	background-color: #222;
}

.list-group-item > div {
	padding: 3px;
}

.playlistContainer > ul[side="2"] .list-group-item > .infoDiv > button, .playlistContainer > ul[side="1"] .list-group-item > .actionDiv > button, .playlistContainer > ul[side="2"] .list-group-item .dragHandle {
	float: right;
	display: block;
}

.playlistContainer > ul[side="1"] .list-group-item > .infoDiv > button, .playlistContainer > ul[side="2"] .list-group-item > .actionDiv > button, .playlistContainer > ul[side="2"] .list-group-item .dragHandle  {
	float: left;
	display: block;
}
.list-group-item > .actionDiv > button {
	z-index: 52;
	position: relative;
}
.btn-action, .actionDiv > button {
	font-family: 'Glyphicons Halflings';
}
button[name="addKara"]:before {
	content:"\2b";
}
button[name="deleteKara"]:before, button.deleteCriteria:before {
	content:"\2212";
}
button[name="transferKara"]:before {
	content:"\2b";
}

button[name="infoKara"]:before {
	content:"\e086";
}

#panel2 .actionDiv > button[name="transferKara"]:before {
	content:"\e091";
}
#panel1 .actionDiv > button[name="transferKara"]:before {
	content:"\e092";
}
.closeParent:before, .closePopupParent:before {
	content:"\e014";
}
.fullLyrics:before {
	content:"\e055";
}
.showVideo:before {
	content:"\e009";
}
.makeFav:before {
	content:"\e007";
}

.makeFav.currentFav:before {
	content:"\e006";
    color: firebrick;
}

.likeKara:before {
	content:"\e143";
}

.likeKara.currentLike:before {
	content:"\e005";
    color: firebrick;
}

.playKara:before {
	content:"\e072";
}

.list-group-item.dragged .dragHandle {
	margin-left: 0px;
	margin-top:3px;
	float: right;
	padding: 0px;
}
.list-group-item .dragHandle {
	height: 100%;
	margin-left: 6px;
    font-size: 2rem;
	cursor: -webkit-grab;
	float: right;
}


.btn-action {
    border: solid 1px hsla(0, 0%, 51%, 1);
	background-color: #393939;
	color: white;
	display: inline-block;
}
.btn-action.btn-sm {
	__width: calc(30px + 19px - 1vw);
	__height: calc(30px + 19px - 1vw);
}
.btn-action.deleteCriteria {
    border: solid 1px hsla(0, 0%, 51%, 1);
	background-color: #393939;
	width: auto;
	height: auto;
	color: white;
	display: inline-block;
}

.btn-action:hover, .btn-action:focus {
	background-color: #292929;
	color: white;
}

.btn-action:active:focus{
	background-color: #444;
	color: white;
}

.playKara {
	__border-color: transparent;
}

.playKara:hover {
	background-color: #286090;
}

.karaCard > div {
	display: none;
}

.list-group-item > div.detailsKara, .list-group-item.karaCard div.details, .lyricsKara {
	min-height: 56px;
	padding: 10px;
	margin: 0;
	color: #cee1ea;
	background-color: hsla(201, 13%, 22%, 0.9);
	border-color: transparent;
	border-radius: 0px;
	position: relative;
}

.detailsKara tr > td:first-child, .karaCard .details tr > td:first-child {
	font-weight: bold;
	padding-right: 7px;
}

.detailsKara .time, .karaCard .details .time {
	color: #DDC5EA;
}
.list-group-item.karaCard div.details {
	background-color: hsla(166, 22%, 18%, 1)
}
.list-group-item .lyricsKara {
	background-color: #303340;
	text-align: center;
	text-transform: none;
 }

.detailsKara .topRightButtons, .karaCard .details .topRightButtons, .lyricsKara button.closeParent  {
	position: absolute;
	top: 10px;
	right: 10px;
}
.detailsKara .topRightButtons {
	height: calc(100% - 20px);
    display: flex;
    flex-direction: column;
    flex-wrap: wrap-reverse;
}
.topRightButtons button {
	margin: 3px;
}
.topRightButtons button.mobile {
	margin: 5px;
	height: 42px;
	width: 42px;
}
button.closeParent.bottom  {
	bottom: 10px;
	top: auto;
}
.list-group-item .fullLyrics.mobile, .list-group-item .makeFav.mobile, .list-group-item .showVideo.mobile {
	border-color: transparent;
	background-color: hsla(0, 0%, 32%, 0.87);
    box-shadow: 0 2px 5px 0 rgba(0, 0, 0, 0.10), 0 1px 8px 0 rgba(0, 0, 0, 0.1), 0 3px 5px -1px rgba(0, 0, 0, 0.1);
}


.list-group-item > .contentDiv {
	padding: 3px 7px;
	overflow: auto;
	display: flex;
	flex-wrap: wrap;
}
.list-group-item > .contentDiv > *{
	flex-grow: 1;
}

.list-group-item > .typeDiv {
	border-right : solid 1px hsla(0, 0%, 35%, 1);
	float: left;
	padding: 0px 7px;
	display: none;
}

.playlistContainer {
    __position: relative;
    z-index: 1;
	overflow: auto;
	position: static;
	-webkit-overflow-scrolling: touch;
}
.playlistLoading {
	position: absolute;
    bottom: 0;
    width: 100%;
    text-align: center;
    background-color: #3a5774;
	font-weight: 500;
	font-size: 1.6rem;
	z-index: 50;
}

.playlist-main ul button  {
	background-color: rgba(57, 57, 57, .7)
}
#playlist1 {
	__background-color: rgba(45, 45, 47, .5);
}
.playlistContainer[flipped]:after {
    content : "";
    display: block;
    position: absolute;
    top: 0;
    left: 0;
    background: url(/ressources/img/nanami_g_1280w.jpg) no-repeat;
	background-size: 100%;
	background-position: 0 20%;
    width: 100%;
	height: 100%;
    opacity : 0.2;
	z-index: 0;
	filter: grayscale(70%);
}
.playlistContainer[flipped="true"]:after {
	-moz-transform: scaleX(-1);
    -o-transform: scaleX(-1);
    -webkit-transform: scaleX(-1);
    transform: scaleX(-1);
    filter: FlipH;
    -ms-filter: "FlipH";
}
.playlistContainer[noGreyFace]:after {
	filter: grayscale(18%);
    opacity : 0.38;
}

.playlistContainer > ul {
	margin-bottom: 20px; /* SUPER IMPORTANT TO AVOID (edit: not really) A WEIRD ASS CHROME BUG DESCRIBED HERE https://github.com/TryGhost/Ghost/issues/7934 */
	will-change: -moz-transform;
	position: relative;
	z-index: 2;
}

#playlist1.list-group > li.list-group-item  > .actionDiv, #playlist1.list-group > li.list-group-item  > .actionDiv > span,
#playlist2.list-group > li.list-group-item  > .infoDiv {
	float: right;
}

#playlist2.list-group > li.list-group-item  > .actionDiv, #playlist2.list-group > li.list-group-item  > .actionDiv > span,
#playlist1.list-group > li.list-group-item  > .infoDiv {
	float: left;
}

bdg {
	background-color: hsl(213, 20%, 16%);
	padding: 0px 5px;
	margin-left: 2px;
	width: 45px;
	text-align: center;
    font-weight: bold;
    color: #aaa;
    box-shadow: 0 6px 8px 2px rgba(0, 0, 0, 0.02), 0 1px 5px 2px rgba(0, 0, 0, 0.015), 0 2px 3px -1px rgba(0, 0, 0, 0.02);
	float: right;
	z-index: 250;
}

bdgc {
	background-color: hsla(0, 0%, 35%, .91);
	background-color: hsla(174, 8%, 34%, .95);
    color: hsla(0, 0%, 77%, 1);
}

.highlight-active.playlistContainer {
	outline: 3px solid #235a42;
}
.highlight-hover.playlistContainer {
	__background-color:  #233a35;
	outline: 5px solid #235a42;
}

.hLight {
	position :absolute;
	width: 100%;
	z-index:-1;
	left:0;
	top:0;
	height:100%;
	background-color:rgba(120, 148, 86, 0.6);
	opacity: 0;
}

.dropdown-menu {
	background-color: #3b3e44;
	border: solid 1px hsla(0, 0%, 35%, 1);
}
.dropdown-menu > li >a {
	color : #eee;
}

.dropdown-menu > li > a > i {
    margin-right: 4px;
}
.dropdown-menu > li:hover > a {
	color : #222;
	background-color: #9e9e9e;
}

#blacklistCriteriasInputs .select2 {
	display: inline-block;
}
#blacklistCriteriasInputs input {
	height: 34px;
	width: auto;
}
.select2-dropdown {
	z-index: 10000;
}
.panel-heading .select2 {
	width: auto !important;
	overflow:hidden;
}
.panel-heading button.btn-lg {
	height: 46px;
}

.panel-heading .select2-container--bootstrap .select2-selection--single {
	__height: 100%;
	__line-height: 2.3;
}
.select2-container--bootstrap .select2-selection--single, .select2-dropdown {
	border-radius: 0 !important;
	background-color: #f3f3f3;
	font-weight: 600;
}
.select2-container--bootstrap .select2-results__option {
	color: #555;
}
.select2-container--default .select2-results__option[aria-disabled=true] {
    display: none;
}
.select2-results__option > span > i, .select2-selection > span > span > i  {
	float: right;
	padding-left: 3px;
}
.select2-selection > span > span > i {
	__line-height: 2.3;
	line-height: 1.35;
}

.toastMessageContainer {
	position: absolute;
	top: 0;
	left: 50%;
    transform: translateX(-50%);
    position: fixed;
	z-index: 1000000070;
	max-width:600px;
	min-width:250px;
}
.toastMessage {
	cursor: pointer;
	position: relative;
	overflow: hidden;
	padding: 10px;
	margin: 7px;
    box-shadow: 2px 2px 1px #a5a5a5;
	z-index: 1000000070;
	opacity: 0;
	transition: opacity ease .5s;
}
.toastMessage.dismiss {
	opacity: 0 !important;
}

.contentDiv h {
	background-color : #82bdad;
	color: black;
}

button.closePopupParent {
	z-index: 9998;
	position: absolute;
	top: 5px;
	right: 5px;
	width: auto;
	height: auto;
}


.input-lg, .input-md {
	border-radius: 0;
}
.input-lg {
	padding-top: 15px;
}

.flipped {
    transform: scaleX(-1);
    -moz-transform: scaleX(-1);
    -webkit-transform: scaleX(-1);
    -ms-transform: scaleX(-1);
}

#video {
	z-index: 9200;
	width: auto;
	height: auto;
    top: 50%;
    position: absolute;
    left: 50%;
	transform: translateX(-50%) translateY(-50%);
	box-shadow: 0 16px 24px 2px rgba(0,0,0,0.14), 0 6px 30px 5px rgba(0,0,0,0.12), 0 8px 10px -5px rgba(0,0,0,0.3);
}

.overlay {
    background-color: hsla(0, 0%, 17%, 0.67);
    display: none;
    position: absolute;
    top: 0;
    right: 0;
    bottom: 0;
    left: 0;
}

/* Range input sliders */

/* standard slider */

input[type=range]:focus {
	outline: none;
}

.header input[type=range] {
  -webkit-appearance: none;
  margin: 0;
  position: absolute;
  bottom: 0;
  bottom: -33px\0/;	/* specific to IE */
  margin-left: -1px\0/;	/* specific to IE */
  width: inherit;
}


/* settings slider */

#settings input[type=range] {
  -webkit-appearance: none;
  width: 100%;
  margin: 11.5px 0;
}

input[type=range]::-webkit-slider-runnable-track {
  width: 100%;
  height: 14px;
  cursor: pointer;
  box-shadow: 1px 1px 1px rgba(0, 0, 0, 0.03), 0px 0px 1px rgba(13, 13, 13, 0.03);
  background: #ffffff;
  border-radius: 0px;
  border: 0.1px solid rgba(0, 1, 1, 0.36);
}
input[type=range]::-webkit-slider-thumb {
  box-shadow: 1px 1px 1px #000000, 0px 0px 1px #0d0d0d;
  border: 1px solid #D8D8D8;;
  height: 18px;
  width: 22px;
  border-radius: 0px;
  background: #575757;
  cursor: pointer;
  -webkit-appearance: none;
  margin-top: -3px;
}
input[type=range]:focus::-webkit-slider-runnable-track {
  background: #ffffff;
}

input[type=range]::-moz-range-track {
  width: 100%;
  height: 14px;
  cursor: pointer;
  box-shadow: 1px 1px 1px rgba(0, 0, 0, 0.03), 0px 0px 1px rgba(13, 13, 13, 0.03);
  background: #ffffff;
  border-radius: 0px;
  border: 0.1px solid rgba(0, 1, 1, 0.36);
}
input[type=range]::-moz-range-thumb {
	box-shadow: 1px 1px 1px #000000, 0px 0px 1px #0d0d0d;
	border: 1px solid #D8D8D8;
	height: 18px;
	width: 22px;
	border-radius: 0px;
	background: #575757;
	cursor: pointer;
	-webkit-appearance: none;
	margin-top: -1px;
}
input[type=range]::-ms-track {
  width: 100%;
  height: 14px;
  cursor: pointer;
  background: transparent;
  border-color: transparent;
  color: transparent;
}
input[type=range]::-ms-fill-lower {
  background: #f2f2f2;
  border: 0.1px solid rgba(0, 1, 1, 0.36);
  border-radius: 0px;
  box-shadow: 1px 1px 1px rgba(0, 0, 0, 0.03), 0px 0px 1px rgba(13, 13, 13, 0.03);
}
input[type=range]::-ms-fill-upper {
  background: #ffffff;
  border: 0.1px solid rgba(0, 1, 1, 0.36);
  border-radius: 0px;
  box-shadow: 1px 1px 1px rgba(0, 0, 0, 0.03), 0px 0px 1px rgba(13, 13, 13, 0.03);
}
input[type=range]::-ms-thumb {
	box-shadow: 1px 1px 1px #000000, 0px 0px 1px #0d0d0d;
	border: 1px solid #D8D8D8;;
	height: 18px;
	width: 22px;
	border-radius: 0px;
	background: #575757;
	cursor: pointer;
	margin-top: -1px;
}
input[type=range]:focus::-ms-fill-lower {
  background: #ffffff;
}
input[type=range]:focus::-ms-fill-upper {
  background: #ffffff;
}

/* scrollbar stuff */
.ps>.ps__scrollbar-y-rail {
	opacity: .3;
}
.ps.ps--active-y>.ps__scrollbar-y-rail {

}
.ps:hover>.ps__scrollbar-y-rail:hover {
	background-color:rgba(238, 238, 238, .23);
}
.ps:hover>.ps__scrollbar-y-rail {
	opacity: .8;
}
.panel .ps>.ps__scrollbar-y-rail {
	top: -18px !important;
	z-index:9999;
	width: 12px;
}
body[scope="public"] .panel[side="1"] .ps>.ps__scrollbar-y-rail {
	top: 0px !important;
}
.ps__scrollbar-y {
	right: 1px !important;
}
.ps__scrollbar-y,.ps>.ps__scrollbar-y-rail>.ps__scrollbar-y {
	background-color: #ccc;
	width: 7px;
	opacity: 1;
}
.ps>.ps__scrollbar-y-rail:hover>.ps__scrollbar-y,
.ps>.ps__scrollbar-y-rail:active>.ps__scrollbar-y {
	width: 10px;
}
.ps:hover>.ps__scrollbar-y-rail:hover>.ps__scrollbar-y {
	background-color: #ccc;
}
.ps--in-scrolling.ps--y>.ps__scrollbar-y-rail>.ps__scrollbar-y {
	width: 10px !important;
}

/********************************/

.secondaryIcon {
    font-size: 69%;
    margin: 9px 0px 0px -10px;
    color: black;
    text-shadow: -1px -1px 0 white, 1px -1px 0 white, -1px 1px 0 white, 1px 1px 0 white;
}

.plDashboard {
	box-shadow: 0 6px 10px 0 rgba(0, 0, 0, 0.10), 0 1px 18px 0 rgba(0, 0, 0, 0.12), 0 3px 5px -1px rgba(0, 0, 0, 0.16);
}
#progressBar {
	box-shadow: 0 3px 4px 0 rgba(0, 0, 0, 0.24), 0 1px 8px 0 rgba(0, 0, 0, 0.21), 0 3px 4px -1px rgba(0, 0, 0, 0.24);
}

#header {
	box-shadow: 0 2px 3px 0 rgba(0, 0, 0, 0.23), 0 1px 12px 0 rgba(0, 0, 0, 0.17), 0 2px 2px -1px rgba(0, 0, 0, 0.26)
}
.plFooter {
	opacity: .93;
    position: absolute;
    bottom: 0;
    width: 100%;
	z-index: 10040;
	font-size: 1.2rem;
	display: flex;
}

.plFooter>.left {
	margin-left: 5px;
}

.plFooter>.right {
	box-shadow: 0 6px 10px 0 rgba(0, 0, 0, 0.30), 0 1px 18px 0 rgba(0, 0, 0, 0.22), 0 3px 5px -1px rgba(0, 0, 0, 0.36);
}

.plFooter button {
	background-color: #1e2124;
	padding: 0;
	height: 22px;
    width: 22px;
    margin: -2px -1px 0px -1px;
}
.plFooter button > i {
	top: 0px;
}
.plBrowse .goToPlaying > i {
	color: hsla(209, 69%, 66%, 1);
}
.plInfos {
	font-size: 15px;
}
.plInfos, .plBrowse {
	background-color: hsla(107, 17%, 25%, 0.95);
    float: right;
    padding: 2px;
    line-height: 25px;
}
.plQuota {
	background-color: hsla(107, 17%, 25%, 0.95);
    padding: 2px;
    line-height: 25px;
}

.plDashboard {
	display: flex;
	flex-wrap: wrap;
	justify-content: space-between;
}
.plDashboard .plSelect, .plDashboard .plSearch {
	z-index:10;
}

.plDashboard .plSelect {
	flex-grow: 100;
	flex-basis: 30%;
    float: left;
}
.plDashboard .plSearch {
    flex-grow: 100;
	flex-basis: 25%;
	float: right;
	order: 1;
}

.modal {
	z-index: 10000;
}

.modal input[type="text"], .modal input[type="password"]:not([exclude="true"]) {
	height: 50px;
	max-height: 9vh;
	border-radius: 0;
}

.modal .profileData {
	display: flex;
    justify-content: space-between;
    flex-direction: column;
}
.modal .profileData strong{
	width: 80px;
	line-height: 39px;
}
.modal .profileData .profileLine {
	display: flex;
}

.modal .profileData .profileLine > input {
	text-align: left;
	border: 1px #9e9e9e solid;
    border-width: 0px 0px 1px 0px;
}
.modal .profileData .profileLine > i {
	text-align: center;
	margin-right: 5px;
    font-size: 2.3rem;
	line-height: 2.3rem;
	padding: 1.5rem;
}
.modal .profileContent .img-circle {
    width: 100%;
    max-width: 160px;
    border-radius: 0%;
}
.modal .profileContent [name="login"] {
    font-size: 2.3rem;
	line-height: 2.3rem;
	padding-top: 1rem;
}
.modal .profileData label {
	border: 1px #9e9e9e solid;
	border-width: 0px 0px 1px 0px;
	border-radius: 0;
    height: 34px;
    font-size: 1.8rem;
    line-height: 1.8rem;
    padding-left: 1rem;
    padding-right: 1rem;
	/*background-color: hsla(229, 9%, 30%, 1);*/
	background-color: transparent;
	color: #e9e9e9;
}
#loginModal input[type="text"]:not(:focus), .modal input[type="password"]:not(:focus) {
    background-color: hsla(229, 9%, 30%, 1);
}

.modal .modal-body {
	overflow-y: auto;
}

.modal[type=prompt] .modal-body {
	padding: 0;
}

.modal .modal-content {
	color: #eee;
	background-color:#3a3c45
}
.modal .modal-footer {
	display: flex;
    justify-content: flex-end;
	padding: 0;
	border: 0;
    margin-top: 3px;
}
.modal .modal-footer > button {
	order: 0;
	margin-left: 5px;
}
.modal .modal-header {
	padding: 12px 15px;
}
.modalPage .modal-header {
	padding: 0;
	display: flex;
}
.modalPage .modal-message {
	height: 100px;
    max-height: 18vh;
}
.modalPage .modal-body > div {
	padding: 5px;
	text-align: center;
}
#loginModal .modal-body button, #loginModal .modal-body input {
	width: 100%;
	border: none;
    box-shadow: 0 2px 5px 0 rgba(0, 0, 0, 0.10), 0 1px 8px 0 rgba(0, 0, 0, 0.1), 0 3px 5px -1px rgba(0, 0, 0, 0.1);
}
.modalPage .modal-message div {
	height: 100%;
}
.modalPage .nav-tabs > li > a {
    border-radius: 0;
    background-color: #565656;
	border: none;
	color: #EEE;
}
.modalPage .nav-tabs>li.active>a, .modalPage .nav-tabs>li.active>a:focus, .modalPage .nav-tabs>li.active>a:hover {
    cursor: default;
    background-color: #3a3c45;
	border: none;
	color: #EEE;
}
.modalPage .nav-tabs.nav-justified>li {
    flex-grow: 1;
}
.modalPage .tab-content {
	padding: 5px;
}
.nav>li>a:focus, .nav>li>a:hover {
    border-top: none;
    text-decoration: none;
    background-color: rgb(75, 75, 75);
}
.modal .modal-message div {
	padding: 0;
}
.modal button.tour {
	height: 100%;
	width: 100%;
	background-color: hsl(292, 45%, 28%);
}
.modal button.guest {
	height: 100%;
	width: 100%;
	background-color: hsla(182, 45%, 28%, 1);
}
#loginModal .tour {
	display: none;
}
#loginModal.firstRun .tour {
	display: block;
}
#loginModal.hideLogin .loginRelated {
	display: none;
}
.modal button.ok {
	background-color: hsla(139, 14%, 22%, 1);
}
.modal button.login {
    background-color: hsla(224, 46%, 39%, 1);
	font-family: "Helvetica Neue", Helvetica, Arial, sans-serif;
}
.modal button.other {
	background-color: hsla(0, 17%, 22%, 1);
}
#loginModal .redBorders, #profilModal .redBorders {
	border: hsla(0, 87%, 50%, .5) solid 1px;
    border-width: 0px 0px 0px 5px;
}
.userlist .userLine {
    display: flex;
    justify-content: space-between;
}
.userlist .list-group-item {
    border: 1px solid #565656;
    background-color: #2b2b2b;
	border-width: 1px 0px;
	border-left-width: 3px;
	border-left-color: #893230;
	line-height: 40px;
}
.userlist .list-group-item.online {
   border-left-width: 3px;
   border-left-color: hsla(101, 48%, 36%, 1);
}
.userLine {
	height: 45px;
	padding: 3px;
}
.userlist > li {
	cursor: pointer;
}
.userlist > li:hover {
	background-color: #333333;
}
.userLine > img, .userLine > div {
	vertical-align: middle;
	height: 100%;
}
.userlist > li.open > .userDetails {
	display: block;
}
.userDetails {
	display: none;
	background-color: #212121;
	text-align: start;
	padding: 10px;
    margin-top: 5px;
}
.userDetails > div > i {
	padding: 10px;
}
.nickname {
    font-size: 22px;
}
.avatar {
	border-color: hsla(0, 0%, 47%, .4);
	border: 0;
	padding: 1px;
    box-shadow: 0 2px 5px 0 rgba(0, 0, 0, 0.16), 0 1px 8px 0 rgba(0, 0, 0, 0.16), 0 3px 5px -1px rgba(0, 0, 0, 0.16);
}
/* placeholders */

.panel-heading ::-webkit-input-placeholder {
    font-size: 1.8rem;
	line-height:  30px;
	height: 30px;
    text-align:right;
    font-family: 'Glyphicons Halflings';
}

.panel-heading  ::-moz-placeholder {  /* Firefox 19+ */
	font-size: 2rem;
	line-height:  21px;
	height: 20px;
    text-align:right;
    font-family: 'Glyphicons Halflings';
}
.panel-heading  :-ms-input-placeholder {
	font-size: 2rem;
	line-height:  21px;
	height: 20px;
    text-align:right;
    font-family: 'Glyphicons Halflings';
}
body .playlist-main li.list-group-item.filler {
    width: 100% !important;
	overflow: hidden;
	overflow: hidden;
	background-color: hsla(0, 0%, 20%, .57);
}

.loader {
	border: 16px solid #9e9e9e;
	border-radius: 50%;
	border-top: 16px solid #3498db;
	left: calc(50% - 34px * 3/2);
	top: calc(50% - 34px * 3/2);
	position: absolute;
	width: calc(34px * 3);
	height: calc(34px * 3);
	animation: spin .8s linear infinite;
}

@keyframes spin {
  0% { transform: rotate(0deg); }
  100% { transform: rotate(360deg); }
}

/* dark theme */

input[type="text"], input[type="password"]:not([exclude="true"]) {
    height: inherit;
    width: calc(100% - 0rem);
    border: 0;
    box-shadow: none;
    font-size: 2.3rem;
    line-height: 2.3rem;
    background-color: transparent;
    outline: none;
    margin: 0;
    padding: 0;
    padding-left: 2rem;
    padding-right: 2rem;
	transition: all 0.3s;
	color: #ccc;
}

input[type="text"]:focus, input[type="password"]:focus {
    background-color: #cfd8dc;
    border-bottom: 0px solid #546e7a;
    box-shadow: 0 1px 0 0 #546e7a;
	color: hsla(210, 9%, 24%, 1);
}

.panel-heading input[type="text"], .panel-heading input[type="password"],
.playlistContainer input[type="text"], .playlistContainer input[type="password"] {
    border: 1px #9e9e9e solid;
    border-width: 0px 0px 1px 0px;
    height: 34px;
    font-size: 1.8rem;
    line-height: 1.8rem;
    padding-left: 1rem;
	padding-right: 1rem;
}


.select2-container--bootstrap .select2-selection--single, .select2-dropdown {
	background-color: hsla(210, 9%, 14%, 1);
	border-color: #666;
}
.select2-container--bootstrap .select2-selection--single .select2-selection__rendered,
.select2-container--bootstrap .select2-results__option,
.select2-container--bootstrap .select2-results__option[aria-selected=true] {
	color: #ddd;
}
.select2-container--bootstrap .select2-results__option[aria-selected=true] {
	background-color: #bbb;
	color: black;
}
.select2-container--bootstrap .select2-results__option--highlighted[aria-selected] {
	background-color: hsla(211, 33%, 38%, 1);
	color: #eee;
}
.select2-container--bootstrap .select2-search--dropdown .select2-search__field {
	background-color: hsla(0, 0%, 27%, 0.77);
	border-width: 0px 0px 1px 0px;
	border-radius: 0;
	border-color: #9e9e9e;
	color: #ccc;
}
.select2-search--dropdown .select2-search__field {
	padding: 6px;
}
.select2-search.select2-search--dropdown {
	padding: 0;
}
.select2-container--bootstrap .select2-dropdown,
.select2-container--bootstrap.select2-container--open .select2-selection {
	border-color: hsla(211, 33%, 38%, 1);
}

.btn-default {
	background-color: hsla(210, 9%, 14%, 1);
    color: #eee;
    border-color: #777;
}
.btn-default:hover {
    color: #ddd;
    background-color: hsla(210, 9%, 10%, 1);
	border-color: #9e9e9e;
}

.btn-default:active:focus,
.btn-default:focus {
	background-color: #444;
	color: #ccc;
}

.btn-danger {
	border-color: hsla(2, 22%, 52%, 1);
}
.btn-danger:hover {
	border-color: hsla(2, 22%, 67%, 1);
}
.btn-primary {
	border-color: hsla(208, 22%, 52%, 1);
	background-color: #37679a;
}

.btn-primary:active:focus, .btn-primary:focus {
	color: #fff;
    background-color: #37679a;
	border-color: hsla(208, 22%, 52%, 1);
}
.btn-primary:hover {
	border-color: hsla(208, 22%, 67%, 1);
}

<<<<<<< HEAD
=======
.modal.introJsFix { z-index:999999997 !important; }
.modal.introJsFix .introjs-fixedTooltip { z-index: 999999998 !important; }
.modal.introJsFix .introjs-showElement { z-index: 999999999 !important; }
.introjs-tooltipReferenceLayer { z-index: 1000000000 !important;}
.introjs-overlay { opacity: 0.7; }
.hideNext .introjs-nextbutton, .hideNext .btn-default:last-child { display: none;}

.introjs-tooltip {
	padding: 15px;
	background-color: hsla(133, 15%, 24%, .97);
	min-width: 360px;
	max-width: 500px;
	border-radius: 0px;
	box-shadow: 0 1px 10px hsla(133, 15%, 24%, 0.4);
}
.introjs-tooltiptext {
    font-size: 14.5px;
}
.introjs-tooltiptext a {
	color: hsla(208, 56%, 76%, 1);
}
.introjs-tooltipbuttons {
	margin-top: 5px;
}
.introjs-helperLayer {
	border: none;
	border-radius: 0;
}

>>>>>>> 07b7e328
@media (max-width: 1025px) {
	.playlistContainer[flipped]:after {
		background: url(/ressources/img/nanami_g_980w.jpg) no-repeat;
		background-size: 100%;
		background-position: 0 20%;
	}
<<<<<<< HEAD
}

.right {
	float: right;
}

.left {
	float: left;
=======
	
	.introjs-tooltip.introBottom {
		transform: translateY(240px);
	}
	.introjs-tooltip {
		padding: 2.5vw;
		min-width: 60vw;
		max-width: 87vw;
		border-radius: 0px;
		box-shadow: 0 1px 10px hsla(133, 15%, 24%, 0.4);
	}
>>>>>>> 07b7e328
}<|MERGE_RESOLUTION|>--- conflicted
+++ resolved
@@ -1322,8 +1322,6 @@
 	border-color: hsla(208, 22%, 67%, 1);
 }
 
-<<<<<<< HEAD
-=======
 .modal.introJsFix { z-index:999999997 !important; }
 .modal.introJsFix .introjs-fixedTooltip { z-index: 999999998 !important; }
 .modal.introJsFix .introjs-showElement { z-index: 999999999 !important; }
@@ -1353,14 +1351,22 @@
 	border-radius: 0;
 }
 
->>>>>>> 07b7e328
 @media (max-width: 1025px) {
 	.playlistContainer[flipped]:after {
 		background: url(/ressources/img/nanami_g_980w.jpg) no-repeat;
 		background-size: 100%;
 		background-position: 0 20%;
 	}
-<<<<<<< HEAD
+}
+.introjs-tooltip.introBottom {
+	transform: translateY(240px);
+}
+.introjs-tooltip {
+	padding: 2.5vw;
+	min-width: 60vw;
+	max-width: 87vw;
+	border-radius: 0px;
+	box-shadow: 0 1px 10px hsla(133, 15%, 24%, 0.4);
 }
 
 .right {
@@ -1369,17 +1375,4 @@
 
 .left {
 	float: left;
-=======
-	
-	.introjs-tooltip.introBottom {
-		transform: translateY(240px);
-	}
-	.introjs-tooltip {
-		padding: 2.5vw;
-		min-width: 60vw;
-		max-width: 87vw;
-		border-radius: 0px;
-		box-shadow: 0 1px 10px hsla(133, 15%, 24%, 0.4);
-	}
->>>>>>> 07b7e328
 }