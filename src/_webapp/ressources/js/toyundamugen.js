--- conflicted
+++ resolved
@@ -1,4 +1,4 @@
-var panel1Default;      // Int : default id of the playlist of the 1st panel (-1 means kara list)
+﻿var panel1Default;      // Int : default id of the playlist of the 1st panel (-1 means kara list)
 var status;             // String : status of the player
 var mode;               // String : way the kara list is constructed, atm "list" supported
 var scope;              // String : if we're in public or admin interface
@@ -19,11 +19,8 @@
 
 var socket;
 var settings;
-<<<<<<< HEAD
 var kmStats;
-=======
 var i18n;
->>>>>>> a9c29185
 
 /* promises */
 var scrollUpdating;
@@ -251,14 +248,10 @@
 				$this.attr('checked', checked);
 				$('#playlist' + side + ' [name="checkboxKara"]').attr('checked', checked);
 			} else if (name === 'addAllKaras') {
-<<<<<<< HEAD
 				var filter = $('#searchPlaylist' + side).val();
 				$.ajax({ url: url + '?filter=' + filter }).done(function (response) {
 					var data = response.content;
 					displayMessage('info', 'Info', 'Ajout de ' + response.infos.count + ' karas à la playlist ' + $('#panel' + non(side) + ' .plDashboard').data('name'));
-=======
-				$.ajax({ url: url }).done(function (data) {
->>>>>>> a9c29185
 					var karaList = data.map(function(a) {
 						return a.kara_id;
 					}).join();
@@ -405,21 +398,6 @@
 				
 					if (  (!scrollUpdating || scrollUpdating.state() == 'resolved')  && (scrollDown || scrollUp)) {
 
-<<<<<<< HEAD
-=======
-					DEBUG && console.log('Karas from ' + from + ' to ' + to);
-                    
-					setPlaylistRange(idPlaylist, from, to);
-                   
-					scrollUpdating = fillPlaylist(side);
-                   
-                    
-					scrollUpdating.done( function(){
-
-						var kara = playlist.find('li[idkara="' + karaPos.attr('idkara') + '"]');
-						var yPositionNew = kara && kara.offset() ? kara.offset().top : yPosition;
-						var y = container.scrollTop() + yPositionNew - yPosition;
->>>>>>> a9c29185
 
 						container.attr('flagScroll', true);
 
@@ -510,22 +488,6 @@
 	playKaraHtml = '<button class="btn btn-sm btn-action playKara"></btn>';
 	buttonHtmlPublic = '';
 
-<<<<<<< HEAD
-	tabTradToDelete = {
-		'TYPE_1002' : 'Plus long que (sec)',
-		'TYPE_1003' : 'Plus court que (sec)',
-		'TYPE_1000' : 'Titre contenant',
-		'TYPE_0'    : 'Tags',
-		'TYPE_2'    : 'Chanteur',
-		'TYPE_3'    : 'Type',
-		'TYPE_4'    : 'Créateur',
-		'TYPE_5'    : 'Language',
-		'TYPE_6'    : 'Auteur du kara',
-		'TYPE_7'    : 'Divers',
-		'TYPE_8'    : 'Compositeur',
-		'TYPE_1001' : 'Kara'
-	};
-=======
 	listTypeBlc = [
 		'TYPE_1001' ,
 		'TYPE_1002',
@@ -541,7 +503,6 @@
 		'TYPE_7',
 		'TYPE_8'];
 
->>>>>>> a9c29185
 	tagAcrList = {  'TAG_SPECIAL': 'SPE',
 		'TAG_GAMECUBE': 'GCN',
 		'TAG_TOKU': 'TKU',
@@ -805,13 +766,8 @@
 							+	'<span id="bcValContainer" style="color:black"></span> '
 							+	'<button id="bcAdd" class="btn btn-default btn-action addBlacklistCriteria"></button>'
 							+	'</span></div>');
-<<<<<<< HEAD
-							$.each(tabTradToDelete, function(k, v){
-								if(k !== 'TYPE_1001') blacklistCriteriasHtml.find('#bcType').append($('<option>', {value: k.replace('TYPE_',''), text: v}));                        
-=======
 							$.each(listTypeBlc, function(k, v){
-								blacklistCriteriasHtml.find('#bcType').append($('<option>', {value: v.replace('TYPE_',''), text: i18n.__(v)}));                        
->>>>>>> a9c29185
+								if(v !== 'TYPE_1001') blacklistCriteriasHtml.find('#bcType').append($('<option>', {value: v.replace('TYPE_',''), text: i18n.__(v)}));                        
 							});
 						}
 					}
@@ -1275,22 +1231,6 @@
 		var playTimeDate = playTime.getHours() + 'h' + ('0' + playTime.getMinutes()).slice(-2);
 		var beforePlayTime = secondsTimeSpanToHMS(data['time_before_play'], 'hm');
 		var details = {
-<<<<<<< HEAD
-			'Ajouté ': (data['date_add'] ? data['date_add'] : '') + (data['pseudo_add'] ? ' par ' + data['pseudo_add'] : '')
-			, 'Lecture': data['time_before_play'] ? 'dans <span class="time">' + beforePlayTime + '</span> (~' + playTimeDate + ')' : ''
-			, 'Auteur': data['author']
-			, 'Vues': data['viewcount']
-			, 'Créateur': data['creator']
-			, 'Durée': data['duration'] == 0 || isNaN(data['duration']) ? null : ~~(data['duration'] / 60) + ':' + (data['duration'] % 60 < 10 ? '0' : '') + data['duration'] % 60
-			, 'Langue': data['language_i18n']
-			, 'Divers': data['misc_i18n']
-			, 'Série': data['serie']
-			, 'Série alt': data['serie_altname']
-			, 'Chanteur': data['singer']
-			, 'Type ': data['songtype_i18n'] + data['songorder'] > 0 ? ' ' + data['songorder'] : ''
-			, 'Année': data['year']
-			, 'Compositeur': data['songwriter']
-=======
 			'DETAILS_ADDED': 		(data['date_add'] ? i18n.__('DETAILS_ADDED_2', data['date_add']) : '') + (data['pseudo_add'] ? i18n.__('DETAILS_ADDED_3', data['pseudo_add']) : '')
 			, 'TYPE_6': 			data['author']
 			, 'DETAILS_VIEWS':		data['viewcount']
@@ -1304,7 +1244,6 @@
 			, 'DETAILS_TYPE ':		data['songtype_i18n'] + data['songorder'] > 0 ? ' ' + data['songorder'] : ''
 			, 'DETAILS_YEAR':		data['year']
 			, 'TYPE_8':				data['songwriter']
->>>>>>> a9c29185
 		};
 		var htmlDetails = Object.keys(details).map(function (k) {
 			if(details[k]) {
