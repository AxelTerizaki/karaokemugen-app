/* eslint-disable no-undef */
var panel1Default;      // Int : default id of the playlist of the 1st panel (-1 means kara list)
var status;             // String : status of the player
var mode;               // String : way the kara list is constructed, atm "list" supported
var scope;              // String : way the kara list is constructed, atm "list" supported
var welcomeScreen;              // String : if we're in public or admin interface
var refreshTime;        // Int (ms) : time unit between every call
var stopUpdate;         // Boolean : allow to stop any automatic ajax update
var oldState;           // Object : last player state saved
var ajaxSearch, timer;  // 2 variables used to optimize the search, preventing a flood of search
var tags;             // Object : list of blacklist criterias tags
var forSelectTags;             // Object : list of blacklist criterias tags for select use
var showInfoMessage;	// Object : list of info codes to show as a toast
var hideErrorMessage;
var softErrorMessage;
var logInfos;			// Object : contains all login infos : role, token, username
var pseudo;
var pathAvatar;
var pathVideo;

var DEBUG;
var SOCKETDEBUG;
var isChrome;

var dragAndDrop;        // Boolean : allowing drag&drop
var pageSize;        // Int : number of karas disaplyed per "page" (per chunk)
var saveLastDetailsKara;    // Matrice saving the differents opened kara details to display them again when needed
var playlistToAdd;          // Int : id of playlist users are adding their kara to
var isTouchScreen;
var showedLoginAfter401; // to only show the login once after login error
var socket;
var settings;
var kmStats;
var i18n;
var introManager;

/* promises */
var scrollUpdating;
var playlistsUpdating;
var playlistContentUpdating;
var settingsUpdating;

/* html */
var addKaraHtml;
var deleteKaraHtml;
var deleteCriteriaHtml;
var transferKaraHtml;
var infoKaraHtml;
var checkboxKaraHtml;
var likeKaraHtml;
var closeButton;
var closeButtonBottom;
var showFullTextButton;
var showVideoButton;
var makeFavButton;
var dragHandleHtml;
var playKaraHtml;
var serieMoreInfoButton;

var listTypeBlc;
var tagsTypesList;
var plData;
var tagsGroups;
var flattenedTagsGroups;
var settingsNotUpdated;

(function (yourcode) {
	yourcode(window.jQuery, window, document);
}(function ($, window, document) {
	$(function () {

		initSwitchs();

		tagsGroups = {
			'TAGCAT_FAMI':['TAG_ANIME','TAG_REAL','TAG_VIDEOGAME'],
			'TAGCAT_SUPP':['TAG_3DS','TAG_DREAMCAST','TAG_DS','TAG_GAMECUBE','TAG_PC','TAG_PS2','TAG_PS3','TAG_PS4','TAG_PSP','TAG_PSV','TAG_PSX','TAG_SATURN','TAG_SEGACD','TAG_SWITCH','TAG_WII','TAG_WII','TAG_XBOX360'],
			'TAGCAT_CLAS':['TAG_IDOL','TAG_MAGICALGIRL','TAG_MECHA','TAG_SHOUJO','TAG_SHOUNEN','TAG_YAOI','TAG_YURI'],
			'TAGCAT_ORIG':['TAG_MOBAGE','TAG_MOVIE','TAG_ONA','TAG_OVA','TAG_TOKU','TAG_TVSHOW','TAG_VN','TAG_VOCALOID'],
			'TAGCAT_TYPE':['TAG_DUO','TAG_HARDMODE','TAG_HUMOR','TAG_LONG','TAG_PARODY','TAG_R18','TAG_REMIX','TAG_SPECIAL','TAG_SPOIL'],
		}
		flattenedTagsGroups = [].concat.apply([], Object.values(tagsGroups));
		// Once page is loaded
		plData = {
			'0' : {
				name: 'Standard playlists',
				url : scope + '/playlists/pl_id/karas',
				html : scope === 'admin' ? deleteKaraHtml + addKaraHtml + transferKaraHtml : '',
				canTransferKara : true,
				canAddKara : true,
			},
			'-1' : {
				name : 'Kara list',
				url : 'public/karas',
				html : addKaraHtml,
				canTransferKara : false,
				canAddKara : false,
			},
			'-2' : {
				name : 'Blacklist',
				url : scope + '/blacklist',
				html : scope === 'admin' ? '' : '',
				canTransferKara : false,
				canAddKara : true,
			},
			'-3' : {
				name : 'Whitelist',
				url : scope + '/whitelist',
				html : scope === 'admin' ? deleteKaraHtml + addKaraHtml + transferKaraHtml : '',
				canTransferKara : true,
				canAddKara : true,
			},
			'-4' : {
				name : 'Blacklist criterias',
				url : scope + '/blacklist/criterias',
				html : deleteCriteriaHtml,
				canTransferKara : false,
				canAddKara : true,
			},
			'-5' : {
				name : 'Favorites',
				url : 'public/favorites',
				html : '',
				canTransferKara : true,
				canAddKara : true,
			},
			'-6' : {
				name : 'Kara list recent',
				url : 'public/karas/recent',
				html : addKaraHtml,
				canTransferKara : false,
				canAddKara : false,
			}
		};
		// Background things
		var rdmFlip = Math.floor(Math.random() * 2) + 1;
		$('#panel' + rdmFlip + ' > .playlistContainer').attr('flipped', true);
		$('#panel' + non(rdmFlip) + ' > .playlistContainer').attr('flipped', false);
		var rdmColor = Math.floor(Math.random() * 20) + 1;
		if (rdmColor == 20) $('.playlistContainer').attr('noGreyFace', true);

		// Setup
		$.ajaxSetup({
			dataFilter: function(res) {

				res = JSON.parse(res);
				var data = res.data;
				if(data) { // if server response qualifies as the standard error structure
					if(res.code) {
						// TODO recoder la fonction pour interpréter comme i18n server ?
						var args = res.args && typeof res.args === 'object' ? Object.keys(res.args).map(function(e) {
							return res.args[e];
						}) : [res.args];
						//var args = res.args;
						var errMessage = i18n.__(res.code, args);
						if(showInfoMessage.indexOf(res.code) === -1) {
							console.log(res.code, errMessage, 'console');
						} else {
							displayMessage('info', '', errMessage, '2000');
						}
					}

					DEBUG && res.message && console.log(res.message);
					return JSON.stringify(data);
				} else {
					return JSON.stringify(res);
				}
			},
			error: function (res, textStatus, errorThrown) {
				console.log(res.status + '  - ' + textStatus + '  - ' + errorThrown + (res.responseJSON ? ' : ' +  res.responseJSON.message : ''));
				if(res.status != 0 && res.status != 200) {
					var errMessage = 'unknown';
					var code = '';
					if(res.status == 500 && res.responseJSON.code) {
						// var args = res.responseJSON.args;
						var args = typeof res.responseJSON.args === 'object' ? Object.keys(res.responseJSON.args).map(function(e) {
							return res.responseJSON.args[e];
						}) : [ res.responseJSON.args];
						errMessage = i18n.__(res.responseJSON.code, args);
					} else if(res.status == 401) {
						errMessage = i18n.__('UNAUTHORIZED');
						if(!showedLoginAfter401) {
							$('#loginModal').modal('show');
							showedLoginAfter401 = true;
						}
					} else {
						code = i18n.__('UNKNOWN_ERROR');
						errMessage = res.responseText;
					}
					if(!res.responseJSON || hideErrorMessage.indexOf(res.responseJSON.code) === -1) {
						displayMessage('warning', code, errMessage);
					}
				}
			}
		});

		setupAjax = function () {
			var headers = logInfos.onlineToken ? { 'Authorization': logInfos.token, 'onlineAuthorization': logInfos.onlineToken } :  { 'Authorization': logInfos.token };
			// console.log(headers);
			$.ajaxSetup({
				cache: false,
				headers: headers
			});
		};

		$('.changePseudo').click( function() {
			if(logInfos.token && !showedLoginAfter401) {
				showProfil();
			} else {
				$('#loginModal').modal('show');
			}
		});

		var mugenToken = readCookie('mugenToken');
		var mugenTokenOnline = readCookie('mugenTokenOnline');

		if(welcomeScreen) {
			$('#wlcm_login > span').text(i18n.__('NOT_LOGGED'));
			$('#wlcm_disconnect').hide();
		}

		if(query.admpwd && scope === 'admin' && appFirstRun) { // app first run admin
			login('admin', query.admpwd).done(() => {
				if(!welcomeScreen) {
					startIntro('admin');
					var privateMode = $('input[name="EnginePrivateMode"]');
					privateMode.val(1);
					setSettings(privateMode);
				} else {
					$('#wlcm_login > span').text(logInfos.username);
					$('#wlcm_disconnect').show();
					initApp();
				}
			});
		} else if(mugenToken) {
			logInfos = parseJwt(mugenToken);
			logInfos.token = mugenToken;
			if(mugenTokenOnline) {
				logInfos.onlineToken = mugenTokenOnline;
			}
			if(scope === 'admin' && logInfos.role !== 'admin') {
				$('#loginModal').modal('show');
			} else {
				$('#wlcm_login > span').text(logInfos.username);
				$('#wlcm_disconnect').show();
				initApp();
			}
		} else {
			$('#loginModal').modal('show');

		}

		// Méthode standard on attend 100ms après que la personne ait arrêté d'écrire, on abort toute requete de recherche en cours, et on lance la recherche
		$('#searchPlaylist1, #searchPlaylist2').on('input', function () {
			var side = $(this).attr('side');

			clearTimeout(timer);
			timer = setTimeout(function () {
				fillPlaylist(side);
			}, 200);
		});

		// Allow pressing enter to validate a setting
		$('#searchPlaylist1, #searchPlaylist2, #choixPseudo').keypress(function (e) {
			if (e.which == 13) {
				$(this).blur();
			}
		});

		// When user selects a playlist
		$('#selectPlaylist1, #selectPlaylist2').change(function (e) {
			var $this = $(this);
			var val = $this.val();
			var oldVal = $this.closest('.plDashboard').data('playlist_id');
			if(!val) {
				// if somehow we end up with no playlist selected (playlist was made private etc.) we handle this case and try to get a new default playlist
				settingsUpdating.done( function(){
					var newSelection = sideOfPlaylist('-1') ? '-2'  : '-1';
					if(scope == 'public' && newSelection == '-2') {
						newSelection = playlistToAddId;
					}
					$this.val(newSelection);
					if($this.val()) $this.change();

					e.preventDefault();
					return false;
				});

			} else {	// usual case
				var side = $this.attr('side');
				var isNew = $this.find('[data-select2-tag="true"][value="' + val + '"]');

				if(isNew.length > 0) {
					e.preventDefault(); // si c'est une nouvelle entrée, le serveur nous dira quand elle sera crée
					refreshPlaylistSelects();
				} else if(val != oldVal && val == $('select[type="playlist_select"][side!="' + side + '"] > option:selected[value="' + val + '"]').val()) {
					$('select[type="playlist_select"][side!="' + side + '"]').val(oldVal);

					refreshPlaylistSelects().done( function() {
						$('select[type="playlist_select"]').change();
					});
				} else {
					createCookie('mugenPlVal' + side, val, 365);

					$('#playlist' + side).empty();
					$('#searchPlaylist' + side).val('');
					if (val != -1 && val != -5) {
						$('#searchMenu' + side).collapse('hide');
					}
					playlistContentUpdating = fillPlaylist(side);
					refreshPlaylistDashboard(side);
				}
			}
		});

		$('.overlay').on('click touchstart', function() {
			var video = $('#video');
			$('.overlay').hide();
			video[0].pause();
			video.removeAttr('src');
		});

		$('body[scope="public"] .playlist-main').on('click', '.actionDiv > button[name="addKara"]', function() {
			var idKara = $(this).closest('li').attr('idkara');
			addKaraPublic(idKara);
		});

		$('body[scope="public"] .playlist-main').on('click', 'button[name="deleteKara"]', function() {
			var idPlaylistContent = $(this).closest('li').attr('idplaylistcontent');
			deleteKaraPublic(idPlaylistContent);
		});


		$('.playlist-main').on('click','li.karaSuggestion', function() {
			var search = $('#searchPlaylist1').val();
			displayModal('prompt', i18n.__('KARA_SUGGESTION_NAME'), '', function(text) {
				var adress = 'mailto:' + settings.karaSuggestionMail;
				var subject = i18n.__('KARA_SUGGESTION_SUBJECT') + text;
                var body = i18n.__('KARA_SUGGESTION_BODY') + '%0D%0A %0D%0A ' + logInfos.username;
                setTimeout(function() {
                    displayMessage('info', i18n.__('KARA_SUGGESTION_INFO'),
                    i18n.__('KARA_SUGGESTION_LINK', 'https://lab.shelter.moe/karaokemugen/karaokebase/issues/', 'console'), '30000');
                }, 200);
               
                window.open(adress + '?' + 'body=' + body + '&subject=' + subject,'_blank');
			}, search);
		});

		// (de)select all karas button
		$('.playlist-main').on('click', '.actionDiv > button.clusterAction', function() {
			var $this = $(this);
			var name = $this.attr('name');
			var side = $this.closest('.panel').attr('side');
			var idPlaylist = $this.closest('.plDashboard').data('playlist_id');
			var idPlaylistTo = $('#panel' + non(side) + ' .plDashboard').data('playlist_id');
			var url = getPlData(idPlaylist).url;

			if (name === 'selectAllKaras') {
				var checked = !$this.attr('checked');
				$this.attr('checked', checked);
				$('#playlist' + side + ' [name="checkboxKara"]').attr('checked', checked);
			} else if (name === 'addAllKaras') {
				var filter = $('#searchPlaylist' + side).val();
				$.ajax({ url: url + '?filter=' + filter }).done(function (response) {
					var data = response.content;
					displayMessage('info', 'Info', 'Ajout de ' + response.infos.count + ' karas à la playlist ' + $('#panel' + non(side) + ' .plDashboard').data('name'));
					var karaList = data.map(function(a) {
						return a.kara_id;
					}).join();
					var urlPost = getPlData(idPlaylistTo).url;

					$.ajax({
						url: urlPost,
						type: 'POST',
						data: { kara_id : karaList, requestedby : logInfos.username }
					}).done(function () {
						DEBUG && console.log(karaList + ' added to playlist ' + idPlaylistTo);

					});
				});
			} else if (name === 'deleteAllKaras') {
				$.ajax({
					url: url.replace('/karas','') + '/empty',
					type: 'PUT'
				}).done(function () {
					DEBUG && console.log('Playlist ' + idPlaylist + ' emptied');
				});
			}
		});

		if(mode != 'mobile' && !isTouchScreen) {
			$('.playlist-main').on('click', '.infoDiv > button[name="infoKara"], .detailsKara > button.closeParent', function() {
				toggleDetailsKara($(this));
			});
			// show full lyrics of a given kara
			$('.playlist-main').on('click', '.fullLyrics', function () {
				var playlist = $(this).closest('ul');
				var liKara = $(this).closest('li');
				var lyricsKara = liKara.find('.lyricsKara');
				var idKara = liKara.attr('idkara');
				var detailsKara = liKara.find('.detailsKara');

				if(lyricsKara.length == 0) {
					liKara.append($('<div class="lyricsKara alert alert-info">' + closeButton + '<div class="lyricsKaraLoad">...</div>' + closeButtonBottom + '</div>')
						.hide().fadeIn(animTime));
				} else if (!lyricsKara.is(':visible')) {
					lyricsKara.fadeIn(animTime);
				} else {
					lyricsKara.fadeOut(animTime);
				}
				$.ajax({ url: 'public/karas/' + idKara + '/lyrics' }).done(function (data) {
					liKara.find('.lyricsKaraLoad').html(data.join('<br/>'));
					scrollToElement(playlist.parent(), detailsKara,  liKara.find('.lyricsKara'));
				});
			});

			$('.playlist-main').on('click', '.showVideo', function() {
				showVideo($(this));
			});

			$('.playlist-main').on('click', '.makeFav', function() {
				var liKara = $(this).closest('li');
				var idKara = liKara.attr('idkara');
				makeFav(idKara, !$(this).hasClass('currentFav'), $(this));
			});

			$('.playlist-main').on('click', '.likeKara', function() {
				likeKara(!$(this).hasClass('currentLike'), $(this));
			});

			$('.playlist-main').on('click', '.moreInfo', function() {
				moreInfo($(this));
			});
		}

		/* filter menu part */
		$('.tags').change(function() {
			var tag_id =  $(this).val();
			if(tag_id) {
				var $searchMenu = $(this).closest('.searchMenu');
				var $tag = $searchMenu.find('li.tagFilter');
				var tagType = $searchMenu.find('.tagsTypes').val();
				var searchType = 'tag';

				$tag.attr('searchValue', tag_id);

				if(tagType === 'serie' || tagType === 'year') {
					searchType = tagType;
				}

				$tag.attr('searchType', searchType);
				$tag.find('.choice').click();
			}
		});

		$('.tagsTypes').change(function() {
			$('.tags').val('').change();
		});
		$('.searchMenu .nav .choice').on('click', function(){
			var $searchMenu = $(this).closest('.searchMenu');
			var $li = $(this).parent();
			if($li.length > 0) {
				$searchMenu.find('.nav li').removeClass('active');
				$li.addClass('active');
				var val = $li.attr('val');
				$selector = $searchMenu.closest('.panel').find('.plSelect > select');
				if(val) $selector.val(val);
				$selector.change();
			}
		});

<<<<<<< HEAD
		/*****************/
    
=======
    /*****************/

>>>>>>> c7617347
		makeFav = function(idKara, make, $el) {
			var type = make ? 'POST' : 'DELETE';
			$.ajax({
				url: 'public/favorites',
				type: type,
				data: { 'kara_id' : idKara } })
				.done(function (response) {
					if($el) {
						if(make) {
							$el.addClass('currentFav');
						} else {
							$el.removeClass('currentFav');
							if($('#panel1 .plDashboard').data('playlist_id') == -5) {
								fillPlaylist(1);
							}
						}
					}
				}).fail(function(response) {
				});
		};
		showVideo = function(el) {
			var previewFile = el.closest('.detailsKara').data('previewfile');
			if(previewFile) {
				setTimeout(function() {
					$('#video').attr('src', pathVideo + previewFile);
					$('#video')[0].play();
					$('.overlay').show();
				}, 1);
			}
		};
		moreInfo = function(el) {
			var openExternalPageButton = '<i class="glyphicon glyphicon-new-window"></i>';
			var externalUrl = '';
			var details = el.closest('.detailsKara');
			var serie = details.data('serie');
			var extraSearchInfo = "";
			var searchLanguage = navigator.languages[0];
			searchLanguage = searchLanguage.substring(0, 2);
			if(!details.data('misc') || (
				details.data('misc').indexOf('TAG_VIDEOGAME') === -1
				&& details.data('misc').indexOf('TAG_MOVIE') === -1
			)) {
				extraSearchInfo = 'anime ';
			}
			var searchUrl = "https://" + searchLanguage  + ".wikipedia.org/w/api.php?origin=*&action=query&format=json&formatversion=2&list=search&utf8=&srsearch=" + extraSearchInfo + serie;
			var detailsUrl = "";

			var xhttp = new XMLHttpRequest();
			xhttp.onreadystatechange = function() {
			  if (this.readyState == 4 && this.status == 200) {
					var json = JSON.parse(this.response);
					var results = json.query.search;
					var contentResult = json.query.pages;
					var searchInfo = json.query.searchinfo;

					if(results && results.length > 0 && detailsUrl === ""){
						var pageId = results[0].pageid;
						externalUrl= 'https://' + searchLanguage  + '.wikipedia.org/?curid=' + pageId;
						//newWindows.location = externalUrl
						detailsUrl = 'https://' + searchLanguage + '.wikipedia.org/w/api.php?origin=*&action=query&format=json&formatversion=2&prop=extracts&exintro=&explaintext=&pageids=' + pageId;
						xhttp.open("GET", detailsUrl , true);
						xhttp.send();
					} else if (contentResult && contentResult.length > 0 && detailsUrl !== "") {
						var extract = contentResult[0].extract;
						extract = extract.replace(/\n/g, '<br /><br />');
						extract = extract.replace(serie, '<b>' + serie + '</b>');
						extract = extract.replace('anime', '<b>anime</b>');
						displayModal('alert', '<a target="_blank" href="' + externalUrl + '">' + serie + ' ' + openExternalPageButton + '</a>', extract);
					} else if (searchInfo && searchInfo.totalhits === 0 && searchInfo.suggestion) {
						var searchUrl = "https://" + searchLanguage  + ".wikipedia.org/w/api.php?origin=*&action=query&format=json&formatversion=2&list=search&utf8=&srsearch=" + searchInfo.suggestion;
						xhttp.open("GET", searchUrl , true);
						xhttp.send();
					} else {
						displayMessage('warning', '', i18n.__('NO_EXT_INFO', serie));
					}
			  }
			};
			//var newWindows = window.open();
			xhttp.open("GET", searchUrl , true);
			xhttp.send();

		};

		likeKara = function(like, $el) {
			var idPlc = parseInt($el.closest('li').attr('idplaylistcontent'));
			var dataLikeKara = {};
			if (!like) {
				dataLikeKara = {'downvote' : 'true'};
			}
			$.ajax({
				url: 'public/playlists/public/karas/'+idPlc+'/vote',
				type: 'POST',
				data: dataLikeKara })
				.done(function (response) {
					if($el) {
						if(like) {
							$el.addClass('currentLike');
						} else {
							$el.removeClass('currentLike');
						}
					}
				}).fail(function(response) {
				});
		};

		// pick a random kara & add it after (not) asking user's confirmation
		$('.getLucky').on('click', function () {
			var filter = $('#searchPlaylist' + 1).val();

			$.ajax({ url: 'public/karas/random?filter=' + filter }).done(function (data) {
				var chosenOne = data;
				$.ajax({ url: 'public/karas/' + chosenOne }).done(function (data) {
					data = data[0];
					displayModal('confirm', i18n.__('CL_CONGRATS'), i18n.__('CL_ABOUT_TO_ADD', buildKaraTitle(data)), function(){
						$.ajax({
							url: 'public/karas/' + chosenOne,
							type: 'POST',
							data: { requestedby : logInfos.username }
						}).done(function () {
							playlistContentUpdating.done( function() {
								scrollToKara(2, chosenOne);
							});
							//displayMessage('success', '', 'Kara ajouté à la playlist <i>' + playlistToAdd + '</i>.');
						});
					},'lucky');
				});
			});
		});
		$('.favorites').on('click', function() {
			var $this = $(this);
			var newOptionVal;
			$this.toggleClass('on');
			if($this.hasClass('on')) {
				newOptionVal = $('#selectPlaylist1 > option[data-flag_favorites=1]').val();
			} else {
				newOptionVal = -1;
			}
			$('#selectPlaylist1').val(newOptionVal).change();
		});
		$('.plBrowse button').on('click', function() {
			var $this = $(this);
			var panel = $this.closest('.panel');
			var dashboard = panel.find('.plDashboard');
			var idPlaylist = dashboard.data('playlist_id');
			var num_karas = dashboard.attr('karacount');
			var side = panel.attr('side');
			var playlist = $('#playlist' + side);

			if($this.attr('action') === 'goTo') {
				var from, scrollHeight;

				if($this.attr('value') === 'top') {
					from = 0;
				} else if ($this.attr('value') === 'bottom') {
					from =  Math.max(0, num_karas - pageSize);
				} else if ($this.attr('value') === 'playing') {
					from = -1;
				}
				playlist.parent().attr('flagScroll', true);
				setPlaylistRange(idPlaylist, from, from + pageSize);
				fillPlaylist(side, 'goTo', $this.attr('value'));
			}
		});

		// generic close button
		$('body').on('click', '.closeParent', function () {
			var el = $(this);
			var container = el.closest('.alert,.shutdown-popup');

			var infoKaraButton = container.closest('li').find('[name="infoKara"]');

			if(container.hasClass('detailsKara') && infoKaraButton.length > 0) {
				infoKaraButton.click();
			} else {
				container.fadeOut(animTime, function(){
					el.parent().remove();
				});
			}
		});

		/* handling dynamic loading */
		$('.playlistContainer').scroll(function() {
			var container = $(this);
			if(container.attr('flagScroll') == true || container.attr('flagScroll') == 'true' )  {
				//container.attr('flagScroll', false);
			} else {
				var playlist = container.find('ul').first();
				var side = playlist.attr('side');
				var dashboard = $('#panel' + side + ' > .plDashboard');
				var idPlaylist = dashboard.find('select').val();
				var from =  getPlaylistRange(idPlaylist).from;
				var to = getPlaylistRange(idPlaylist).to;
				var karaCount = dashboard.attr('karacount');
				var nbKaraInPlaylist = parseInt(dashboard.parent().find('.plInfos').data('to')) - parseInt(dashboard.parent().find('.plInfos').data('from'));
				var shift = 2 * parseInt((12*pageSize/20)/2);
				var fillerBottom = playlist.find('.filler').last();
				var fillerTop = playlist.find('.filler').first();
				// console.log(container, playlist, dashboard, karaCount, nbKaraInPlaylist, shift, fillerBottom.length , fillerTop.length)
				if (fillerTop.length > 0 && fillerBottom.length > 0) {
					var scrollDown = container.offset().top + container.innerHeight() >= fillerBottom.offset().top && to < karaCount && nbKaraInPlaylist >= pageSize;
					var scrollUp = fillerTop.offset().top + fillerTop.innerHeight() > container.offset().top + 10 && from > 0;
					DEBUG && console.log(container.offset().top,container.innerHeight() , fillerBottom.offset().top ,to < karaCount , nbKaraInPlaylist >= pageSize);
					DEBUG && console.log(scrollUpdating, (!scrollUpdating || scrollUpdating.state() == 'resolved') , scrollDown, scrollUp);

					localStorage.setItem('scroll' + side, container.scrollTop());

					if (  (!scrollUpdating || scrollUpdating.state() == 'resolved')  && (scrollDown || scrollUp)) {
						container.attr('flagScroll', true);

						if(scrollDown) {
							from += shift;
							to = from + pageSize;
						} else if( scrollUp ) {
							from = Math.max(0, from - shift);
							to = from + pageSize;
						}

						DEBUG && console.log('Affichage des karas de ' + from + ' à ' + to);

						setPlaylistRange(idPlaylist, from, to);
						scrollUpdating = fillPlaylist(side, 'reposition', scrollUp ? "top" : "bottom");
					}
				}
			}
		});

		$('#modalBox').on('shown.bs.modal', function () {
			input = $('#modalInput');
			if(input.is(':visible')) $('#modalInput').focus();
			else $('#modalBox').find('button.ok').focus();
		});
		$('#modalBox').on('keydown', function(e) {
			var keyCode = e.keyCode || e.which;
			if (keyCode == '13') $(this).find('button.ok').click();
		});

		/* close closable popup */
		$('body').on('click', '.closePopupParent', function () {
			var el = $(this);
			el.closest('.popup').fadeOut(animTime);
			el.remove();
			$('body > div[class!="popup"]').css('opacity','1');
		});

		/* login stuff */

		$('#profilModal,#loginModal,#modalBox, #pollModal').on('shown.bs.modal', function (e) {
			resizeModal();
		});

		$('#profilModal').on('show.bs.modal', function (e) {

			if(logInfos && logInfos.role === 'guest') {
				$(this).find('.profileData').hide();
			} else {
				$(this).find('.profileData').show();
			}
		});

		$('#nav-login .login').click( () => {
			var servername = $('#loginServ').val();
			var username = $('#login').val() + (servername ? '@' + servername : '');
			var password = $('#password').val();
			login(username, password);

		});
		$('#nav-login .guest').click( function() {
			new Fingerprint2( { excludeUserAgent: true }).get(function(result, components) {
				login('', result);
				// console.log(components);
			});
		});
		$('#nav-signup input').focus( function(){
			if(introManager && typeof introManager._currentStep != 'undefined') {
				setTimeout(() => {
					if($(window).height() < 500)
						$('.introjs-tooltip ').addClass('hidden');
				}, 700);
			}
		});
		$('#loginModal .nav-tabs a').click(function(){
			if(introManager && typeof introManager._currentStep != 'undefined') {
				setTimeout(() => {
					introManager.refresh();
				}, 200);
			}
		});
		$('#nav-signup .login').click( () => {
            var servername = $('#signupServ').val();
            var username = $('#signupLogin').val();
            if(username.includes('@')) {
                $('#signupLogin').addClass('errorBackground')
                displayMessage('warning','', i18n.__('CHAR_NOT_ALLOWED', '@'));
                $('#signupLogin').focus();
                return;
            } else {
                $('#signupLogin').removeClass('errorBackground')
            }
			var username = username + (servername ? '@' + servername : '');
			var password = $('#signupPassword').val();
			var passwordConfirmation = $('#signupPasswordConfirmation').val();
			if(password !== passwordConfirmation) {
				$('#signupPasswordConfirmation,#signupPassword').val('').addClass('redBorders');
				$('#signupPassword').focus();
			} else {
				var data = { login: username, password: password};

				if(scope === 'admin') {
					data.role =  $('#signupRole').val();
				}

				$.ajax({
					url: scope + '/users',
					type: 'POST',
					data: data })
					.done(function (response) {
						if(response == true) {
							displayMessage('info', 'Info',  i18n.__('CL_NEW_USER', username));
						}

						$('#loginModal').modal('hide');
						$('#signupPasswordConfirmation,#signupPassword').removeClass('redBorders');

						if(scope === 'public' || introManager &&  typeof introManager._currentStep !== 'undefined') login(username, password);

					}).fail(function(response) {
						//displayMessage('info','', i18n.__('LOG_ERROR'));
						$('#signupPasswordConfirmation,#signupPassword').val('').addClass('redBorders');
						$('#signupPassword').focus();
					});
			}
		});

		$('#password, #signupPasswordConfirmation').on('keypress', (e) => {
			if(e.which == 13) {
				$(e.target).parent().parent().find('.login').click();
			}
		});

		$('.logout, .btn[action="logout"]').click( () => {
			eraseCookie('mugenToken');
			eraseCookie('mugenTokenOnline');
			window.location.reload();
		});
		/* login stuff END */

		$('#nav-userlist').on('click', '.userlist > li', (e) => {
			var $li = $(e.currentTarget);
			var $details = $li.find('.userDetails');
			var login = $li.data('login');
			if($li.hasClass('open')) {
				$li.removeClass('open');
				$details.empty();
			} else {
				$.ajax({
					url: 'public/users/' + login,
					type: 'GET'})
					.done(function (response) {
						$li.addClass('open');
						$details.empty().html(
							'<div><i class="glyphicon glyphicon-envelope"></i> ' + (response.email ? response.email : '') + '</div>'
						+	'<div><i class="glyphicon glyphicon-link"></i> ' + (response.url ? response.url : '') + '</div>'
						+	'<div><i class="glyphicon glyphicon-leaf"></i> ' + (response.bio ? response.bio : '') + '</div>');
					});
			}
		});
		/* profil stuff */
		showProfil = function() {
			$.ajax({
				url: 'public/myaccount/',
				type: 'GET'})
				.done(function (response) {

					$('#profilModal').modal('show');

					$.each(response, function(i, k) {
						var $element = $('.profileContent [name="' + i + '"]');
						$element.attr('oldval', k);

						if(i === 'avatar_file' && k) {
							$element.attr('src', pathAvatar + k);
						} else if( i === 'login') {
							$element.text(k);
						} else if (i !== 'password') {
							$element.val(k);
						}
					});


					$.ajax({
						url: 'public/users/',
						type: 'GET'})
						.done(function (response) {
							var users = [response.filter(a => a.flag_online==1)] //, response.filter(a => a.flag_online==0)];
							var $userlist = $('.userlist');
							var userlistStr = '';
							users.forEach( (userList) => {
								$.each(userList, function(i, k) {
									userlistStr +=
										'<li ' + dataToDataAttribute(k) + ' class="list-group-item' + (k.flag_online==1 ? ' online' : '') + '">'
									+	'<div class="userLine">'
									+	'<span class="nickname">' + k.nickname + '</span>'
									+	'<img class="avatar" src="' + pathAvatar + k.avatar_file + '"/>'
									+	'</div><div class="userDetails">'
									+	'</li>';
								});
							});
							$userlist.empty().append($(userlistStr));
						});
				});

		};

		$('.profileData .profileLine input').on('keypress', (e) => {
			if(e.which == 13) {
				$(e.target).blur();
			}
		});

		$('.profileData .profileLine input[name!="password"]').on('blur', (e) => {
			var $input = $(e.target);
			if ($input.attr('oldval') !== $input.val()) {
				// TODO gestion confirmation password
				var $password = $('.profileData .profileLine > input[name="password"]');
				var $passwordConfirmation = $('.profileData .profileLine > input.passwordConfirmation');
				if($password.val() !== $passwordConfirmation.val()) {
					$password.val('').addClass('redBorders');
					$passwordConfirmation.val('').addClass('redBorders');
					$input.focus();
				} else {
					var profileData = $('.profileData .profileLine > input[name]').serialize();
					$.ajax({
						url: 'public/myaccount',
						type: 'PUT',
						data: profileData
					})
						.done(function (response) {
							$('.profileContent .profileLine > input').removeClass('redBorders');
							$input.attr('oldval', $input.val());
							pseudo = response.nickname;
						})
						.fail( (response) => {
							var listFieldErr = Object.keys(response.responseJSON);
							listFieldErr.forEach((v, k) => {
								var $element = $('.profileContent [name="' + v + '"]');

								if(v === 'avatar_file') {
									// TODO
								} else if( v === 'login') {
									// TODO
								} else if (v !== 'password') {
									$element.addClass('redBorders');
								}
								if( k === 0 ) {
									$element.focus();
								}
							});

						});
				}
			}
		});

		$('#avatar').change(function() {
			var dataFile = new FormData();
			$.each(this.files, function(i, file) {
				dataFile.append('avatarfile', file);
			});

			dataFile.append('nickname', logInfos.username);

			$.ajax({
				url: 'public/myaccount',
				type: 'PUT',
				contentType: false,
				processData: false,
				data: dataFile
			})
				.done(function (response) {
					$('.profileContent .profileLine > input').removeClass('redBorders');
					$('[name="avatar_file"]').attr('src', pathAvatar + response.avatar_file);
				})
				.fail( (response) => {
					var listFieldErr = Object.keys(response.responseJSON);
					listFieldErr.forEach((v, k) => {
						var $element = $('.profileContent [name="' + v + '"]');

						if(v === 'avatar_file') {
							// TODO
						} else if( v === 'login') {
							// TODO
						} else if (v !== 'password') {
							$element.addClass('redBorders');
						}
						if( k === 0 ) {
							$element.focus();
						}
					});

				});

		});
		$('.favImport > input').change(function() {
			if ( ! window.FileReader ) return alert( 'FileReader API is not supported by your browser.' );

			var input = this;
			if ( input.files && input.files[0] ) {
				file = input.files[0];
				fr = new FileReader();
				fr.onload = function () {
					displayModal('confirm',i18n.__('CONFIRM_FAV_IMPORT'), '', function(confirm){
						if( confirm ) {
							var data = {};
							data['playlist'] = fr['result'];
							var name = JSON.parse(fr.result).PlaylistInformation.name;
							ajx('POST', 'public/favorites/import', data, function(response) {
							});
						}
					});
				};
				fr.readAsText( file );
			}
		});
		$('.favExport').click(function() {
			ajx('GET', 'public/favorites/export', {}, function(data) {
				var dataStr = 'data:text/json;charset=utf-8,' + encodeURIComponent(JSON.stringify(data,null,4));
				var dlAnchorElem = document.getElementById('downloadAnchorElem');
				dlAnchorElem.setAttribute('href', dataStr);
				dlAnchorElem.setAttribute('download', ['KaraMugen', 'fav', logInfos.username, new Date().toLocaleDateString().replace('\\','-')].join('_') + '.kmplaylist');
				dlAnchorElem.click();
			});
		});
        
		$('.profileConvert').click(function() {

			displayModal('custom', i18n.__('PROFILE_CONVERT'),
				'<input type="text"  name="modalLoginServ" value="' + settings.OnlineHost + '"//>'
                + '<input type="password" placeholder="' + i18n.__('PROFILE_PASSWORD_AGAIN') + '" class="form-control" name="password">', function(data){
                                                                
					var msgData =  { instance: data.modalLoginServ, password : data.password };
                   
					ajx('POST', 'public/myaccount/online', msgData, function(response) {
						displayMessage('success', '', i18n.__('PROFILE_CONVERTED'));

						createCookie('mugenToken',  response.token, -1);
						createCookie('mugenTokenOnline',  response.onlineToken, -1);
				
						logInfos = parseJwt(response.token);
						logInfos.token = response.token;
						logInfos.onlineToken = response.onlineToken;
						initApp();
					});
				}
			);
        
		});

		/* profil stuff END */
		/* prevent the virtual keyboard popup when on touchscreen by not focusing the search input */
		if(isTouchScreen) {
			$('select').on('select2:open', function() {
				//$('.select2-search input').prop('focus', 0);
			});
			$('#progressBarColor').addClass('cssTransition');
		}

		$(window).trigger('resize');
	});
	//Will make a request to /locales/en.json and then cache the results
	i18n = new I18n({
		//these are the default values, you can omit
		directory: '/locales',
		locale: navigator.languages[0].substring(0, 2),
		extension: '.json'
	});

	socket = io();

	isTouchScreen =  'ontouchstart' in document.documentElement || query.TOUCHSCREEN != undefined;
	if(isTouchScreen) $('body').addClass('touch');
	isSmall = $(window).width() < 1025;
	animTime = isSmall ? 200 : 300;
	refreshTime = 1000;
	mode = 'list';
	logInfos = { username : null, role : null };
	pathAvatar = '/avatars/';
	pathVideo = '/previews/';


	DEBUG =  query.DEBUG != undefined;
	SOCKETDEBUG =  query.SOCKETDEBUG != undefined;
	isChrome = /Chrome/.test(navigator.userAgent) && /Google Inc/.test(navigator.vendor);
	dragAndDrop = true;
	stopUpdate = false;

	pageSize = isTouchScreen ? 120 : 180;
	if (!isNaN(query.PAGELENGTH)) pageSize = parseInt(query.PAGELENGTH);

	saveLastDetailsKara = [[]];
	playlistRange = {};
	ajaxSearch = {}, timer;
	oldState = {};
	oldSearchVal = '';

	addKaraHtml = '<button title="' + i18n.__('TOOLTIP_ADDKARA') + '" name="addKara" class="btn btn-sm btn-action"></button>';
	deleteKaraHtml = '<button title="' + i18n.__('TOOLTIP_DELETEKARA') + '" name="deleteKara" class="btn btn-sm btn-action"></button>';
	deleteCriteriaHtml = '<button title="' + i18n.__('TOOLTIP_DELETECRITERIA') + '" name="deleteCriteria" class="btn btn-action deleteCriteria"></button>';
	transferKaraHtml = '<button title="' + i18n.__('TOOLTIP_TRANSFERKARA') + '" name="transferKara" class="btn btn-sm btn-action"></button>';
	checkboxKaraHtml = '<span name="checkboxKara"></span>';
	infoKaraHtml = '<button title="' + i18n.__('TOOLTIP_SHOWINFO') + '" name="infoKara" class="btn btn-sm btn-action"></button>';
	likeKaraHtml = '<button class="likeKara btn btn-sm btn-action"></button>';
	likeCountHtml = '<bdg class="likeCount" title="' + i18n.__('TOOLTIP_UPVOTE') + '">upvotes <i class="glyphicon glyphicon-heart"></i></bdg>',
	closeButton = '<button title="' + i18n.__('TOOLTIP_CLOSEPARENT') + '" class="closeParent btn btn-action"></button>';
	closeButtonBottom = '<button title="' + i18n.__('TOOLTIP_CLOSEPARENT') + '" class="closeParent bottom btn btn-action"></button>';
	closePopupButton = '<button class="closePopupParent btn btn-action"></button>';
	showFullTextButton = '<button title="' + i18n.__('TOOLTIP_SHOWLYRICS') + '" class="fullLyrics ' + (isTouchScreen ? 'mobile' : '') + ' btn btn-action"></button>';
	showVideoButton = '<button title="' + i18n.__('TOOLTIP_SHOWVIDEO') + '" class="showVideo ' + (isTouchScreen ? 'mobile' : '') + ' btn btn-action"></button>';
	makeFavButton = '<button title="' + i18n.__('TOOLTIP_FAV') + '" class="makeFav ' + (isTouchScreen ? 'mobile' : '') + ' btn btn-action"></button>';
	likeFreeButton = '<button title="' + i18n.__('TOOLTIP_UPVOTE') + '" class="likeFreeButton btn btn-action"></button>';
	dragHandleHtml =  '<span class="dragHandle"><i class="glyphicon glyphicon-option-vertical"></i></span>';
	playKaraHtml = '<button title="' + i18n.__('TOOLTIP_PLAYKARA') + '" class="btn btn-sm btn-action playKara"></btn>';
	serieMoreInfoButton = '<button class="moreInfo ' + (isTouchScreen ? 'mobile' : '') + ' btn btn-action"></button>';
	karaSuggestionHtml = '<li class="list-group-item karaSuggestion">' + i18n.__('KARA_SUGGESTION_MAIL') +	'</li>';
	buttonHtmlPublic = '';

	listTypeBlc = [
		'BLCTYPE_1001' ,
		'BLCTYPE_1002',
		'BLCTYPE_1003',
		'BLCTYPE_1004',
		'BLCTYPE_1000',
		'BLCTYPE_0',
		'BLCTYPE_2',
		'BLCTYPE_3',
		'BLCTYPE_4',
		'BLCTYPE_5',
		'BLCTYPE_6',
		'BLCTYPE_7',
		'BLCTYPE_8'];

	tagsTypesList = [
		'DETAILS_SERIE',
		'BLCTYPE_3',
		'BLCTYPE_7',
		'BLCTYPE_2',
		'BLCTYPE_4',
		'BLCTYPE_5',
		'BLCTYPE_6',
		'DETAILS_YEAR',
		'BLCTYPE_8'];

	/* list of error code allowing an info popup message on screen */
	showInfoMessage = [
		'USER_CREATED',
		'PL_SONG_ADDED',
		'PL_SONG_DELETED',
		'PLAYLIST_MODE_SONG_ADDED',
		'FAV_IMPORTED'];
	hideErrorMessage = ['POLL_NOT_ACTIVE'];
	softErrorMessage = [
		'PLAYLIST_MODE_ADD_SONG_ERROR'];

	settingsNotUpdated= [];

	/* touchscreen event handling part */

	Hammer.Manager.prototype.emit = function (originalEmit) {
		return function (type, data) {
			originalEmit.call(this, type, data);
			$(this.element).trigger({
				type: type,
				gesture: data
			});
		};
	}(Hammer.Manager.prototype.emit);


	if (isTouchScreen || scope == 'public') {

		/* tap on full lyrics */

		var elem = $('.playlist-main');
		var manager2 = new Hammer.Manager(elem[0],{
			prevent_default: false
		});
		var tapper = new Hammer.Tap();
		manager2.add(tapper);
		manager2.on('tap', function (e) {
			var $this = $(e.target).closest('.moreInfo, .fullLyrics, .showVideo, .makeFav, .likeKara, [name="deleteKara"]');

			if($this.length > 0 && $this.closest('.playlistContainer').length > 0) {
				e.preventDefault();

				var liKara = $this.closest('li');
				var idKara = liKara.attr('idkara');
				if($this.hasClass('fullLyrics')) {
					$.ajax({ url: 'public/karas/' + idKara + '/lyrics' }).done(function (data) {
						if (typeof data === 'object') {
							if (mode == 'mobile') {
								$('#lyricsModalText').html(data.join('<br/>'));
								$('#lyricsModal').modal('open');
							} else {
								displayModal('alert',i18n.__('LYRICS'), '<center>' + data.join('<br/>') + '</center');
							}
						} else {
							displayMessage('warning','', i18n.__('NOLYRICS'));
						}
					});
				} else if($this.hasClass('showVideo')) {
					showVideo($this);
				} else if($this.hasClass('moreInfo')) {
					moreInfo($this);
				} else if($this.hasClass('makeFav')) {
					makeFav(idKara, !$this.hasClass('currentFav'), $this);
				} else if($this.hasClass('likeKara')) {
					likeKara(!$this.hasClass('currentLike'), $this);
				} else if($this.hasClass('likeKara')) {
					likeKara(!$this.hasClass('currentLike'), $this);
				} else if($this.attr('name') == 'deleteKara') {
					deleteKaraPublic(liKara.attr('idplaylistcontent'));
				}
			}
		});

		manager2.on('tap click', function (e) {
			e.gesture = e;
			var target = $(e.gesture.target);
			if(target.closest('.fullLyrics, .showVideo, .makeFav, .moreInfo').length > 0
								|| target.closest('.actionDiv').length > 0
								|| target.closest('.infoDiv').length > 0
								|| target.closest('[name="checkboxKara"]').length > 0
								|| target.closest('li').length == 0
								|| target.closest('.playlistContainer').length == 0) {
				return false;
			}
			var $this = target.closest('li');
			$this.toggleClass('opened');
			toggleDetailsKara($this);
			$this.removeClass('pressed');

		});


		$('.playlistContainer').on('touchstart mousedown', 'li', function (e) {
			var $this = $(e.target).closest('li');
			if($this) currentPanning = $this.get(0);

			$this.addClass('pressed');
		}).on('touchend mouseup', 'li', function (e) {
			var $this = $(e.target).closest('li');
			$this.removeClass('drag');
			$this.removeClass('pressed');
		});
	}

	/* simplify the ajax calls */
	$.ajaxPrefilter(function (options) {
		if (options.url.indexOf('http') === -1) {
			options.url = window.location.protocol + '//' + window.location.hostname + ':' + window.location.port + '/api/' + options.url;
		}
	});

	/**
     * Fill a playlist on screen with karas
     * @param {1, 2} side - which playlist on the screen
     * @param {'reposition','goTo'} scrollingType (optional) - the way to position the scroll after filling with new results
     * @param {'top','bottom','playing'} scrolling (optional) - second arg about the new position
     */
	// TODO if list is updated from another source (socket ?) keep the size of the playlist
	fillPlaylist = function (side, scrollingType, scrolling) {
		DEBUG && console.log(side);
		var deferred = $.Deferred();
		var dashboard = $('#panel' + side + ' .plDashboard');
		var container = $('#panel' + side + ' .playlistContainer');
		var playlist = $('#playlist' + side);
		var idPlaylist = parseInt($('#selectPlaylist' + side).val());
		var filter = $('#searchPlaylist' + side).val();
		var fromTo = '';
		var url, html, canTransferKara, canAddKara, dragHandle, playKara;

		var $filter = $('#searchMenu' + side + ' li.active');
		var searchType = $filter.attr('searchType');
<<<<<<< HEAD
		var searchValue = $filter.attr('searchValue');
        
		/* getting all the info we need about range */
=======
        var searchValue = $filter.attr('searchValue');

        /* getting all the info we need about range */
>>>>>>> c7617347
		localStorage.setItem('search' + side, filter ? filter : '');
		localStorage.setItem('playlistRange', JSON.stringify(playlistRange));

<<<<<<< HEAD
		var range = getPlaylistRange(idPlaylist);
        
=======
        var range = getPlaylistRange(idPlaylist);

>>>>>>> c7617347
		from = range.from;
		to = range.to;

		fromTo += '&from=' + from + '&size=' + pageSize;
		/*********************************************/

		// setup variables depending on which playlist is selected : -1 = database kara list, -2 = blacklist, -3 = whitelist, -4 = blacklist criterias

		var singlePlData = getPlData(idPlaylist);

		if(!singlePlData) return false;
		url = singlePlData.url;
		html = singlePlData.html;
		canTransferKara = singlePlData.canTransferKara;
		canAddKara = singlePlData.canAddKara;


		dragHandle = isTouchScreen && scope == 'admin' && idPlaylist > 0 ? dragHandleHtml : '';
		playKara = scope === 'admin' && idPlaylist > 0 ? playKaraHtml : '';

		// public users can add kara to one list, current or public
		canAddKara = scope === 'admin' ? canAddKara : $('#selectPlaylist' + side + ' > option:selected').data('flag_' + playlistToAdd) == '1';

		urlFiltre = url + '?filter=' + filter + fromTo;

		if(searchType) {
			urlFiltre += '&searchType=' + searchType + '&searchValue=' + (searchValue ? searchValue : '');
		}


		// ask for the kara list from given playlist
		if (ajaxSearch[url]) ajaxSearch[url].abort();
		//var start = window.performance.now();
		var async = !(isTouchScreen && isChrome && scrollingType);
		ajaxSearch[url] = $.ajax({  url: urlFiltre,
			type: 'GET', async: async,
			dataType: 'json' })
			.done(function (response) {
				//DEBUG && console.log(urlFiltre + " : " + data.length + " résultats");
				//var end = window.performance.now();
				//alert(end - start);
				var htmlContent = '', data;

				if(idPlaylist != -4) {	// general case
					data = response.content;
					if(response.infos) {
						dashboard.attr('karacount', response.infos.count );
						setPlaylistRange(idPlaylist, response.infos.from,  response.infos.to);
					}

					for (var key in data) {
						// build the kara line
						if (data.hasOwnProperty(key)) {
							var kara = data[key];
							if (kara.language === null) kara.language = '';

							var karaDataAttributes = ' idKara="' + kara.kara_id + '" '
							+	(idPlaylist == -3 ? ' idwhitelist="' + kara.whitelist_id  + '"' : '')
							+	(idPlaylist > 0 || idPlaylist == -5 ? ' idplaylistcontent="' + kara.playlistcontent_id + '" pos="'
							+	kara.pos + '" data-username="' + kara.username + '"' : '')
							+	(kara.flag_playing ? 'currentlyPlaying' : '' ) + ' '
							+	(kara.flag_dejavu ? 'dejavu' : '' ) + ' '
							+	(kara.username == logInfos.username ? 'user' : '' );

							var badges = '';

							if(kara.misc) {
								var tagArray = kara.misc.split(',');
								tagArray.sort(function(a, b){
									return flattenedTagsGroups.indexOf(a) - flattenedTagsGroups.indexOf(b);
								  });
								tagArray.forEach(function(tag) {
									if (tag !== 'NO_TAG') {
										badges += '<bdg title="' + i18n.__(tag) + '">'  + (i18n.__(tag + '_SHORT') ? i18n.__(tag + '_SHORT') : '?') + '</bdg>';
									}
								});
							}
							if(kara.upvotes) {
								badges += likeCountHtml.replace('upvotes', kara.upvotes);
							}
							if (mode === 'list') {
								var likeKara = likeKaraHtml;
								if (kara.flag_upvoted === 1) {
									likeKara = likeKaraHtml.replace('likeKara', 'likeKara currentLike');
								}

								htmlContent += '<li class="list-group-item" ' + karaDataAttributes + '>'
								//	+ 	(scope == 'public' && isTouchScreen ? '<slide></slide>' : '')
								+   (isTouchScreen && scope !== 'admin' ? '' : '<div class="actionDiv">' + html + dragHandle + '</div>')
								+   (scope == 'admin' ? checkboxKaraHtml : '')
								+   '<div class="infoDiv">'
								+   (scope === 'admin' || !isTouchScreen ? infoKaraHtml : '')
								+	(scope === 'admin' ? playKara : '')
								+	(scope !== 'admin' && dashboard.data('flag_public') == 1 ? likeKara : '')
								+	(scope !== 'admin' && kara.username == logInfos.username && (idPlaylist == playlistToAddId) ?  deleteKaraHtml : '')
								+	'</div>'
								+   '<div class="contentDiv">'
								+	'<div>' + buildKaraTitle(kara, {'search' : filter}) + '</div>'
								+	'<div>' + badges + '</div>'
								+   '</div>'
								+   (saveDetailsKara(idPlaylist, kara.kara_id) ? buildKaraDetails(kara, mode) : '')	// this line allows to keep the details opened on recreation
								+   '</li>';
							}
						}
					}
					var count = response.infos ? response.infos.count : 0;


					/* adding artificial last line */
					if(idPlaylist === -1 && count === response.infos.from + data.length) {
						// count++;
						htmlContent +=	karaSuggestionHtml;
					}



					// creating filler space for dyanmic scrolling
					var fillerTopH = Math.min(response.infos.from * 34, container.height()/1.5);
					var fillerBottomH = Math.min((count - response.infos.from - pageSize) * 34, container.height()/1.5);

					var fillerTop = '<li class="list-group-item filler" style="height:' + fillerTopH + 'px"><div class="loader"><div></div></div></li>';
					var fillerBottom = '<li class="list-group-item filler" style="height:' + fillerBottomH + 'px"><div class="loader"><div></div></div></li>';

					htmlContent =	fillerTop
								+	htmlContent
								+	fillerBottom;


					if(scrollingType) {
						container.css('overflow-y','hidden');
						if(scrollingType === 'reposition') {
							var karaMarker = scrolling === "top" ? container.find('li[idkara]').first() : container.find('li[idkara]').last();
							var posKaraMarker = karaMarker.offset() ? karaMarker.offset().top : -1;
						}
					}

					window.requestAnimationFrame( function() {
						document.getElementById('playlist' + side).innerHTML = htmlContent;
						deferred.resolve();
						refreshContentInfos(side);
						//window.requestAnimationFrame( function() {
						var y = container.scrollTop();
						if(scrollingType) {

							container.css('overflow-y','auto');
							if(scrollingType === 'reposition') {
								var newkaraMarker = container.find('li[idkara="' + karaMarker.attr('idkara') + '"]');
								var newPosKaraMarker = (newkaraMarker && newkaraMarker.offset() ? newkaraMarker.offset().top : posKaraMarker);
								y = container.scrollTop() + newPosKaraMarker - posKaraMarker;
							} else if (scrollingType === 'goTo') {
								if(scrolling === 'top') {
									y = 0 + fillerTopH;
								} else if (scrolling === 'bottom') {
									y = playlist.height() + 0;
								} else if (scrolling === 'playing') {
									var currentlyPlaying = container.find('li[currentlyplaying], li[currentlyPlaying=""], li[currentlyPlaying="true"]');
									if(currentlyPlaying.length > 0) y = currentlyPlaying.offset().top - currentlyPlaying.parent().offset().top;
								}
							}
							container.scrollTop(y); // TODO un jour, tout plaquer, reprogrammer mon propre moteur de rendu natif, et mourir en paix
						}
						container.scrollTop(
							Math.min(playlist.height() - fillerBottomH - container.height(),
								Math.max(fillerTopH, y)));
						container.attr('flagScroll', false);
						//});
					});

				} else {
					data = response;
					/* Blacklist criterias build */
					var blacklistCriteriasHtml = $('<div/>');
					var regenSelect2 = false;
					if (scope === 'admin') {
						if ($('#blacklistCriteriasInputs').length > 0) {
							$('#blacklistCriteriasInputs').detach().appendTo(blacklistCriteriasHtml);
						} else {
							regenSelect2 = true;
							blacklistCriteriasHtml = $('<div><span id="blacklistCriteriasInputs" class="list-group-item" style="padding:10px">'
							+	'<select id="bcType" class="input-sm" style="color:black"/> '
							+	'<span id="bcValContainer" style="color:black"></span> '
							+	'<button id="bcAdd" class="btn btn-default btn-action addBlacklistCriteria"></button>'
							+	'</span></div>');
							$.each(listTypeBlc, function(k, v){
								if(v !== 'BLCTYPE_1001') blacklistCriteriasHtml.find('#bcType').append($('<option>', {value: v.replace('BLCTYPE_',''), text: i18n.__(v)}));
							});
						}
					}

					for (var k in data) {
						if (data.hasOwnProperty(k)) {
							if(blacklistCriteriasHtml.find('li[type="' + data[k].type + '"]').length == 0) {
								blacklistCriteriasHtml.append('<li class="list-group-item liType" type="' + data[k].type + '">' + i18n.__('BLCTYPE_' + data[k].type) + '</li>');
							}
							// build the blacklist criteria line
							var tagsFiltered = jQuery.grep(tags, function(obj) {
								return obj.tag_id == data[k].value;
							});
							var tagText = tagsFiltered.length === 1 && data[k].type > 0  && data[k].type < 100 ?  tagsFiltered[0].name_i18n : data[k].value;
							var textContent = data[k].type == 1001 ? buildKaraTitle(data[k].value[0]) : tagText;

							blacklistCriteriasHtml.find('li[type="' + data[k].type + '"]').after(
								'<li class="list-group-item liTag" blcriteria_id="' + data[k].blcriteria_id + '"> '
							+	'<div class="actionDiv">' + html + '</div>'
							+	'<div class="typeDiv">' + i18n.__('BLCTYPE_' + data[k].type) + '</div>'
							+	'<div class="contentDiv">' + textContent + '</div>'
							+	'</li>');
						}
					}
					//htmlContent = blacklistCriteriasHtml.html();
					$('#playlist' + side).empty().append(blacklistCriteriasHtml);
					if (regenSelect2) $('#bcType').select2({ theme: 'bootstrap', dropdownAutoWidth : true, minimumResultsForSearch: -1 });
					$('#bcType').change();
					deferred.resolve();
				}



				// depending on the playlist we're in, notify if the other playlist can add & transfer to us
				$('#panel' + non(side)).attr('canTransferKara', canTransferKara).attr('canAddKara', canAddKara);

				//var time = console.timeEnd('html'); DEBUG && console.log(data.length);

				// drag & drop part
				// TODO revoir pour bien définir le drag&drop selon les droits
				if (dragAndDrop && scope === 'public' && mode != 'mobile' && !isTouchScreen) {
					/*
					var draggableLi =  isTouchScreen  ? $('#playlist' + 1 + ' > li .dragHandle') : $('#playlist' + 1 + ' > li');
					var dropZone = $('#playlist' + non(1)).parent();
					if(draggableLi.draggable('instance') != undefined) {
						if($('#panel' + 1).attr('canaddkara') == 'true')  {
							draggableLi.draggable('enable');
							dropZone.droppable('enable');
						} else {
							draggableLi.draggable('disable');
							dropZone.droppable('disable');
						}
					} else if( $('#panel' + 1).attr('canaddkara') == 'true') {
						draggableLi.draggable({
							cursorAt: { top: 20, right: 15 },
							helper:  function(){
								var li = $(this).closest('li');
								return $('<div class="list-group-item dragged"></div>')
									.append(li.find('.dragHandle').clone(),li.find('.contentDiv').clone());
							},
							appendTo: dropZone,
							zIndex: 9999,
							delay: 0,
							distance: 0
						});
						dropZone.droppable({
							classes: {
								'ui-droppable-hover': 'highlight-hover',
								'ui-droppable-active': 'highlight-active'
							},
							drop : function(e, ui){
								$(ui.draggable).closest('li').find('.actionDiv > [name=addKara]').click();
							}
						});
					}
					*/
				} else if(dragAndDrop && scope === 'admin') {
					var sortableUl = $('#playlist' + side);
					if(idPlaylist > 0) {
						if(sortableUl.hasClass('ui-sortable')) {
							sortableUl.sortable('enable');
						} else {
							sortableUl.sortable({
								appendTo: sortableUl,
								handle : isTouchScreen ? '.actionDiv' : false,
								cancel : '',
								update: function(event, ui) {
									changeKaraPos(ui.item);
								},
								distance: 10,
								delay: 10,
								// connectWith: sortableUl2,
								axis : 'y'
							});
						}
					} else if(sortableUl.hasClass('ui-sortable')) {
						sortableUl.sortable('disable');
					}
					/*
                if ($('#selectPlaylist' + non(side)).val() > 0) {
                    var sortableUl2 = $("#playlist" + non(side));
                    sortableUl2.sortable({
                        appendTo: sortableUl2,
                        helper : isTouchScreen ? ".dragHandle" : false,
                        update: function(event, ui) { changeKaraPos(ui.item) },
                       // connectWith: sortableUl,
                       axis : "y"
                    });
                }
                    */
					/*
                helper: function(event, ui){
                    var li = $(ui);
                    li.find('.detailsKara, .lyricsKara').remove();
                    li.css('height', 'auto');
                    return li.clone()},
                    start: function(e, ui){
                        ui.placeholder.height(ui.item.height());
                    },
                    */

				}
			});

		return deferred.promise();
	};
	/**
     * Scroll to a kara in a playlist and highlight it
     * @param {1, 2} side - which playlist on the screen
     * @param {Int} idKara - kara to highlight & scroll
     */
	scrollToKara = function (side, idKara, lengthFactor) {
		lengthFactor = lengthFactor ? lengthFactor : 1;
		var parent = $('#playlist' + side).parent();
		var element = parent.find('li[idkara="' + idKara + '"]');

		if (element.length > 0) {
			/*var willParentSroll = parent[0].scrollTop != parent[0].clientTop|| (parent[0].clientHeight != parent[0].scrollHeight
									&& parent.scrollTop() + element.offset().top - parent.offset().top != 0);*/
			// DEBUG && console.log( parent[0].scrollTop, parent[0].clientTop, parent[0].clientHeight, parent[0].scrollHeight, parent.scrollTop() + element.offset().top - parent.offset().top);
			var willParentSroll =  element.offset().top > parent.height() + parent.offset().top || element.offset().top < parent.offset().top;
			parent.animate({
				scrollTop: willParentSroll ? parent.scrollTop() + element.offset().top - parent.offset().top : parent.scrollTop()
			}, willParentSroll ? 400 : 0 , function(){
				element = parent.find('li[idkara="' + idKara + '"]'); // element may be lost in the meantime
				element.finish();
				var hLight = $('<div class="hLight"/>');
				element.prepend(hLight);
				hLight.velocity({ opacity : 1.0 }, { duration: 100 * lengthFactor, easing: [.2,.75,.4,.8], complete: function() {
					hLight.velocity({ opacity : 0 }, { duration: 500 * lengthFactor,  easing:  [.75,.2, .8,.4], complete: function() {
						hLight.remove();
						element.focus();
					}});
				}});
			});
		}
	};

	/**
    * Generic function scrolling to an element in its parent
    * @param {Element} parent - parent of the element
    * @param {Element} element - element to scroll to
    * @param {Boolean} highlight - to highlight the element [discarded, see scrollToKara]
    */
	scrollToElement = function (parent, element, anchorElement) {
		var willParentSroll =  anchorElement.offset().top > parent.height() + parent.offset().top || anchorElement.offset().top < parent.offset().top;
		if(willParentSroll) {
			parent.animate({
				scrollTop: parent.scrollTop() + element.offset().top - parent.offset().top
			}, 400 );
		}
	};

	/**
    * refresh playlist lists
    */
	refreshPlaylistSelects = function () {
		var deferred = $.Deferred();

		var playlistList = {};

		var select1 = $('#selectPlaylist1'), select2 = $('#selectPlaylist2');
		var val1 = select1.val(), val2 = select2.val();

		$.ajax({ url: scope + '/playlists', }).done(function (data) {
			playlistList = data; // object containing all the playlists
			var shiftCount = 0;
			if(playlistList[0] && (playlistList[0].flag_current == 1 || playlistList[0].flag_public == 1)) shiftCount++;
			if(playlistList[1] && (playlistList[1].flag_current == 1 || playlistList[1].flag_public == 1)) shiftCount++;
			if (scope === 'admin' || settings['EngineAllowViewWhitelist'] == 1)           playlistList.splice(shiftCount, 0, { 'playlist_id': -3, 'name': 'Whitelist', 'flag_visible' :  settings['EngineAllowViewWhitelist']});
			if (scope === 'admin' || settings['EngineAllowViewBlacklistCriterias'] == 1)  playlistList.splice(shiftCount, 0, { 'playlist_id': -4, 'name': 'Blacklist criterias', 'flag_visible' : settings['EngineAllowViewBlacklistCriterias']});
			if (scope === 'admin' || settings['EngineAllowViewBlacklist'] == 1)           playlistList.splice(shiftCount, 0, { 'playlist_id': -2, 'name': 'Blacklist', 'flag_visible' : settings['EngineAllowViewBlacklist'] });
			if (scope === 'admin')                                                        playlistList.splice(shiftCount, 0, { 'playlist_id': -1, 'name': 'Karas', 'num_karas' : kmStats.karas });

			var searchOptionListHtml = '<option value="-1" default data-playlist_id="-1"></option>';
			searchOptionListHtml += '<option value="-6" data-playlist_id="-6"></option>';
			searchOptionListHtml += '<option value="-5" data-playlist_id="-5" data-flag_favorites="1"></option>';
			// building the options
			var optionListHtml = '';
			$.each(playlistList, function (key, value) {
				var params = dataToDataAttribute(value);
				var optionHtml = '<option ' + params + '  value=' + value.playlist_id + '> ' + value.name + '</option>';
				optionListHtml += optionHtml;

			});
			$('select[type="playlist_select"]').empty().html(optionListHtml);
			if(scope === 'public') $('#selectPlaylist1').empty().html(searchOptionListHtml);

			// setting the right values to newly refreshed selects
			// for public interface, panel1Default to keep kara list, playlistToAddId to show the playlist where users can add
			// for admin, check cookies
			settingsUpdating.done( function() {
				if(scope === 'public') {
					select1.val(val1? val1 : panel1Default);
					select2.val(val2? val2 : playlistToAddId);
					if (webappMode == 1) {
						var currentPlaylistId = select2.find('option[data-flag_current="1"]').attr('value');
						select2.val(currentPlaylistId);
					}
				} else {
					var plVal1Cookie = readCookie('mugenPlVal1');
					var plVal2Cookie = readCookie('mugenPlVal2');
					if (plVal1Cookie == plVal2Cookie) {
						plVal2Cookie == null;
						plVal1Cookie == null
					}
					select1.val(val1? val1 : plVal1Cookie ? plVal1Cookie : -1);
					select2.val(val2? val2 : plVal2Cookie ? plVal2Cookie : playlistToAddId);
				}

				$('.plSelect .select2').select2({ theme: 'bootstrap',
					templateResult: formatPlaylist,
					templateSelection : formatPlaylist,
					tags: false,
					minimumResultsForSearch: 10
				});

				if(!select2.val() && select2.length > 0) {
					select2[0].selectedIndex = 0;
				}
				deferred.resolve();
			});
		}).fail(function (data) {
			DEBUG && console.log(data);
		});
		return deferred.promise();
	};

	/** refresh playlist dashboard infos
    * @param {1,2} side - side of the playlist to trigger the change on
	* @param {boolean} freshData (optional) - refresh playlist data recorded in the option
    */
	refreshPlaylistDashboard = function(side, freshData) {
		var dashboard = $('#panel' + side + ' .plDashboard');
		var select = dashboard.find('.plSelect select');
		var option = select.find('option:selected');
		var idPlaylist =  option.val();
		var deferred = $.Deferred();

		if(!freshData) {
			deferred.resolve();
		} else {
			$.ajax({ url: scope + '/playlists/' + idPlaylist, }).done(function (data) {
				$.each(data, function(name, value) {
					option.attr("data-" + name, value);
					option.data(name, value);
				});
				deferred.resolve();
			});
		}

		deferred.promise().done( function() {

			// managing flags
			['flag_current', 'flag_public'].forEach(function (e) {
				if (option.data(e) == '1') dashboard.find('button[name="' + e + '"]').removeClass('btn-default').addClass('btn-primary');
				else dashboard.find('button[name="' + e + '"]').removeClass('btn-primary').addClass('btn-default');
			});

			// overcomplicated stuff to copy data about playlist from select to container
			// because storing var as data in html via jquery doesn't affect actual html attributes...
			var optionAttrList = option.prop('attributes');
			var attrList = dashboard.prop('attributes');
			if(attrList) {
				var attrListStr = Object.keys(attrList).map(function(k,v){
					return attrList[v].name.indexOf('data-') > -1 ? attrList[v].name : '';
				}).join(' ');
				dashboard.removeAttr(attrListStr);
			}


			$.each(optionAttrList, function() {
				dashboard.attr(this.name, this.value);
			});
			dashboard.data(option.data());
			if (playlistRange[idPlaylist] == undefined) {
				setPlaylistRange(idPlaylist, 0, pageSize);
			}
			if(playlistContentUpdating) {
				playlistContentUpdating.done(function() {
					refreshContentInfos(side);
				});
			}
			$(window).resize();
		});
	};

	refreshContentInfos = function(side) {
		var dashboard =  $('#panel' + side + ' .plDashboard');
		var idPlaylist = dashboard.find('.plSelect select > option:selected').val();

		var range = getPlaylistRange(idPlaylist);

		var max = range.from + $('#playlist' + side + ' > li[idkara]').length;

		var plInfos = '';
		if(idPlaylist) {
			plInfos = idPlaylist != -4? range.from + '-' + max : '';
			plInfos +=
				(idPlaylist != -4 ?
					' / ' + dashboard.attr('karacount') + (!isTouchScreen ? ' karas' : '')
					: '') +
				(idPlaylist > -1 ?
					' ~ dur. ' + secondsTimeSpanToHMS(dashboard.data('length'), 'hm') + ' / re. ' + secondsTimeSpanToHMS(dashboard.data('time_left'), 'hm')
					: '');

			dashboard.parent().find('.plInfos').text(plInfos).data('from', range.from).data('to', max);
		}
	};

	/**
    * refresh the player infos
    * @param {Function} callback - function to call at the end of the refresh
    * @param {anything} param1 - param to give to this function
    */
	refreshPlayerInfos = function (data, callback, param1) {
		if (oldState != data && logInfos.username) {
			var newWidth = $('#karaInfo').width() * parseInt(10000 * ( data.timePosition + refreshTime/1000) / $('#karaInfo').attr('length')) / 10000 + 'px';

			if (data.timePosition != oldState.timePosition && !stopUpdate && $('#karaInfo').attr('length') != 0) {
				var elm = document.getElementById('progressBarColor');
				elm.style.transform =  'translateX(' + newWidth + ')';
			}
			if (oldState.status != data.status || oldState.playerStatus != data.playerStatus) {
				status = data.status === 'stop' ? 'stop' : data.playerStatus;
				//DEBUG && console.log("status : " + status + " enginestatus : " + data.status  + " playerStatus : " + data.playerStatus );
				switch (status) {
				case 'play':
					$('#status').attr('name','pause');
					$('#progressBarColor').addClass('cssTransform');
					break;
				case 'pause':
					$('#status').attr('name', 'play');
					$('#progressBarColor').removeClass('cssTransform');
					break;
				case 'stop':
					$('#status').attr('name', 'play');
					$('#progressBarColor').removeClass('cssTransform');
					break;
				default:
					DEBUG && console.log('ERR : Kara status unknown : ' + status);
				}
			}
			if($('input[name="lyrics"]').is(':checked') || (mode == 'mobile' || webappMode == 1) && $('#switchInfoBar').hasClass('showLyrics')) {
				var text = data['subText'];
				/* if(oldState['subText'] != null && text != null && text.indexOf(oldState['subText']) > -1 && text != oldState['subText']) {
                    text.replace(oldState['subText'], "<span style='color:red;'>" + oldState['subText'] + "</span>");
                }*/
				if (text) text = text.indexOf('\n') == -1 ? text:  text.substring(0, text.indexOf('\n') );
				$('#karaInfo > span').html(text);
			}
			if (data.currentlyPlaying !== oldState.currentlyPlaying) {
				var barCss = $('#progressBarColor.cssTransform');
				barCss.removeClass('cssTransform');
				$('#progressBarColor').stop().css({transform : 'translateX(0)'});
				barCss.addClass('cssTransform');

				if( data.currentlyPlaying === -1 ) {
					$('#karaInfo').attr('idKara', data.currentlyPlaying);
					$('#karaInfo').attr('length', -1);
					$('#karaInfo > span').text( i18n.__('JINGLE_TIME') );
					$('#karaInfo > span').data('text',i18n.__('JINGLE_TIME') );

				} else if ( data.currentlyPlaying > 0 ) {
					$.ajax({ url: 'public/karas/' + data.currentlyPlaying }).done(function (dataKara) {
						var kara = dataKara[0];
						$('#karaInfo').attr('idKara', kara.kara_id);
						$('#karaInfo').attr('length', kara.duration);
						$('#karaInfo > span').text( buildKaraTitle(kara) );
						$('#karaInfo > span').data('text', buildKaraTitle(kara) );

						if(webappMode === 1) {
							buildKaraDetails(kara, 'karaCard');
						}
					});
				} else {
					console.log('ER: currentlyPlaying is bogus : ' + data.currentlyPlaying);
				}
			}
			if (data.showSubs != oldState.showSubs) {
				if (data.showSubs) {
					$('#showSubs').attr('name','hideSubs');
				} else {
					$('#showSubs').attr('name','showSubs');
				}
			}
			if (data.muteStatus != oldState.muteStatus) {
				if (!data.muteStatus) {
					$('#mutestatus').attr('name','mute');
				} else {
					$('#mutestatus').attr('name','unmute');
				}
			}
			if (data.onTop != oldState.onTop) {
				$('input[name="PlayerStayOnTop"]').bootstrapSwitch('state', data.onTop, true);
				//if(scope === 'admin') setSettings($('input[name="PlayerStayOnTop"]'));
			}
			if (data.fullscreen != oldState.fullscreen) {
				$('input[name="PlayerFullscreen"]').bootstrapSwitch('state', data.fullscreen, true);
				//if(scope === 'admin') setSettings($('input[name="PlayerFullscreen"]'));
			}
			if (data.volume != oldState.volume) {
				var val = data.volume, base = 100, pow = .76;
				val = val / base;
				val =  base * Math.pow(val, 1/pow);
				val = parseInt(val);
				$('input[name="setVolume"]').val(val);
			}

			oldState = data;
			if (callback && typeof callback === 'function' && typeof param1 != 'undefined') {
				callback(param1);
			}
		}
	};

	/**
    * Build kara title for users depending on the data
    * @param {Object} data - data from the kara
    * @param {Object} options - (optional) [search, mode] search made by the user, special mode to render so far 'doubleline' is accepted
    * @return {String} the title
    */
	buildKaraTitle = function(data, options) {
		if(typeof options == 'undefined') {
			options = {};
		}

		if(data.language && data.language.indexOf('mul') > -1) {
			data.language = 'mul';
		} else if (!data.language) {
			data.language = '';
		}
		var titleText = 'fillerTitle';

		var limit = isSmall ? 35 : 50;
		var serieText =  data.serie ? data.serie : data.singer.replace(/,/g, ', ');
		serieText = serieText.length <= limit ? serieText : serieText.substring(0, limit) + '…';
		var titleArray = [data.language.toUpperCase(), serieText, data.songtype_i18n_short + (data.songorder > 0 ? ' ' + data.songorder : '')];
		var titleClean = titleArray.map(function (e, k) {
			return titleArray[k] ? titleArray[k] : '';
		});

		var separator = '';
		if(data.title) {
			separator = ' - ';
			if (options.mode && options.mode === 'doubleline') {
				separator = '<br/>';
			}
		}
		titleText = titleClean.join(' - ') + separator + data.title;


		if(options.search) {
			var search_regexp = new RegExp('(' + options.search + ')', 'gi');
			titleText = titleText.replace(search_regexp,'<h>$1</h>');
		}
		return titleText;
	};

	toggleDetailsKara = function (el) {
		var liKara = el.closest('li');
		var idKara = parseInt(liKara.attr('idkara'));
		var idPlc = parseInt(liKara.attr('idplaylistcontent'));
		var idPlaylist = parseInt( el.closest('.panel').find('.plDashboard').data('playlist_id'));
		var infoKara = liKara.find('.detailsKara');

		if(!liKara.hasClass('loading')) { // if we're already loading the div, don't do anything
			if (!infoKara.is(':visible') ) { // || infoKara.length == 0
				var urlInfoKara = idPlaylist > 0 ? scope + '/playlists/' + idPlaylist + '/karas/' + idPlc : 'public/karas/' + idKara;
				liKara.addClass('loading');
				$.ajax({ url: urlInfoKara }).done(function (data) {
					var detailsHtml = buildKaraDetails(data[0], mode);
					detailsHtml = $(detailsHtml).hide();
					liKara.find('.contentDiv').after(detailsHtml);
					$(detailsHtml).data(data[0]);

					detailsHtml.fadeIn(animTime);
					liKara.find('[name="infoKara"]').css('border-color', '#8aa9af');
					saveDetailsKara(idPlaylist, idKara, 'add');

					liKara.removeClass('loading');

					if(introManager && introManager._currentStep) introManager.nextStep();
				}).always(function (data) {
					liKara.removeClass('loading');
				});
			} else if (infoKara.is(':visible')) {
				saveDetailsKara(idPlaylist, idKara, 'remove');
				infoKara.add(liKara.find('.lyricsKara')).fadeOut(animTime);
				liKara.find('[name="infoKara"]').css('border-color', '');
			} else {
				saveDetailsKara(idPlaylist, idKara, 'add');
				infoKara.fadeIn(animTime);
				liKara.find('[name="infoKara"]').css('border-color', '#8aa9af');
			}
		}
	};

	/**
    * Build kara details depending on the data
    * @param {Object} data - data from the kara
    * @param {String} mode - html mode
    * @return {String} the details, as html
    */
	buildKaraDetails = function(data, htmlMode) {
		var todayDate = Date.now();
		var playTime = new Date(todayDate + data['time_before_play']*1000);
		var playTimeDate = playTime.getHours() + 'h' + ('0' + playTime.getMinutes()).slice(-2);
		var beforePlayTime = secondsTimeSpanToHMS(data['time_before_play'], 'hm');

		var lastPlayed = data['lastplayed_at'];
		var lastPlayedStr = '';
		if(lastPlayed) {
			lastPlayed = 1000 * lastPlayed;
			var difference = (todayDate - lastPlayed)/1000;
			if(difference < 60 * 60 * 24) { // more than 24h ago
				lastPlayedStr = i18n.__('DETAILS_LAST_PLAYED_2', '<span class="time">' + secondsTimeSpanToHMS(difference, 'hm') + '</span>');
			} else {
				lastPlayedStr = '<span class="time">' + new Date(lastPlayed).toLocaleDateString() + '</span>';
			}
		}
		var details = {
			  'UPVOTE_NUMBER' : data['upvotes']
			, 'DETAILS_ADDED': 		(data['date_add'] ? i18n.__('DETAILS_ADDED_2', data['date_add']) : '') + (data['pseudo_add'] ? i18n.__('DETAILS_ADDED_3', data['pseudo_add']) : '')
			, 'DETAILS_PLAYING_IN': data['time_before_play'] ? i18n.__('DETAILS_PLAYING_IN_2', ['<span class="time">' + beforePlayTime + '</span>', playTimeDate]) : ''
			, 'DETAILS_LAST_PLAYED': lastPlayed ? lastPlayedStr : ''
			, 'BLCTYPE_6': 			data['author']
			, 'DETAILS_VIEWS':		data['viewcount']
			, 'BLCTYPE_4':			data['creator']
			, 'DETAILS_DURATION':	data['duration'] == 0 || isNaN(data['duration']) ? null : ~~(data['duration'] / 60) + ':' + (data['duration'] % 60 < 10 ? '0' : '') + data['duration'] % 60
			, 'DETAILS_LANGUAGE':	data['language_i18n']
			, 'BLCTYPE_7':			data['misc_i18n']
			, 'DETAILS_SERIE':		data['serie']
			, 'DETAILS_SERIE_ORIG':		data['serie_orig']
			//	, 'DETAILS_SERIE_ALT':	data['serie_altname']
			, 'BLCTYPE_2':			data['singer']
			, 'DETAILS_TYPE ':		data['songtype_i18n'] + data['songorder'] > 0 ? ' ' + data['songorder'] : ''
			, 'DETAILS_YEAR':		data['year']
			, 'BLCTYPE_8':			data['songwriter']
		};
		var htmlDetails = Object.keys(details).map(function (k) {
			if(details[k] && details[k] !== 'NO_TAG' && details[k] !== i18n.__('NO_TAG')) {
				var detailsLine = details[k].toString().replace(/,/g, ', ');
				return '<tr><td>' + i18n.__(k) + '</td><td>' + detailsLine + '</td><tr/>';
			} else return '';
		});
		var htmlTable = '<table>' + htmlDetails.join('') + '</table>';
		var infoKaraTemp = 'no mode specified';
		var makeFavButtonAdapt = data['flag_favorites'] ? makeFavButton.replace('makeFav','makeFav currentFav') : makeFavButton;

		if (htmlMode == 'list') {
			var isPublic = $('li[idplaylistcontent="' + data['playlistcontent_id'] + '"]').closest('.panel').find('.plDashboard').data('flag_public');
			var isCurrent = $('li[idplaylistcontent="' + data['playlistcontent_id'] + '"]').closest('.panel').find('.plDashboard').data('flag_current');
			var likeFreeButtonHtml = data['flag_free'] ? likeFreeButton.replace('likeFreeButton', 'likeFreeButton free btn-primary') : likeFreeButton;

			infoKaraTemp = '<div class="detailsKara alert alert-info">'
				+ '<div class="topRightButtons">'
				+ (isTouchScreen ? '' : closeButton)
				+ makeFavButtonAdapt
				+ showFullTextButton
				+ (data['previewfile'] ? showVideoButton : '')
				+ (data['serie'] ? ' ' + serieMoreInfoButton : '')
				+ (scope === 'admin' && (isCurrent || isPublic) ? likeFreeButtonHtml : '')
				+ '</div>'
				+ htmlTable
				+ '</div>';
		} else if (htmlMode == 'mobile') {
			infoKaraTemp = '<div class="detailsKara z-depth-1">'
				+ '<div class="topRightButtons">'
				+ makeFavButtonAdapt
				+ showFullTextButton
				+ (data['previewfile'] ? showVideoButton : '')
				+ '</div>'
				+ htmlTable
				+ '</div>';
		} else if (htmlMode == 'karaCard') {
			$.ajax({ url: 'public/karas/' + data.kara_id + '/lyrics' }).done(function (data) {
				var lyrics = i18n.__('NOLYRICS');
				if (typeof data === 'object') {
					lyrics =  data.join('<br/>');
				}
				$('.karaCard .lyricsKara').html(lyrics);
			});
			infoKaraTemp = '<div class="topRightButtons">' + makeFavButtonAdapt + '</div>' + htmlTable;
			$('.karaCard .details').html(infoKaraTemp);
			$('.karaCard > div').show();
		}
		return infoKaraTemp;
	};


	checkOnlineStats = function(settings) {

		if(settings.OnlineStats == -1) {
			if($('#onlineStatsModal').length < 1) {
				var top =		'<div class="modal modalPage fade" id="onlineStatsModal" role="dialog">'+
				'    <div class="modal-dialog modal-md">'+
				'        <div class="modal-content">';

				var bottom =	'            </div>'+
								'        </div>'+
								'    </div>'+
								'</div>';
				var content =	'<ul class="nav nav-tabs nav-justified modal-header">'+
								'<li class="modal-title stats"><a data-toggle="tab" href="#nav-stats" role="tab" aria-controls="nav-stats" aria-selected="true" aria-expanded="true">'+
									i18n.__('ONLINE_STATS.TITLE') +'</a>'+
								'</li></ul>'+
								'<div class="tab-content" id="nav-stats-tab">'+
								'   <div id="nav-stats" role="tabpanel" aria-labelledby="nav-stats-tab" class="modal-body tab-pane fade active in">'+
								'       <div class="modal-message text">'+
								'       	<p>' + i18n.__('ONLINE_STATS.INTRO') + '</p>'+
								'       </div>'+
								'<div class="accordion text" id="accordionDetails">'+
								'  <div class="card">'+
								'    <div class="card-header" id="headingOne">'+
								'      <h5 class="mb-0">'+
								'        <a class="btn-link" type="button" data-toggle="collapse" data-target="#collapseOne" aria-expanded="false" aria-controls="collapseOne">'+
											i18n.__('ONLINE_STATS.DETAILS.TITLE')+
								'        </a>'+
								'      </h5>'+
								'    </div>'+
								'    <div id="collapseOne" class="collapse" aria-labelledby="headingOne" data-parent="#accordionDetails">'+
								'      <div class="card-body">'+

											'- ' + i18n.__('ONLINE_STATS.DETAILS.1') +  '</br>'+
											'- ' + i18n.__('ONLINE_STATS.DETAILS.2') +  '</br>'+
											'- ' + i18n.__('ONLINE_STATS.DETAILS.3') +  '</br>'+
											'- ' + i18n.__('ONLINE_STATS.DETAILS.4') +  '</br>'+
											'- ' + i18n.__('ONLINE_STATS.DETAILS.5') +  '</br></br>'+

								'       <p>' + i18n.__('ONLINE_STATS.DETAILS.OUTRO') + '</p>'+
								'      </div>'+
								'    </div>'+
								'  </div>'+
								'  </div>'+
								'        <div class="modal-message text">'+
								'       	<p>' + i18n.__('ONLINE_STATS.CHANGE') + '</p>'+
								'       	<p>' + i18n.__('ONLINE_STATS.QUESTION') + '</p>'+
								'       </div>'+
								'   	<div></div>'+
								'   	<div>'+
								'		   <button type="button" value="1" class="onlineStatsBtn btn btn-default btn-primary col-xs-6">'+
												i18n.__('YES')+
								' 			</button>'+
								'  			<button type="button" value="0" class="onlineStatsBtn btn btn-default col-xs-6">'+
													i18n.__('NO')+
								'   		</button>'+
								'		</div>'+
								'	</div>'+
								'</div>';
				$('body').append($(top + content + bottom));

				$('#onlineStatsModal .onlineStatsBtn').click((e) => {
					settings.OnlineStats = '' + $(e.target).attr('value');
					ajx('PUT', 'admin/settings', settings, function(data) {
						$('#onlineStatsModal').modal('hide');
					});
				});
			}
			$('#onlineStatsModal').modal('show');
		}
	};

	/*
	*	Build the modal pool from a kara list
	*	data  {Object} : list of karas going in the poll
	*	show {Boolean} : if modal is shown once built
	*/
	buildAndShowPoll = function(data, show, timer) {
		var karaNumber = data.length;
		var $pollModal = $('#pollModal');
		var $timer = $('#pollModal .timer');
		var randArray = Array.from(Array(15).keys());

		$('#nav-poll').empty();
		$.each(data, function(index, kara) {
			var randColor = '42';
			var drawIndex = Math.floor(randArray.length * Math.random());
			var drawn = randArray.splice(drawIndex, 1);
			if(drawn) var randColor = drawn * 24;

			var karaTitle = '';
			if (isSmall) {
				karaTitle = buildKaraTitle(kara, { 'mode' : 'doubleline'});
			} else {
				karaTitle = buildKaraTitle(kara);
			}
			$('#nav-poll').append('<div class="modal-message">'
							+	'	<button class="btn btn-default tour poll" value="' + kara.playlistcontent_id + '"'
							+	'	style="background-color:hsl(' + randColor + ', 20%, 26%)">'
							+	karaTitle
							+	'	</button>'
							+	'</div>');
		});

		if(show) {
			$pollModal.modal('show');
		}
		if(!timer) timer = settings.EngineSongPollTimeout*1000;
		$timer.finish().width('100%').animate({ width : '0%' }, timer, 'linear');

	};
	buildPollFromApi = function() {
		ajx('GET', 'public/songpoll', {}, function(data) {
			buildAndShowPoll(data.poll, false, data.timeLeft);
		});
	}


	/*
	*	Manage memory of opened kara details
	*	idPlaylist {Int} : id of the playlist the details are opened/closed in
	*	idKara {Int} : id of the kara having his details opened
	*	command {Int} : command to execute, "add"/"remove" to add/remove to/from the list, nothing to just know if the details are opened
	*/
	saveDetailsKara = function(idPlaylist, idKara, command) {
		if(isNaN(idPlaylist) || isNaN(idKara)) return false;
		idPlaylist = parseInt(idPlaylist);
		idKara = parseInt(idKara);
		if(saveLastDetailsKara[idPlaylist + 1000] == undefined) saveLastDetailsKara[idPlaylist + 1000] = [];
		if(command == 'add') {
			saveLastDetailsKara[idPlaylist + 1000].push(idKara);
		} else if(command == 'remove') {
			saveLastDetailsKara[idPlaylist + 1000].pop(idKara);
		} else {
		//DEBUG && console.log("ah",(-1 != $.inArray(idKara, saveLastDetailsKara[idPlaylist + 1000])));
			return (-1 != $.inArray(idKara, saveLastDetailsKara[idPlaylist + 1000]));
		}
	};

	formatPlaylist = function (playlist) {
		if (!playlist.id) return playlist.text;
		if (!$(playlist.element).data('flag_current') == '1'
			&& !$(playlist.element).data('flag_public') == '1'
			&& !$(playlist.element).data('flag_visible') == '0')  return playlist.text;

		var icon = '';
		if ($(playlist.element).data('flag_current') == '1') {
			icon =  '<i class="glyphicon glyphicon-facetime-video"></i>';
		} else if ($(playlist.element).data('flag_public') == '1') {
			icon = '<i class="glyphicon glyphicon-globe"></i>';
		}
		if ($(playlist.element).data('flag_visible') == '0') {
			icon +=  ' <i class="glyphicon glyphicon-eye-close"></i> ';
		}

		var $option = $('<span>' + icon + ' ' + playlist.text + '</span>');

		return $option;
	};

	// Some html & stats init
	initApp = function() {

		var locPlaylistRange = localStorage.getItem('playlistRange');
		var locSearchPlaylist1 = localStorage.getItem('search1');
		var locSearchPlaylist2 = localStorage.getItem('search2');
		var locScroll1 = localStorage.getItem('scroll1');
		var locScroll2 = localStorage.getItem('scroll2');

		if(locPlaylistRange) playlistRange = JSON.parse(locPlaylistRange);
		if(locSearchPlaylist1 && locSearchPlaylist1 != 'undefined') $('#searchPlaylist1').val(locSearchPlaylist1);
		if(locSearchPlaylist2 && locSearchPlaylist2 != 'undefined') $('#searchPlaylist2').val(locSearchPlaylist2);

		setupAjax();

		showedLoginAfter401 = false;
		
		$.ajax({ url: 'public/stats' }).done(function (data) {
			kmStats = data;
			if(scope === 'public') {
				$('#selectPlaylist1 > option[value=-1]')
					.data('num_karas', kmStats.karas).attr('data-num_karas', kmStats.karas);
			}
		});

		if(scope === 'admin' && logInfos.role === 'admin') {
			settingsUpdating = getSettings() ;
		} else if (scope === 'public') {
			settingsUpdating = getPublicSettings();

		} else {
			$(window).trigger('resize');
			$('.plSelect .select2').select2({ theme: 'bootstrap',
				templateResult: formatPlaylist,
				templateSelection : formatPlaylist,
				tags: false,
				minimumResultsForSearch: 3
			});
		}

		if(settingsUpdating) {
			settingsUpdating.done( function() {

				if(scope === 'public' && settings.EngineSongPoll) {
					ajx('GET', 'public/songpoll', {}, function(data) {
						$('.showPoll').toggleClass('hidden');
					});
				}
				settingsNotUpdated = ['PlayerStayOnTop', 'PlayerFullscreen'];
				playlistsUpdating = refreshPlaylistSelects();
				playlistsUpdating.done(function () {
					playlistContentUpdating = $.when.apply($, [fillPlaylist(1), fillPlaylist(2)]);
					refreshPlaylistDashboard(1);
					refreshPlaylistDashboard(2);
					playlistContentUpdating.done(() => {
						console.log(locScroll1, locScroll2);
						if(locScroll1) $('#playlist1').parent().scrollTop(locScroll1);
						if(locScroll2) $('#playlist2').parent().scrollTop(locScroll2);
					});
					$(window).trigger('resize');
				});
			});
		}
		if(!welcomeScreen) {
			if(logInfos.role != 'guest') {
				$('.pseudoChange').show();
				$('#searchParent').css('width','');
			} else {
				$('.pseudoChange').hide();
				$('#searchParent').css('width','100%');
			}

			if(!introManager || !introManager._currentStep) initSwitchs();

			$('.bootstrap-switch').promise().then(function(){
				$(this).each(function(){
					$(this).attr('title', $(this).find('input').attr('title'));
				});
			});

			$.ajax({ url: 'public/tags', }).done(function (data) {
				tags = data.content;
				var serie, year;

				var tagList = tagsTypesList.map(function(val, ind){
					if(val === 'DETAILS_SERIE') {
						return {id: 'serie', text: i18n.__(val)}
					} else if (val === 'DETAILS_YEAR') {
						return {id: 'year', text: i18n.__(val)}
					} else {
						return {id: val.replace('BLCTYPE_',''), text: i18n.__(val)}
					}
				});

				$('.tagsTypes').select2({ theme: 'bootstrap',
					tags: false,
					minimumResultsForSearch: 15,
					data: tagList
				});
				$('.tagsTypes').parent().find('.select2-container').addClass('value tagsTypesContainer');

				forSelectTags = tags.map(function(val, ind){
					return {id:val.tag_id, text: val.name_i18n, type: val.type};
				});

				$.ajax({ url: 'public/series', }).done(function (data) {

					var series = data.content;
					series = series.map(function(val, ind){
						return {id:val.serie_id, text: val.i18n_name, type: 'serie'};
					});
					forSelectTags.push.apply(forSelectTags, series);

					$.ajax({ url: 'public/years', }).done(function (data) {

						var years = data.content;
						years = years.map(function(val, ind){
							return {id:val.year, text: val.year, type: 'year'};
						});
						forSelectTags.push.apply(forSelectTags, years);

						$('.tags').select2({
							theme: 'bootstrap tags',
							placeholder: '',
							dropdownAutoWidth: false,
							minimumResultsForSearch: 20,
							ajax: {
								transport: function(params, success, failure) {
									var page = params.data.page;
									var pageSize = 120;
									var type = $('.tagsTypes').val();

									var items = forSelectTags.filter(function(item) {
										return new RegExp(params.data.q, 'i').test(item.text) && item.type == type;
									});
									var totalLength = items.length;

									if(page) {
										items = items.slice((page - 1) * pageSize, page * pageSize);
									}  else {
										items = items.slice(0, pageSize);
										page = 1;
									}

									var more = false;
									if( page * pageSize + items.length < totalLength) {
										more = true
									}
									var promise = new Promise(function(resolve, reject) {
										resolve({results: items, pagination : { more : more} });
									});
									promise.then(success);
									promise.catch(failure);
								}
							}
						});
						$('.tags').parent().find('.select2-container').addClass('value tags');
					});
				});
<<<<<<< HEAD
				// ['serie', 'year'].forEach(function(dataType) {
				// 	$.ajax({ url: 'public/' + dataType, }).done(function (data) {
				// 		data = data.content;
	
				// 		data = data.map(function(val, ind){
				// 			var jsonLine;
				// 			if(dataType === 'serie') jsonLine = {id:val.serie_id, text: val.i18n_name};
				// 			if(dataType === 'year') jsonLine = {id:val.year, text: val.year};
				// 			return jsonLine;
				// 		});
				// 		$('#' + dataType).select2({ theme: 'bootstrap',
				// 			tags: false,
				// 			minimumResultsForSearch: 3,
				// 			data: data
				// 		});
				// 		$('#' + dataType).parent().find('.select2-container').addClass('value');
				// 	});
	
				// });
	
=======
			// ['serie', 'year'].forEach(function(dataType) {
			// 	$.ajax({ url: 'public/' + dataType, }).done(function (data) {
			// 		data = data.content;

			// 		data = data.map(function(val, ind){
			// 			var jsonLine;
			// 			if(dataType === 'serie') jsonLine = {id:val.serie_id, text: val.i18n_name};
			// 			if(dataType === 'year') jsonLine = {id:val.year, text: val.year};
			// 			return jsonLine;
			// 		});
			// 		$('#' + dataType).select2({ theme: 'bootstrap',
			// 			tags: false,
			// 			minimumResultsForSearch: 3,
			// 			data: data
			// 		});
			// 		$('#' + dataType).parent().find('.select2-container').addClass('value');
			// 	});

			// });

>>>>>>> c7617347
			});


		}

	};

	$(window).resize(function () {
		//  initSwitchs();
		isSmall = $(window).width() < 1025;
		var topHeight1 = $('#panel1 .panel-heading.container-fluid').outerHeight();
		var topHeight2 = $('#panel2 .panel-heading.container-fluid').outerHeight();
		//$('#playlist1').parent().css('height', 'calc(100% - ' + (scope === 'public' ? 0 : topHeight1) + 'px ');
		//$('#playlist2').parent().css('height', 'calc(100% - ' + topHeight2 + 'px  ');

		resizeModal();

		if(!isTouchScreen) {
			$('#nav-profil,#nav-userlist, #nav-poll').perfectScrollbar();
			$('.playlistContainer, #manage > .panel').perfectScrollbar();
			$('#playlist1').parent().find('.ps__scrollbar-y-rail').css('transform', 'translateY(' + topHeight1 + 'px)');
			$('#playlist2').parent().find('.ps__scrollbar-y-rail').css('transform', 'translateY(' + topHeight2 + 'px)');
		}

		if(!isSmall) {
			$('#modalBox').find('.modal-dialog').removeClass('modal-sm').addClass('modal-md');
		} else {
			$('#modalBox').find('.modal-dialog').addClass('modal-sm').removeClass('modal-md');
		}
	});

	resizeModal = function() {
		$('#profilModal,#loginModal,#modalBox, #pollModal').each( (k, modal) => {
			var $modal = $(modal);
			var shrink =	parseFloat($modal.find('.modal-dialog').css('margin-top')) + parseFloat($modal.find('.modal-dialog').css('margin-bottom'))
						+	$modal.find('.modal-header').outerHeight() + ($modal.find('.modal-footer').length > 0 ? $modal.find('.modal-footer').outerHeight() : 0);
			$modal.find('.modal-body').css('max-height', $('body').height() - shrink - 15 + 'px');
		});

	};
	/**
    * Init bootstrapSwitchs
    */
	initSwitchs = function () {
		$('input[switch="onoff"],[name="EnginePrivateMode"],[name="kara_panel"],[name="lyrics"],#settings input[type="checkbox"]').bootstrapSwitch('destroy', true);

		$('input[switch="onoff"]').bootstrapSwitch({
			wrapperClass: 'btn btn-default',
			'data-size': 'normal'
		});
		$('[name="EnginePrivateMode"],[name="kara_panel"],[name="lyrics"]').bootstrapSwitch({
			'wrapperClass': 'btn',
			'data-size': 'large',
			'labelWidth': '15',
			'handleWidth': '59',
			'data-inverse': 'false'
		}).each((k,el) => {
			var $el = $(el);
			var $container = $(el).closest('.bootstrap-switch-container').find('.bootstrap-switch-handle-on');
			var introLabel = $(el).data('introlabel');
			var introStep  = $(el).data('introstep');
			if(introStep) {
				$container.attr('introLabel', introLabel).attr('introStep', introStep);
			}
		});


		/* init selects & switchs */
		if(scope === 'admin') {
			$('[name="kara_panel"]').on('switchChange.bootstrapSwitch', function (event, state) {
				if (state) {
					$('#playlist').show();
					$('#manage').hide();
				} else {
					$('#playlist').hide();
					$('#manage').show();
					if(introManager && introManager._currentStep) {
						introManager.nextStep();
					}
				}
			});

			$('#settings input[type="checkbox"], input[name="EnginePrivateMode"]').on('switchChange.bootstrapSwitch', function () {
				setSettings($(this));
			});

		}

		/* set the right value for switchs */
		$('input[type="checkbox"],[switch="onoff"]').on('switchChange.bootstrapSwitch', function () {
			$(this).val($(this).is(':checked') ? '1' : '0');
		});

		$('input[action="command"][switch="onoff"]').on('switchChange.bootstrapSwitch', function () {
			var val = $(this).attr('nameCommand');
			if(!val) val =  $(this).attr('name');

			$.ajax({
				url: 'admin/player',
				type: 'PUT',
				data: { command: val }
			}).done(function () {
				// refreshPlayerInfos();
			});
		});
	};

	login = function(username, password) {
		var deferred = $.Deferred();
		var url = 'auth/login';
		var data = { username: username, password: password};
		if(!username) {
			url = 'auth/login/guest';
			data = { fingerprint : password };
		}
		$.ajax({
			url: url,
			type: 'POST',
			data: data })
			.done(function (response) {
				var token;
				$('#loginModal').modal('hide');
				$('#password, #login').removeClass('redBorders');
                
				createCookie('mugenToken',  response.token, -1);
				if(response.onlineToken) {
					createCookie('mugenTokenOnline',  response.onlineToken, -1);
				} else if (!username.includes('@')) {
					eraseCookie('mugenTokenOnline');
				}
                
				logInfos = response;
				displayMessage('info','', i18n.__('LOG_SUCCESS', logInfos.username));
				initApp();

				if(introManager && typeof introManager._currentStep !== 'undefined') {
					introManager.nextStep();
				} else if(isTouchScreen && !readCookie('mugenTouchscreenHelp')) {
					$('#helpModal').modal('show');
				}

				if (welcomeScreen) {
					logInfos = parseJwt(response.token);
					$('#wlcm_login > span').text(logInfos.username);
					$('#wlcm_disconnect').show();
				}

				deferred.resolve();
			}).fail(function(response) {
				//displayMessage('info','', i18n.__('LOG_ERROR'));
				$('#loginModal').modal('show');
				$('#password').val('').focus();
				$('#password, #login').addClass('redBorders');
			});
		return deferred;
	};

	$('#helpModal .confirm').click(function(){
		createCookie('mugenTouchscreenHelp', true, -1);
	});

	/* opposite sideber of playlist : 1 or 2 */
	non = function (side) {
		return 3 - parseInt(side);
	};

	getPlaylistRange = function(idPl) {
<<<<<<< HEAD
		
		var side = sideOfPlaylist(idPl);
		var search = $('#searchPlaylist' + side).val();
		var $filter = $('#searchMenu' + side + ' li.active');
		var searchType = $filter.attr('searchType');
		var searchValue = $filter.attr('searchValue');
		var key = [search, searchType, searchValue].join('_');
        
=======

        var side = sideOfPlaylist(idPl);
        var search = $('#searchPlaylist' + side).val();
		var $filter = $('#searchMenu' + side + ' li.active');
		var searchType = $filter.attr('searchType');
		var searchValue = $filter.attr('searchValue');
        var key = [search, searchType, searchValue].join('_');

>>>>>>> c7617347
		if(!playlistRange[idPl]) playlistRange[idPl] = {};
		return playlistRange[idPl][key] ? playlistRange[idPl][key] : { from : 0, to : pageSize };
	};

	setPlaylistRange = function(idPl, from, to) {
		var side = sideOfPlaylist(idPl);
		var search = $('#searchPlaylist' + side).val();
		var $filter = $('#searchMenu' + side + ' li.active');
		var searchType = $filter.attr('searchType');
		var searchValue = $filter.attr('searchValue');
		var key = [search, searchType, searchValue].join('_');

		if(!playlistRange[idPl]) playlistRange[idPl] = {};
		playlistRange[idPl][key] = { from : from, to : to };
	};

	getPlData = function(idPl) {
		var idPlNorm = Math.min(0, idPl);
		var singlePlData = plData[idPlNorm] ? jQuery.extend({}, plData[idPlNorm]) : null;

		if(singlePlData) singlePlData.url = singlePlData.url.replace('pl_id', idPl);

		return singlePlData;
	};

	sideOfPlaylist = function(idPlaylist) {
		var side = $('.plSelect select option:selected[value="' + idPlaylist + '"]').parent().attr('side');
		return side;
	};

	addKaraPublic = function(idKara, doneCallback, failCallback) {
		//var karaName = $('li[idkara="' + idKara + '"]').first().find('.contentDiv').text();

		$.ajax({ url: 'public/karas/' + idKara,
			type: 'POST',
			data: { requestedby : logInfos.username },
			complete: function() {
				var side = 2;
				if(sideOfPlaylist(playlistToAddId) == side) {
					playlistContentUpdating.done( function() {
						scrollToKara(side, idKara);
					});
				}
			}
		}).done(function() {
			var idSearchList = $('#searchPlaylist1').val();
			if(doneCallback) {
				if(idSearchList == 1) doneCallback();
				else  failCallback();
			}
			//displayMessage('success', '"' + (karaName ? karaName : 'kara') + '"', ' ajouté à la playlist <i>' + playlistToAddName + '</i>');
		}).fail(function() {
			if(failCallback) failCallback();
		});
	};

	deleteKaraPublic = function(idPlaylistContent) {

		$.ajax({ url: scope + '/playlists/' + playlistToAdd + '/karas/' + idPlaylistContent,
			type: 'DELETE'
		}).done(function() {

			//displayMessage('success', '"' + (karaName ? karaName : 'kara') + '"', ' ajouté à la playlist <i>' + playlistToAddName + '</i>');
		});
	};


	/* socket part */

	if(!welcomeScreen) {
		socket.on('playerStatus', function(data){
			refreshPlayerInfos(data);
		});

		socket.on('newSongPoll', function(data){
			buildAndShowPoll(data, true);
			$('.showPoll').toggleClass('hidden');
		});
		socket.on('songPollEnded', function(data){
			$('#pollModal').modal('hide');
			$('.showPoll').toggleClass('hidden');

		});
		socket.on('songPollResult', function(data){
			displayMessage('success', '', i18n.__('POLLENDED', [data.kara.substring(0,100), data.votes]));
		});
		socket.on('settingsUpdated', function(){
			settingsUpdating.done(function () {
				settingsUpdating = scope === 'admin' ? getSettings() : getPublicSettings();
				settingsUpdating.done(function (){
					if(!($('#selectPlaylist' + 1).data('select2') && $('#selectPlaylist' + 1).data('select2').isOpen()
																		|| $('#selectPlaylist' + 2).data('select2') && $('#selectPlaylist' + 2).data('select2').isOpen() )) {
						playlistsUpdating.done(function() {
							playlistsUpdating = refreshPlaylistSelects();
						});

						playlistsUpdating.done(function () {
							refreshPlaylistDashboard(1);
							refreshPlaylistDashboard(2);

						});
					}
				});
			});
		});

		socket.on('playlistsUpdated', function(){

			if(!(($('#selectPlaylist2').data('select2') && $('#selectPlaylist2').data('select2').isOpen())
					|| ($('#selectPlaylist1').data('select2') && $('#selectPlaylist1').data('select2').isOpen()))) {
				playlistsUpdating = refreshPlaylistSelects();
			}
		});

		socket.on('playlistInfoUpdated', function(idPlaylist){
			if (idPlaylist) {
				if(!($('#selectPlaylist' + 1).data('select2') && $('#selectPlaylist' + 1).data('select2').isOpen()
																	|| $('#selectPlaylist' + 2).data('select2') && $('#selectPlaylist' + 2).data('select2').isOpen() )) {
					playlistsUpdating = refreshPlaylistSelects();

					var side = sideOfPlaylist(idPlaylist); DEBUG && console.log('b' +side);
					if (side) {
						playlistsUpdating.done(function () {
							refreshPlaylistDashboard(side);
						});
					}

				}
			}
		});

		socket.on('playingUpdated', function(data){
			var side = sideOfPlaylist(data.playlist_id);
			DEBUG && console.log(side, data.playlist_id);

			if(side) {
				var playlist = $('#playlist' + side);
				var container = playlist.parent();
				var previousCurrentlyPlaying = playlist.find('li[currentlyplaying], li[currentlyPlaying=""], li[currentlyPlaying="true"]');
				var newCurrentlyPlaying = playlist.find('li[idplaylistcontent="' + data.plc_id + '"]');

				if(previousCurrentlyPlaying.length > 0 && newCurrentlyPlaying.length > 0 && isVisible(previousCurrentlyPlaying, container)) {
					var posKaraMarker = previousCurrentlyPlaying.offset().top;
					var newPosKaraMarker = newCurrentlyPlaying.offset().top;
					container.finish().animate({scrollTop: container.scrollTop() + newPosKaraMarker - posKaraMarker}, 1000, 'swing');
				}
				if(previousCurrentlyPlaying.length > 0) {
					var prevCP = previousCurrentlyPlaying.get(0);
					prevCP.removeAttribute('currentlyPlaying');
					prevCP.setAttribute('dejavu', '');
					// trick for IE/Edge not redrawing layout
					var ul = previousCurrentlyPlaying.closest('ul');
					ul.css('height',  ul.height());
					ul.css('height', 'auto');
				}
				if(newCurrentlyPlaying.length > 0) {
					newCurrentlyPlaying.attr('currentlyplaying', '');
				}

				refreshPlaylistDashboard(side, true);
			}
		});

		socket.on('playlistContentsUpdated', function(idPlaylist){
			var side = sideOfPlaylist(idPlaylist);
			DEBUG && console.log(side, idPlaylist);
			if(side && $('#playlist' + side + '.lyricsKara:visible').length == 0) {
				playlistContentUpdating = fillPlaylist(side);
				refreshPlaylistDashboard(side, true);
			}
		});

		socket.on('quotaAvailableUpdated', function(data){
			if (logInfos.username === data.username) {
				var quota = data.quotaLeft;

				var quotaString = '';
				if(data.quotaType == 1) {
					quotaString = data.quotaLeft;
				} else if (data.quotaType == 2) {
					quotaString = secondsTimeSpanToHMS(data.quotaLeft, 'ms');
				}
				if (data.quotaLeft == -1) {
					quotaString = '\u221e';
				}

				$('#plQuota').text(i18n.__('QUOTA')+' '+quotaString);
				DEBUG && console.log(data.username, data.quotaLeft, data.quotaType);
			}
		});

		socket.on('blacklistUpdated', function(){
			var idPlaylist = -2;
			var side = sideOfPlaylist(idPlaylist);

			if(side && $('#playlist' + side + '.lyricsKara:visible').length == 0) {
				playlistContentUpdating = fillPlaylist(side);
			}

			idPlaylist = -4;
			side = sideOfPlaylist(idPlaylist);
			if(side && $('#playlist' + side + '.lyricsKara:visible').length == 0) {
				playlistContentUpdating = fillPlaylist(side);
			}

		});

		socket.on('whitelistUpdated', function(idPlaylist){
			idPlaylist = -3;
			var side = sideOfPlaylist(idPlaylist);

			if(side && $('#playlist' + side + '.lyricsKara:visible').length == 0) {
				playlistContentUpdating = fillPlaylist(side);
			}
		});

		socket.on('adminMessage', function(data){
			if( scope === 'public') displayMessage('info', i18n.__('CL_INFORMATIVE_MESSAGE')  + ' <br/>', data.message, data.duration);
		});
	}

	socket.on('disconnect', function(){
		if($('.shutdown-popup').length == 0) {

			var $shutdownPopup =$(	'<div class="shutdown-popup"><div class="noise-wrapper" style="opacity: 1;"><div class="noise"></div>'
								+	'</div><div class="shutdown-popup-text">' + i18n.__('SHUTDOWN_POPUP') + '</div>' + closeButton + '</div>');

			$('body').prepend($shutdownPopup);
			$('.noise').css('background-image', "url('data:image/png;base64,iVBORw0KGgoAAAANSUhEUgAAAJYAAACWCAYAAAA8AXHiAAAABGdBTUEAALGPC/xhBQAAACBjSFJNAAB6JgAAgIQAAPoAAACA6AAAdTAAAOpgAAA6mAAAF3CculE8AAAACXBIWXMAAC4iAAAuIgGq4t2SAAAAGXRFWHRTb2Z0d2FyZQBwYWludC5uZXQgNC4wLjE51NayZAAA1gJJREFUeF5svSlYJE3TBToKh0PhcKhxOBwKh0PhcDgUDofC4XCjcONQI2h63+l93/d935vuc+NEdfN+/703n2emm6rqqsrMiBMnIiMzf6WAC1TDj0jgJQ/3DUaDM6B9sEL/EHG8+mF7sgN3NTTO4UvHMnPcRJG+A5oHlhHe1qgcuYBbzAu/gcDxLylA4sgLyzPCeMthe85jLHDDNUFErgsfm4AHrNrHQO+gkcVfjBMX0wxeIzEMSxVTIALrQ0keDAsqyKT+AO6TJnq/EcWfeQFP8C3N6OIi3IqZgfwR4DnRZ6B/UAZ+87st6QMycm0B9/y7NcWlWSrM73LiKAJc8bvV6oEv65bb2P54Mb7jMZZUIR/T38v7Ao4TtgsWOOI5P3CDZVKfE5b7IJ14a5fxwr9Z+G5A5LiYgjTP8CC1dD553ElgafzeUey3emidAoODSAjY8t5feAdCuzYcHOhnIBLACodrxE7MMP9BHg9x4BL4POVnfmD/AycCn2zPDi6sMOpaSG9c8uRAVdoiX8Or3qsZua9VK2+l1UZ+XzsMo3W7xOdZo4pnnu+3PC+B7vBN6+pcx9JYXfC4/8Nos0AO2VjP/I/fWRbAAeyt1u7PX9NSWPopa/QFkD4KjfFUReUC0+CFdOMtX3p37a8JcAj/0IyqNOTMf4EBznicgqXnk7aAD+kHvWFk8HdkEWGA+fQTzSe0bffa6FOcwIwWhvgNG7JskK7fBj4rWTZXgKjRmKnKnwFsF/4l7gHvSRswhGVkCAqLuQ1zHjjvD3zyzN5BxJ4AGql7eOUJyB3VgmmUJvKu+ndP39H+7X1NYnjlHTT/8u8lG0Q6i98RwyvgFKFhg/iP81Wbi0qm50b+Kz+mt/weimPoFWHi9zl/74M5PcetGZY/M2RObaPSu1T9foPYMeY4DmB7LW92yev7iJ0VwtsKv3cxEWHKH63dCPDvGYZHIldXg5X9esa2zuKxME49UqDnMWtsUMEjr4NdzoiSjTL4I+py05K2mUZjASoN38Xe7ZqjLfwhCEjF76tYigJbTzqonmHTPcwkN7HvDJ55fQamu+oU184UFjn4tE77MraukM9K2+Vnj0HURRbsJ4UtzmsFvMUyiJng/MPrAnA9zhaQuqSl3XoHWLrO0gJSBJl4ep39VYAhKHEU9AHyqhhNe5dLRE/sdbgU0aSx+CPU8/eVjxKCDqdKsGrJZnA4gVlRaVj2ibRHj6nN/HveML00PXKVaIeI0R3vke0WXgfoSke6RQNtf5o+tGzwvqA8UE1jgSO60M86rm1ZDPmdjRWd21XzKn4MbXNppM+NdjZG6UuY5TkB0fjc+InXsIjkHvqkPj3gOFHF3xTGl0ThHFLX6e+PR/S9+p48j57j1gvT8xA4akIaTDpL79GDILVJ+jFy7ETjITuv3ftdDdiaFFzPCcbdMz96d1OHiIcoiv7mU5o37A4gJe9YLYgCRI8thfUwA/dtCeszNIP3sRL+8dxWlAGoqpDHRBC3IkD8ToXO13xmuKqieIXDITKqXBQcFNsqbKmAPBONQysGDygGDGWIuOThJb3fvvC+/IS1N+wubLeoWF4QL/9lv1DJrCg9VUMJAdnU2SaCN/2RFBP8BtJJu/oa8r4U4ghEkbInq42hmDMxPXVpLzuWP/33fwrS4TeU/c9EorE0rqubNw8xO66n8C+K5VViKR3o/g5g2TFQpLgRNMqISYwde0IBw7x8pQIfCL5SiNipPOaQjiU6EOKLIsTjvOkfO4SQTZQIDj7/BZ1zed/kHTqBW6IRf7dNx94I5UQh1HBTQPUSTetDr4pH3o8CRU3Po3OpaCrwPWvFH2iC+PyuU8zO3jR/UDNxHsoh5unhrS5mncdp7td2KJL0sT0OlODid5ahCy0i6xy1Y0w7vxPoy7NEyIINs61lCB0L+hZDmByCfT5LazVIXbMj2bmbYflylgmLecsc9SNdRagOAmpeiFr8ZMHKfK5oZUWFgrNE5NRTD1S87VhgI8gdi2ARReGWbRa2iKEXNOPv+qIQVDi9h9AMPtcqJgIz8yUcRVGG/gGcQxVUk8etfcQCJI+otHkEbuCPZuPZRItmFObhApvoCU2ycZ3v2FVYVGyoqCD7e+l/pCJA8Jjo7JUH6nVinlEKPbudxt8JLC9/0Tx99k2VT4RfJpGP1tqeF9MppkEuLmFxJt1zUe5IZ9btevPK1nqD5vaKncW/WSixQOeAHW2Y0uCx1yPMAiU1qVGHNEHE7dKXb+GSjcjjCK3+skECAnFFbM8QL/ztbXASwFDuQS3tnCiauMYxzJwXNEH8LTXUIR2QQ+sS4bVqGPkPPwdonFZ8FCSzciWYxCCJYNIcD0Rhvr9E8+pzRapSQbidX/4WQbUkfAJOm2NtpPn4pNrBg9KAsuNlhe5huW2YJBYi7+7rr8bI9oRBVLnawjpeZFC5ojKQQyq6pIWj9VfnMSREYLKiUAbq1koOl5pkqSeijb+KbqJIH5OCcpitmHJ+0tSE4ZS+8FwTNffH+FluVV5z28L1xCFsUYSg7amKTOC6hZAhvCYMRTPld5+n/twnFr3JVQJrRS9V7GTprYvk+SfKz3u0dU4qb2bpO36XTlGhLaN+0RBtbSB0yfbScyLw5I78ndkq0MO6rHHQT+FvFbOzXzVkLlAuPNJuJzG9rCF1KXe4HnkMTVYtFVuNblZe8H+0zLcVZZHOL2f+dHZcaOgwzBa1oSmEfIWldrZ/Lp1FW+wvB8g/arSO6B6QO3XIptWELcWmu386LxooQup3SzSqSYUEPuR5X8ejb5xk+0Yn0xRbeoGY/kDKSAQHvrz+benJPcWcxTG4rsF53ZqLULs62XnTMNMYp8XEu05G8s6o1B6IpvgUIxiu/iulVi4+l9eNC3iOoXpD9Fo3W7codR/aVRJ650lQOi2r7fNxqhxIzZrwDQqyCIkiP+xqXql80WIpRt6l9ZVn63tI54UxvaaJ0fqKUgKtA+HLDwbyC+oIkjkWjr+o+J4QH/xR5GddpWOtoYwKQTASAd9n75Bov8lzttKXKKweeH/2Y2FjWISeSd5IlNFA/sj93lKIt3Q6sxj3tInCd72GHJC6EMly+XA2hNm1x+5QE4iFU3+3DnqyK3lpoiiF+RcKxWdqV62cep/Co3zrC+ubOhyieb0DcjA/Ig8rbA8S0rVsiHx/9Tgf4oICRcTZe2HtpNl4iUA8oJCZiIsdzx+NhrgcRD/Ve7DC+soOx0K8SEW36mE6nW/xhaRl1O7vOUIJ4WuElnKscRiVBkst+7euXsA1qUPRyLtJq4CRdGO2Eg0KSKfEDK0WdOSn2APtQEfRaCDPUoScXCHbFa91/WaSxuNxNijNZa+8UA9JuZU0JhFb31fMdwUtOWY5nXRw40FCn60CufzQZ6kgzHDsL+BH2FkqQpStpY7Il5D21ew4hayY7pLUc3iQh8cQdFG0VVsQX4SSHNUuilVjx/UzVxlR+GjNbyiMr4p1Eq+uWlTbc+/YIG9680K8exHyHPLSd2J1BEF4TpFXLJOpYzd+M7TeNLBVazJtTu4iKwj3w1nE3wE/9RoKuLxLEyUVnHmnL+/s1rYMiwTzkwXR1R9BAJUB1LY3tlbBqDsPVGxtvdCL4KMb2cd1S6RcvDi9QAqlnZ9O6xgbn6vlxvDO762LxEYvrUg8E8b1wl0JIPxgfHoe99A5/v4Qs2ULTKWSFTEr5EQ8ziLSeugvjrN0jWcpq2sgaKkVWwdP4Ygskj0iRF68TvyJbLfXtO/6OzFhbRS0IaboKd8Yrr2XNjNJbf7IH8dCbvS7HJ/F1MTBdpL67Gpdl9YduhZywitDx6OqR1z5utajjdUpauubQWkl5/oH9nAAjSXOvSSwIgzBfvx9EpgH1HFA4gjpvLYP/LbKYCXCQEQSb5PHWGKLHalfx7Qzq9ONeIwzRZZRt39LASCViI/lHcXz43GGNWhF5pgdUnnpnY2wPIbH00LLez+3bISyiAeaiL5jY9UQTngXFlCUE8/cLQho/C3XCVrpd1G4bB7/xjOcZbLCy0qmVmUoCi7CYd/g3tLFvwzy18bv4kfRIswEF18Gre4UFy2/9M1EAKXqkj6xnRicy6/KTCXMmCwohL34lSa5pq1M2P81pMf0hlvbKWMU+weYIlHYw6LPUjm0cRnr4Vm9iURTr6dmLQX2YG1pZ7Eg5Xr/kJqhN96RVansEsIXcFWKSbOzoz1lMR/1Q/Qdt2VMzokYE5+h7W1sTgy+sAs5CJIFMmP5031CL2wh3mbCLaJos8A6rinZ7MJ++ZkX3RTHgTE0pxAxhieM38fFdLQPyknXsIHuWYNokMDLVp6v56dEvPiRObKW1/w8o4b3nRhWk0Ulv3RqUv3uC1rWB4ZcvpC//2rjTREttEPageMG3zgYRgIiz8MDxuRgdlIqbrvYnrTFdpMnlu0ZaZjyYR/lnzAK0a68+RDT5z35QEY9vPhWECwSNnsqrqFpg8eNIMi8JcL8mdJ2Z4FnGrAN8Ubnwb9uPxRXdBwSRzTRu0t+hUTj9u3IsmmVb6lw/M52kl54D4kd9jBUZEM2GDeUjuaWn2nEFFXb6el7E+vT7bh8XgkmhD76brc0++XFXba7eBY28GSWDv4eJK9/rRurm7K4wLT9PlTvqTEUqgWKx1k+SNAoic4VSvHnern+5qLXkek/oxvWh3UDPrEUpfttPmm4u6J9GbNbvHrejyZjfovI6m0SkPZlzGhHSjsFh1T347RXhnCQ9fH/VrwDkxG4xOrejvbDtxnDaDGXRT91jWFRyWfWvRUlyyoyIolnopUiRdTi+kxEDQUZZi9N0W9RUpyE4HiErxkgEtAEU4iR3pk9McH8ZLGJ6z1D8LchLF4h26Wn3FLMAE1jvawmuLGhSdwhgJi+EAo/QdVFZ6DtwtKH7WJPgKlUNMGBLLLT8Pof/ANXHXEjDEBFKOOOnOWj56/QMdHju5DHvtCJ4ie9On42lsVr8jI9Npue8P5dNH+EFVPXpa8krSKAUF6JAigHbB7s71+HSTji9IJggVrocY7qMduQpnjexyU5LM3hCJNjs3RmIIlhrmZYr70JDuQNIKjCp33Gfsd6dCQS2zJcS2tO5EkQSQQrV8FbENF7mi2YZ8PaDFcfy7lCOz0dqzyEnsYI8d9RuO8bbTwYHk7gOCaq1//GaRfei0Av805SG0fz2lyvVyxSRd6DhV7aEJEzNob+XUg+9zA5Mby+8lNps7xgRNngOk25tyBbofdYn4bve2uckhDzdwGRKIySRgcJuQxi+tOxe4HpivDS3IXqeKcCpVC8dncigRIa2qjiJd9SCdRkfCSkP/ndcUKBpGajEdF3bOBTHJjMEbz9AJFJ360YeY6Kg0COZJb35nUss4lwL0FI/1p4lxB5f7IJu/tbdCB0SyejGZWjyt2sJ+SPSAz/IFZ4tyDwwvO98DAGv71SauJZiXje9qc1w6UF+WcVUkSP8Z07Rsd+t94aXGqQEbMUa/6tBtCi55pJIfAVbAkIyTsonzUcBpZCCC0X+vdNsTRtD4b06D1ZtByfQo7m9VMkHf/mgYmGX7rCfzMxVEbYHFVyu1CEODcra00QeHxkh/vFK1bkC59P6FSlLSynGoVep6XhKbXUeHamcJeMwJ8OMTSCD+5YReQN961F4iYdIap2DiztbJZxkw98vmmcqieCMDVdeWswV6QmPhF7usDsAL7III73jtykIN6ETWxDpYXHdoFR79wR0WqveSzFdvit+m2/DSH4YJnhBR8zgWnBZzFN5IRJfN15lvNHog+9J0bo4RvJXZ0nRCIn4k8UKnIDzLbHwymF03DRPUXEZiP5m0KxzR9Nvuu/0fy6dwylUwRN2cm8Dh3rveF5VQ7rcbjYuCpMWQM17CnRTXl3fi/Cdx3GYsdLzKdRBA1lEWHORPKqTAy6jgbtm5oXi/RSvCaen7ku6MUxnjZyidYVwy9qWndo6Blb/plQ0aExjdUNzLfy9n9QXN6jKcKoowbSxmOcDqhg0h4rtI80jkbE9dn+48niiOVgv+W5DOpXEC3n8a+O3Hs0VZ46nhV2CFo4NEn19LtwbRs29+OqU7zW3l1nvGsfucZTmcbwtf4Z4hkvzFovLfQCUIi9UKiiyN+mEqWhy+IUfmbEmrwYiN03K+lExOdCOKpSrILYM8m5z9NWoqbBP0IsTAV4rNINdE9J7sSUmtxCc3sDfWn1vJZG3EcbRrhWUqRK/+7bxfavtJLkWh5sVNiKSIuXYwwz2TB+QGbyTLhWEyKkk+SWwmwdjzWmtUbqOJX/EFDznrBT8vJiaDvuAZPeg8UvsG7H+l49r4TJnEHkJorGDaa1MwsaT+sI/rrgecawew5nL4tkSNFPCXvfdZNrud/JtTQO1Y7eTrA+QsgdMGEtHCx4TSFsRAqiM7mjaaxqjkjHq+dFjik2hveCndBfPWyiIIKfOSL/0uOb9qEOhYlg0iPGdnCASMBVrkh7bVyntlpJHFRp/0+DC1ExGXvCsHcOhw2RteUZq7KY8ZqGkeiBesWLhdngZhxN4SdaflUAFhVeURo/72PJ4tuGSnjHtfZDa/vC2Jx6wyLQqWDGCAuJyVyX3a+OriXLMVAN92NWMBpIvDPCdrWIN3pbQrCOFugfOcbUjM7BR9gq7UDNMd1OYqIRwh/QtD1QQOJw3jfG1seZWUB4N1DL4OYklIutfXB1sNSXc2AhHfxfPGxm+cSGxLfjvKPdriF7sZ3ZL9tCdnk+HKcHYDl1S8cMMD9mDElDE1IpGzJqehqV4Hv6y9DANAK3zUVONaeCgApwQWouMCwC0bpMCK5Z5B+PbwN0XdoHGAcuUXc+RkorV7gu9Qp9BdponPUCMW3YRFBYQjIix/HXNGr/0+CidALGq98p9K7cs+lzL1kzI2V7p4dEK8DfxUSg84gLD5KOFprR77vEG25pUJQdzmv0Pjsupe8y+z7JrIlGgkzrjzOPMGp3zqnmTBE0ulSOk59KP4jzEZ75Xh0Ccz/jqvSmpW2Sk5nBP4XUJzYUUunbwOgfvWcej+BbjjUPhhieOO1eJKNGFID9zCBnSzjPwB7Xdmrj+wSN7F1oLvUup5400DzFaYTxSFEuypB0z72aaPEYyc1+hZregKcOcx0BRRSWNcInK9FYdqC0/DWSjT/8wRC103gZ/+bLT+0w8pV8U0wVx/R60iHhyM+QyL6QWDNQqgIsvGqD+LEOX4gw8f68phOaKQGkp4Ri7BkRvwuN5L1xnf/YjvH9MoY3TyIg1qp1v3FAzXAU2VtrZC7KJg0n2suhjn6/pIOwer8I/sQGeBIAfSc5ZkPyOAsRl/E7/U6zQjMXypnzCGqHKwm11kSiPk7pIYoN/4OAVT1E13D0ZrOL0RQ08WN5Q0+K/MyS78v7de8QFeaXE+Jrjy/cML9QMdhW/uZ+qGSo79FsbY3nM6jqmsW2sJ6uxyUDTfpGPGlfyDF95V5sXh/eU1gskwAdMO0HBkZnm+DP9RTCRA1vi3H3QkMVvdCN5zOBZTX1BIsbk1rpicjbtTvltO+J/Iu/m8L3m1QjhM5tMF5BrC2AwmG1buOKCEVZmNVxR+RV7zMefa+thVJ8mjXirwpfnD2QNvwKFhzSeOKKz3GcH+A+jaRApzHGFh5JR/mQLbbw1J7KjaQhacridrkF4xdCzK3mLSxVxPjgdccY7OxmBFa/a8d1dM4amf4/UxVZk7OBfM6IaamQSWP3xtLYeWTzsNzGggZMo1B6Qq18j1j4X9WUkf7v/qaZXswCV2pqkVdehfT6GS4zJvH/PDoOecSdATQQu5j5vMZAdqdwo8j5Udb7d6LCGuS99V5WVL57hlmYrXG8kQaCSWqC/kHte6jH23CLx4QbwzQlj9xziMYGztuIXvTLiTd2ig3DB3ijlYZb+BPRRnhPGovLJirq8leQviR3LWyCtwECsB//EnW8WQT6aO54zb4g0DNHUL8N7xwdIhHbid8TU0GFnRCY0HkicvI775eqFs3uGZ56AxF0tT7ZoyXCQsL972xvOgAejvxYygsVAAqzKJeayqnvglxKFUiVpHPAe2bEiaNC8hk0d+4UFjbM7sfLgrYNizoWwtHCKN2yTdvtlWFeV1/pXZymcjhdBLUCFXze0FMyeyYGGvSHF15SY5dfeUI0IGyAnppA7rBu+9Mvpd9Qz95HQgPpM+mwgFmEpXmJoE24CZ47IQTqIwP6twL9zTGuP2B7o6uOpPkfUtHdeF/lsALbNTXSA++Ph+Xo443chF4a+QSPIet7C/l6onGJRz9SD7xXfJ2738TS/zTgSO6V6+k9XPA+z6LDf/rOgpo0Icaz8WwIzC5tZuy/xMR2pY3NQeWN/9SE6WMtgAo9ZN6LmsmwAL8XpLL+qEV8l8xxAqUb8sm8PYa5Ha3OzpSXG+IYzWNn7fLWCMdMJ6f4lO7YpR+NMDweLKVDJ/arH0ERCmJ8Wk/SM9yqIMT/C7gShZQb04uVPojGMEzZulJh3E6+RA3FJHmxvIVd7pirimPWvcZ8c6w8SgAENsFqsUBsy+3Ud+nY7oVnZoQ5xAKhOrs1oa4mnMdyU9z2gnJvthXRXTxMw9FIH2HRO6mIgPC6yTeOPVjfaiTWj9gDtRd26Xb+SNBogNiZB1sjRpKdPMGTzxLiFC3MQwMN5KHBHRH9FsKckfcdd6xP5CI89kNGxSzwkyWG2B0jwgxQbm3dITt4d+pX2irsJGd9c6P64BOTwmMct2RoIQuT/h0Tv7gsXhjNWHOBixBmyqcmfVyVMZPGrh+WYL9hpTf0cilI0hifdRGUnbu9Qvp4WO894kO6QgSIx1iwyR0z+q/fRVMb+M/LsTa+Ay6PW5Ta4I86JNPdGmZLTBu9vrBIJP+OCF2YIHVKh2PioJAtT9hZDETyfBebk9mcIRkcO8ULcQoK0pRvBI3Fp7+F2Q5rQG4m7bZAXjuQHm440NL7O6oOo/1F2LRzv1tH6E81TiWdeN3u4ZYmrYboJesT8s30d+jNdXiKZlD/nn9eOlxi9JtuwySLkOqwGJVKkDEG7z0+MwiK9lVSzQCq9Xsd6yzgnkrOICyTBz9LgnbCvZdInpgwUa9ZIHXxGG7jDwUmP3C/EqloKhYNzxO8LZFQy6ldjDgmiQurd2O8oPAOSqZ+F83jQ/T7Coe09yTzJXSkovmjPmYn7mq2gkTpTSP8I4/yAmYM/K8WFlC8YqWH88xVAdPzDvwXGE3Oxqie6DvNo6rhJI78bMF0tQ7TYHyctpE/n8P5m6aI5/YcK7GyK2KJwf6L8fbUSJ6bvO/NCeydFuN2HK7YIKh1GEdLu+S5vsvRdce6LeNe/3/FltwimikMef1YkKcyLdzlUh21ACwUaH4mBDiy2UHAnmeopnXgwFqVpFBomxuZuRD+hqJhAeZbDeAioXVkWIJ1pxmKpOcVCvs+s6LSxUMBvptIalMhwlaX4ysiWWhJuuA4QbGrHUwi/SnKSC9//bV3EmwnJUSvKJTlwHiIVUWUj0IpyCleOq9h4XvUB9lHOO2CFYLsHYe+txeFh2G68U7+pTG4WsFAWuGqs6q03Sp9+suPnHFQpJWfZXH3ecMesvJpP+FxHxxGB9F2hxr/KEiaersuKCwu86JxmlabPprBeVaA5wbuSEuhd5o+n/bExUblEsPC5cofqaDvE7NR/aNoYg2psLK04zDXmp9/qekBTFSraAb4WUPpApXko89eFguGCw0TiOlkMJHnf0bnY3VFS3KXdUkqqZmk3pNhYBjT90b0eBg2GpilidnvVcPQYH+NY4GisZ9FfacaetIGBt/sYHiKSE/vHVz/F3OLwvrgWTr+sGP4TszC4PFRDQ9ZDC6xrJx+znLvlo0gPR0IUbqRmAgkB6pUFsb7pI3jYkppclstuU6UeY7ekXqMNF2oSj0n+h7F0kraR5wcQXrDHBrxOXqMsWbjnU4H/2ZpI6NtEoTpKQv7rToUHOifxoy2qol1+cBijNqJy77EUBRAszBGeEyIl4jGxxPNql4r7x3uC4Xohm88gZIBMAIMH9K6No7Q8J2kDRyY3JOr/ZoGzMMa8he2YB+M7SAUcX2PdlmlWQQs49q7HaVH1wzPrST+FTSHWwSOyWKME+1MyY+7K94MvTkiIIOqTuQf9y413fAF/KfKb9ahU19MQHm9PoRnHmClg0jfM2Y2i87ep7CdYWq5RGLzUpzhepQMuHpI6Ht9o3/YHBfuhhNcqBemfGh9oIITmIlwhI6ZLsNrWbIoXBOFU9G5WLJdLjnzn+QY7CNRVJ90XusAjekNO5KmTOs4jV4MPu3wDsyuJarasbNlR/gQBTRz5ML3ncZzGI2XzmfO2Bi5UzY4uRvN0MA9HsaQv+V1zXHwIRaTDrMVtDPNXzEslsbwFewBcUpnWV9bOl7eYat8KH2m0eRJXFHKMjUQvgPnpaYIyXvTS0O1o0gSx4eijXka/YegPcbn49v6e7wLMbBUFp8PX16TIRjf39IfO7pSqCl4eJpGvhqdNnI2V1qM6leF4dtrTLyXY7jP6rY1Sm08UQiJZPwdoQtN50MwsRkm4b4TzS4frsSMrC0YrjLtVyKE3oTBx63p99CNShyBu3lYEGk2Pk04xPDQtjqnWRu6D/CsjYCpoJl+1uNauZU/VollR1l0lpcb4QyzTeo3Ua2PtApHp1ARzQtqhdH7FBfdGIPSEENs+EYnYJn3v3lKiHmFhGzQPNQQw8D2bjWnBQyzd/ANXPxdH+ZLM3PsTeJoC1eJ1fD3hwjTrBFd3bYFPR4TzG/04GjCMaqIubad5KMiYFPv5f9qO4sKnph3fnfB92zbCC8TNPenU/ocaqhlnP7nnRjZHaj09JlucRZo9hPj5hMDud8pjh6IkRP01LRnEmBHdgiTH1vYfoK2WPuV362EQGr+lPBLXw3mecNASIvYxHDXYkYvcx0MlUQ/GY4RAi8myebeik+Cy0VBlDgaEwdmeyCUEMv15BjBvIum0FtAtpsbvrmrBjjwnnRKykhdUkCCPitEGt+1zYQ2/IQY2rjREENIekDeqTYQahLomjXE4JJ2KOGuKzwyD6umQXF4S1NlSQxt46C54kqiPQw9oD66bUXh8iSyP2aqiNl5FcnLUDilwzv0umj7h3CclwWektKn/Juu+of4nT8IVsR9bpx9ckrH0EHQYZbg7H0YXAcQianZ8OTFH0FOr2eZIKoN7ChMhZMkjqK92asipHTMOCSmTXhAHeMznZhA9COnsG2ydsardqaLjRLOCZJxaEPeNVoXd43jaxyuYkhglTpt9u3Po4B9QRNG7oJh4wLx+Wtkboz5jRLTd+Q/35IYXFEoecwj3tYPQd0VHdISU7H78xdmcTU1gz4V1H2y6uCKSqHnNIXFZrTN7Osih+VFTLQos7Q/wpPLwtsOfG3mtwy3IDp/G1ulYcMTNcH0UNHfnjM0sA+YemJ1dKzVn35iH/BTA6UmDMf4VlO2L8gvRDm8J+P/CdOw7AfSOYi9dtVb3zafAsiXX1oGXwYAWCZDDqKEYXucon2s2b3C6+jQ+MV29v3NVuo7cace9N51Rid504kTBnHdxvSUJk05ksD+h7BDSuV+WIOl4Wa8JyKN1DgkdHtXBkL0EDsvImHAu0MkbJfCjHXkVBPONp+/1+Keu0x95Uruldj9dkQI5+AgmutmfSmB3l1GQGKLy1i2rflJLGE0b/34vmlaRL8EqVjxWVbQQOBeB8Edw8p3s3C3zyvfCGpkFvYndqqBwrYTDmcES/ksuUZFCCy80pkl+wvrqwRVeJBJ0M/TEiEVRchOcPeJ1hOnnPF9AxPX332ogPeFrd/STAkRcJoeIqXyjXX9WNNo4hPNsKXDwDhPHJuf9F69H2raocYQWE/c+E9BtOphI2kRpaod9otSP5plIfXbaUWfqwHdHSeGK96qoX3esbukCt1TUopGU1Brnw5kWi0s07gRmA19xhhzNCbIFMV7xlkZzYswujeZifVFx0PF4WJb8Xq1TPIOazhOzRNBUJ+RDsRzkZHzL6+LfW5F33FDWSkgc8W6l1G++AWvrZUa4sED5zOiVtdaXHE2gEqjNFYEOa04CwOVqyIlPn+kg7h056Uh1sPapbnnVI2OIysenP0iPtve5aWV4XDjM2dRjbJirmZSUUs6p1rJvOdz38JnmI4bOK5h/ruEwDUGucvwN93XwGkD36cU6j5WYqJbt/Ti+GxFGCGu/mo7sJoErgJwPsZWq1slyKJhCzSOkY79zDiZNiI7B6R90F3gfJ0xzNfY1IPFLjomDSi28jdifjMJq9v6bfCQWlzIueWtBfuVBS5BztZBAoWbzU5hPrb/5cIj3H5H6fu/9mLUXoh4p+yUeuIfMx6yglCl9uJp+IUYhXcD34l2qLSl/sYfzBYXIjiJ2SszR6dWLGhOJ93iXfVTmJUIXxTbKzi/Y2JYhSIND0zw/iGn+yijlW90/jgbhgOx2MZ/zKxY9ScinXWZMtJeRJEm1f88wE7KeD5LUGwcviKxUtKYXNLH4ITmnd+VmPNzl/wJl2uBbvF628ZlYS7KK+0/xPjkV7aV18b/FGmybDtPe0kftba3mDZ/I/fx1yJQzWPkILUoAqJKJ5hVfjNOhblHYZ9lJGYRnxEU450K3C0VNPVcAjTO7pMx/Gfk6/FMXMfgqHntutExDFNk4TJgfPfSLAxiEjXHCP92lYV9LfFbPRdpyETTZ9ZgHoU8bJJncBLmVLXNg68nJOt6nw8UXmxT/24SQEI8FwqfMV5ZDHWESJMIlw+tRRHaSPs92MBfvs9P/nhMuFZi9LoVVFVHYZd9UIgY2Z49jpll0n+8/f4bUU81nRxJlGfWLd2xsWm6uogKAqSO0HYpIhPpdEjtG3f1kGFq92VlhaZrB4ZS/0LrCYHtO2lHfIjHud2j/aFDanJjDq7b8ruxvmjunYFh8kP+zbJC8iTWNNp0g4p47mI5WpPrPjyK7B2X4QUbcSzbiVor+HXojceV75YrT566teWVxttM1r9jSN2yD4jQ4U1e68NCADDXxKFTEyJeW8y3kfvhuCvkOjD7fGP0Oh4bL8zryTNJI3IVlViWYdSA8q1GsVN/e7OPu1nS6+JDDBdYOM/YJF7EjmdJZ9Q36zOi4DCgzFTQpyGdy/x2I4YTlMZCtCuEnuYgdEyvrSs1gkB8CO4HNmKqUXh3z6N/SuX1GwXVOV2/+D5FBEjEdWA394Bl9aQzwSVjMrwvi2aL0vObVX9ryCSeUZOuMRh3m1OpxXzJM8eN81ls8A+2gFgrgfcvV9a/LOlM8KT8N8rhpdmWaxkCCPfeo3Pbq/rak/K5BbWn0RTnvW1J3iVxVELKEDAR/FYVzxb4NfLOomGWXa4YvrM6e4jfaUrTC9xkvEvxc9Y3tu//iSmRUIv3WWji2VUXrPK5hcdarkLp1tDzlZYmFmWZWMQUxY7nNiG9giBEwoy8wwje80q00kLTd89RB95vbsXQPh68edG5+6oWYhjZrhGjQ9UWRMZlFi251252ORXXU8zSRC8ROi3DouGZYN2T5YRbDhMZUQLPyXokfZH/ePvVLOOlvlzuIshCLJv5O9Q9j5Ge2PZwX+GRXGACn9r3ssDjfvSeDUQvp47MBYXGGB7xnDB9ZE9Qk0Xhberh5JXUMTdbBS/WfttXMiStwhfj92IE2QgSdw1FAU6dmuq7xRC5S0QEiAfDc0fXGUM5qaaNqEKH4bPdimUwuKRyoNnWFOFIKCQyh6MuBtIY32ewRgzNHMau2gUzh1e1fs3h5/O3HZUQjClue6JuzRtpI8Po5l9BTFlgh9xDbI/siDyjWVGEtaGmWQv51qcqHAU2J66NnWOIY4fBN/urc7YVv+9Lq2w2EFcUT9w24VItndPJc/1NWEy9MV2d5hQ121N5HH+su7Fw9PB3wvZhpgmpQS2tAgj7WPRJaIXwuRpq52OUT93o3rNvPuNhVNuDJ2Z21Loded/oMRUG9ZamKWPV02EjrH2/6fFyAnMbs1NXMbPgSAGaDp2zWZdGofCt8nikBVsjdPIJ9ytqvkfWQ8MvgWjgJzeHwsKXWK6NGSfFwc5drwYfQ2l51cz309eXyL9t/JM8xkICt6KLy25qbq7y7dibCpanEYNjG2PHGpFzHHeQPlfXP+N+S498r66KMc28huEZVtnT5hwXVXHeVt5yBV8mqS8zR0NKipGYvLay5X8GwSwdOmEIFsvHUjql/PmiuV7BbcCYsWOQTG283WwVA02NWceM0RChkF49GwJvld+4ToKr4T1NPa+h4vSx1o5yOJvwmcMYhBlwFafFO3Ex8TBTmoj31vlrCLiQdg7k9ruGokYEge1OcRqdGtG2YiOoUznkMFq9bn3fe86RZtKMD2GeonT0uDMwItwsDArz0y2Azs8wKrczR3vhiIiT06ldO1tV6YLQsXrk9ICZzeD3VkgXKCj+jeOZQy90IPYjEl9SecObjh0r31WOWzmkAEbDCUP50DkQBqCKk/d96hixE8s7mMTi1HAzEHRWpP/yZX11TmqW+hNVxTExrRwGX2v7UflCVhrUZ7jE8kPpHSMa3YmZF1gfJuC5QzCn5o7Hu9Fo5XNXWdQSD87WTNQv+cycKppWHi9/jtGwTGCYIsfJdrQxiB+j26JpfLFlXNBMntdv4a4K+/V+6MbwXISPjOzXX7A/fRWZcs1j4oWW5up58brheHqJ2KcrEh/Ia+KAAtNtL+/bmJzOgzDvx+eIZPz8xuyAfKeMuHpWHC7E0H0dr4sHLJ6mJzEWLz32soHtVDmkOAIILw2z5bEPbcgJD20f+D/mKNrCWv8sbHdwTBTlQpjetIrb173XthHPsoL6BYJVM81fWRCZPMyTZygleBzcGh7YHqnSBYNmtHveZyLc1vvtEiitpPMwb1HQa7Kz5r0d9UezzYfvLjNF0kc5fN2ocOUmT4OQCJfHNkS9rTPLNRwibTNZRS96/ebdKpDQdy3AelsYjh+KceGN86r2TSERG6bkWYr8gtwUSMPT7YmT4PnhvraVgEkMr07UH6wbPKRnFmOQXfiZXkA4y2F2sS3gwTfF02JNIhs4NqP4HJSex6h3HkLgIf8lDq+gAB9ATdtzhEl59uSC9QV1x2Mfud9EsHDHiOlY24xgDw5Ehp4qyF3uQw8UKBLDJQaHaHxrw2pGAQd2OQQjZqzds7yg2FMBpSB8o6qNSq2yT1binZUP62ucBygYyfQbNdVAnsZhISqi7eO0pYVmZmo2Q8zk2sB+SvTshanVsRiay2s27jSP5/WsZrjy4hHy/Tgxlsjytf0wvKHM9okNGZQKElnKqVKMbaDIsBt77KAs2p87aocMIYNJWsrz1fpA65nKpkHVeeCcDkkj4N8hQ+KI9/XC+vydw2MP3dNi9VOadD9RlJkXRgYv5zPyc+0oD13xhtymcc0BfSS3uwxgGJkZu+vJlWKNvnju1UN2OKkKM0GaW0Po8yKMM3wJ70weKdcWBf/u4LLTx81W+nrTwDUza41wjesRlu4whfZVEHMxweVFJUX07h9oKKr8fRcKS09lyq+mrnilNFWetFBVddOZCus96XbXtx+YP+qwB9MilubzoFtEYWk7/xZ7nylu3g1PSpAnlHCpZn/15SFG9H2DrkbJ3YE1Gqv9DFu5d36g5ssIFRQO3QP88TmZgiPelnSikcUgGpYevcRcPnml1oWpNq1Qc0NNQZSq/ZlaV4ZdG6+E6mWyir8bdMTLEc3tZq4/8f3A3KetCNRKhHH4IaIkna3jZEJC+XyWKvIXGlkX1CCirkoFqWvt0IrYs8tlEgnY1W86++FFFKRmK/0icvnAHLZIH88amxNuMfE50RmwU33HzCzAsHPOvLQZPs67EbiciD45YVet3sB6WkFP38W6WgsCfp4urCaN6xXwfa5ZrEK+HeRuOw85ifml8inyTlGqCioXVPDy1ntTc7uFbq1/h0Ry1MTJ+/A3XladgunZuBxwC4fzS//WD1G3GqEXMVvquAkQwBxAcIObyi4Tl0KJwviRiKUzeXqVq0+RXJ6jENIH1/vlq88oze59zoGeY9nH+QTKE9f7+MS+LDE/XHMoQrSMf2vaqTRaBhuDP2zGwslwS07QguMyja6SVIsQXgrVh5Cbn5RbXXcq+kiS6GuNBcWEZzhyel8KNl++0Fo926aJ90ou62rb7fqSvK9HKqOe3Kzxm8SwOscVo8R8Lq/hYjbDeDpQdgvrEnPtQeSR2vuB9Isiq7cSQ6bwmhPNczZ9YpWqdwavCB1TeHgPdp4Hn88zfAqaTF4xWRvBXFE2x7KkUf8oyrcamBSyPe5V7hgQJFqR8+k92GGCRHaEDIQTflaE9yaMoaIMybLykF1KUUasBAPBzQgCowbXHwtcpVFU9Eas9xZJGB08cgzFUvQOlAbshMzzOYMpIwaq77il0vDYPryhHLY8MLicnGP7Ukh5DfsFzYE4Nt8H+/eglSA3jcntMrDcad68cCWRLymCdMPJ2Vi8EOPa8iFHzfR7Pv1CSzKO4t2Tayw6O8eGxYPMwy8GMNE2ForQB8jDM0lD4intXwnOuGVU2H88ntbFngvJlUowH0qJqqCDLRkQSiHIh8ATYVTRYzA+V5vfngqplUpKRRTlWHnmfDH9mC8em/0Zm/9H2kWQQ0jeE03YaWtEToiS5Aocm+JEg92lv5j2G94Ob6YRW6VXEU3e+E+HtcqzX9ytvggcedoUqVOrvAiGyzNqcnyN6+YORfeFnInBQyInhd8uyIJWQ9DHa5D4cNC1zU6e4fFqmg2nuCH+rea+hMH5Pr9J8+q5CIiQ4vBYTN8+pFCr3jfKiXd2eg0jHdH4HAgqMXNXkHo/ToqW7z6Cucbl9G/fyBiHlY5ezua/iVb8Oy5eND9r+bCLQkMEIbXYhNyxsnRnTOwhwyVJrC55b789i3FzfA9rBoFADK2OsXoMPgnZlrs5MidEdD0mClCy0pHwHc/QPUatJZ6jESvk+b1ni/LmDs6k6KZQjbaxBBZLrpIyB0U4NDBJO/9DHjFVIWsjcqHkUWxtZeu8SUeS2O64RLbW/2tvtQJmaR3+zY7JSed5hqF/7LzBeiBe3rdoTORYyaOOj5lPJ2IsyZFW+DSIYsv+TvRQF5XDRwLLnPiQsmzQ187Dq0Eet6KBkWNOhdLnpWuvNrQeMf68dkoFSC7TNY8L5eE9uoZHlQuvWhRi5Q7SeYso/gonvaXQ8/xnD/9qaJ07pRP4d7YQjtln2bdtxvMXG8tvt8MmMhR/pjc3bxsEm4UKknGn8S1oHMRYnJzgw1zuHbDXkGuW32DtDgOi7d+dsA5TrT6xaKEjPCZ6rOYYrQNSgba1J8DKfCvf86omClgv3H/1Zn8ayFzEsBFldJwsyniIOA33vt3eeemCtKuK+6Vn8gko4pCpNjZEn/1j+zvazetvMbOYBi7i3c4fyxqPdny+ugrI0tMtxA0rQU6HkfVarZDIVjtVc32jfoR074UC+iF21iLt6kRZeKGxFtpy0j4XhDlQMBGg8Pl3GRLkjILkbAvY2q1ZGq/T7PRVXrRxmI0jO9/szIKgAz/VNXdZFrNZyvAUSazpTgtxbSJzjnBXvS3yEOMzf7Q3fVxCiFI7rYk3ISahhsjlB7G1Hnuww/siCtGCvxAYrXAaTZTVa9ScrjmOae81UFvGMxueGhmH+YHOhAX9x30YASP31XBgRMa31qRWUrrqfIboKdeTKKUFg/pD4XLGaoEs1MJ6afGnh8pv5VDR9L9ASt7FFRzug7lBgR/j2v9y0TlyT3MUQv1WA7Wtzat7i9vSDjmcogwkzfxON91HjZVCpajkiq69tjd0mlf2CMmwoJWx3gGJv5rISflcp3AxQCwmkh3M9+XCh7zOLxBkR+eBJlEnvFaEpliXSvCja7ESqZlwqMIhKcIojxcqMM+VVqUbVW7/6h9n3lgYFZeiXG2HlGuLkIZ17XjgImoHNLyTRv+KwdUvb02cQ+HfOd8fIwhaU4tRmIzuXNjcNk156SLONBdPt4F/Gqidrk9+cXxQA3DmooDG2rDxs64Bd/56wIfGPfymFuwmmJJ51Ea4mTZjCqVf6N3Wo37po/xRAbFrv9RqNcJZomeMw+VLVfM8335hA6O1uCpbHNpIbXyoQLBgPTEEWtCFDTaoxl+RbrxaM9K0TB7U5H5jycc01hd9dE41XuJyLJTztL8vS+KOwzMLwLGJsZNoAl3z2usE20N021fejDTYKLxbu4tmXZwFrn86758ogffaWq0vVLaiZA6k1dx4EoIr2aaBkKKhavrJ9aThc0tc9TiRgu0m5o6TYtnhvJalso6IGQ0fk6d50FZXXVF5nLigqdSOgunUD+vTPi2HoZXK1P1oRe+R77l2IptiBhuRXBA/7xXxcHoW9MBWUSNwTXNnH/pctb6Rs56JoBXdcR1yXR3sJx2hua17RCml7lvbqbc5NtND18Fz6Tteb7yv4wyV9r3W1WOME4rveUErNI3gPdJJvJdaeGLMroTpuRE3iwhI4F8Tw9+IO83zjbEuq/zQrZ3MBSG6vfltDyuVPo3qihbzxdwrxx+UP15ptqJYX3HmtHs3mTTYMO1iIqvz3KJ9W81wYFq8MJN0r72o0Mvii2VRXYrXoyRRKiSuLZYWne3C8yFk7zjgPPiQruM6C9vmIZ+tyMnGLS3UFOwLNdJWLg0tuSDKE66h5RUhK92UvvpItPCaQtlQkkBLDLD1xO+Xbmbab6JgTNywTpRTCZHTfPOfVBbnLLY0/7eoHIuS4Ub8PtMQEyJCxmOG4+J/oYlJyxNoVogWMfEUP6pGqIAFqeQbOVgFxQufDu4u/iEppkLKAM3TDsanbFfb0MXUgd/tiF2f3XLl4Ok2/xGxieTFsilQxfQs1MeLBaEXfFePPSKhwzKe6IUmpd0E8G6ZTcEkS06bZ9oM75WbQyfH8HsBE0Fx3/HQtss68Y/MOjucjgtDIjuFoNA4WkZMLYr4HdcxpcCPYQhOvbx97YakqzwDMSziHYqCcZ2NffxOiw6vCJeglBLKPvof/03N3nt2os2UZD0opQ3vJaPxOfR0LYQiYdwN19aGSnZsaBAL78tPi/DMqM6sdN8zpKDnxEw5kj4Bnh0hTCTERMSO1ZaLCWUlDZLfPCgNcRck30jOXthRJSzP+sx3an1flQcdfUarvbm3IvM8CYkUC7IUBoJs36mTSSSYVe+IY2G7XCZeP/s00qKJxhw64fcBsr/j+NT7VTZJ4TqGqdexw61wRXpflZxBfoWU6+ozO89ZPTdpw+Kw80AtX6wdF9OVkZvFOrJTeD+XCCKPcVSAn7kWnptoGHG0cP/dJG8/9ZBXb1shedlq/L8lLFmMMdbOwSTdN5SEIwg/joK8Z9nyQkeBAuILi7gPUgoeo07pHtHyO1dvRCtzy3QZmmm+E/uZ6BUvwNydrS+QMf9NcqLrLnSBfOR10A486cQbcWraIWFq7kLF+J0RrDaLuchLpfpN4YMtMUs6oi32diMXVeAwND2Bl3Ks2AoJKVNNCFsDQWldLsw6RvCMD+LUJL5Me4nzJranW/H2Kh08pLe42G4Kx7Tj2VivZReZNsP7+p0KvTObkRDs2Q3naIfz+aHuP+UCDCFJ50yQO+1lQ+YVw/vz+mkhiUAhsFoUsTY6INZ/KyBwncrBRU6G6vCuY40LkTdSc0xICOcQ3idmwAbbKxvIGd8RfQoAsyZ2Y4U5MeP8XGKjJnfRwG0e/QtjlL9zIA7mQ22L33utp2LYMTPIdM3+5O4s3y19jzjU3pN5YyNtQmdFyLogZcZiROfpJAUsfcxTZk3zzZXEjJRjT4GwFbqasQgCr2sFjHFKLqTGT85TbEvX8TdM89ZzkbiZlLURg4vZIjzGzFEdViq7ntuw7XixweOI7lNYzonqVCo/EVZ43HfffUsyHkfi1uL2Cyv4Ft6EW01B5/Q9aR/KxX5MV4zrWTv6n5DPfKvYx0IQtIKsJnKm50odlkFLy4h4c432Ve40iuoNtYjaxQ4ICHx1BFcJnZ/rqpgB4RibzLHaZo0htg+sKzEl7ZBwhsZhLTf4V08Fsj1NTnOJPS/phABC9b5TNLZk6Q0RtbkqsNyYsnL2u2akQztKrXEz8dRGSrWcXo/mTsGviEaTwc84VxwWDeVY1siL7LKEB3ufqyIzhrO8Ixej91eRSgQnxvDSZ8FY/nAykXcfuG+GsIhJaB34bWk9Pp9ZrpuIybGPUzY+O1Rg7mEQ94ocVQ7NFQNZeU4Di+RpInQG7xLFkGtsMFYzFlB8iiaN1JZKEW82FJ+wqJ56pyGDl2minkcUengArshAUmz3qAPQy30EEs221oW/z5lySE+dRseGCmZd3Fd+R9SmA9KExxCinfOxL044XqgAfkSNJSflPHxjF5F3ivoJRl3DauzjlGG7KjqLRd43g/BNKS6iJQIfQ/SOishz2GaUk8UGzdetnwux1A4n7fQDQUHPi/c+xOr4l/hDz5GmsQRzHmWprDFlSWM7XHmGIQC/1N1m0lABYdMrbxeajp/EH9BKsTDmwU9Wost1HzRKHP9DsklECMVGAkTL2/rWfk2iymvXsfS/1RYHffHSApOgYY7xqUsUxYeTJ43o24cVemJ5+HVCqA3ze1ibRmNoh3KdcWYBGJMkYuJBcikfjvWpZyUNQ0TjOXUi6GIz3ZccsmsW7hDVpZMoGHaTTU7jgJNlvbswBON60RnuqUCavcHIdt332Lf3BIWJikZdYs6coGFaF6jl33Td1cy4vEPRQRGGpi7+uo8X7TsibmZ4nO8vPOXb9pt0gsf5t6s0zdq2RphBXCQVLhZyOQoWUpZ3zvujx+7mEpiClGwrP7Y335tdBoocozXRH0pBPq8CwtWi4Rsaz8rbf8YA0Urpkk5zh1Xrz2dpvUVRg1M8znKCrnR45L7sa87mWaB7xHbh9Z45Hpe7tWd/cQ1Kfq4xEW7jMyLrQtSWzlGLnAThzxjHFOENV2psBxGWZRR/2SFci6E87D6QtPqRfEgytcW+zVIzxvmBoJxf0ajVaT8y0MZ7Z8VUcpFZcO4QzRX6B0bmQcRY10Gere/gqUm/lg6JFDRlym869ju0koKQu+BlaPk3J0yaZlrHCuN4rW1wRgLLexOBib7s8NHMf0Ovkav/LuHVxo5hftUPc5mi9FkAZiMACdu92WcR3dgY5s4kNaglHozlkPoH269CgHXhuN6sgCerf40S1zJIMDffGLrCfKZjjXUULozF5ebHaA+u2Ba8574E4XvAqCUoOjU03ooKVyakKWUaTwLm+1S6WnH38YdzNXmNE5lHH75vdIwOmSNdMC/qdHVSOVdFMGSPXg3vWOjq3uvbTVwRhI2iJl5r7NgM0x8KDLaBk5ljpsrK1Wb0E+kHO1wvSVMcGt5gH+iwmNMIj4gV43WWZEfP9/BxyX7jfMX8xP6swTJeQE+NJquMkTSewDy1zWMdsoOoHTzP61BPiwT3b1wiyvybhRkNqXwpxobk39MPefQoJY3jOmkXJ6oNCXh/CP2+7AknSzkvnCPd0nfRfC16gn3PDbnAfkgCOdMbBYcCFEPulgviTy1YrIt4KK9xkUDy1tc10HdRrzyQK2VNQmFNHiTzJJnFw7rwEvII9Gy3atLy/teuwNx/cSgOhQg3quIt3l6/+pB6ECdfc40myJ/uB9JZmFBIxenBfsEFU3Rl50bmDrOopqnQ7Fl763f7xGX+XuMwuhucVyURxch+49LD5MSdtssL7ngbbj63UtddvU3hhjQtTkJuqfkgck3vF/3IdQ6ln0kenD2DdFPvb0vPMWvulLMS1jUecgXhSztOiUT5jcuCEvH5N4tGAoQaIGIOLMK769qRu35PAICjLQnfLgPXe8JcTaZME611EJ5jykzXEZnh35SZ/7NGkrEeaeVw7LciuJAOTaxfuDx3Wd5M86C6+euwMFkSbl7fcWIRNZPR209aMLIDeuXMHzSi97qTgTRsYbs+n8F1thdMLhBJc5SH96bN4Z9qTk0DK8ZFJ3yYGA3yZapExT23i6tFj0k5H6Y3HUTOMSxdfCLygkhJK5ujlorJY+TZyh0rynMVYsZ36ghf9r6l8oyHlQ0vrPxRFitP19xmVs4nzgI5Y2XTujTNzeoFK+cTBOWIRNsmTxcNnfoR6Ba9RgOTIsDwtuLy8tR8mk1q73KDQ3vFv9jzpHQ5HKD7XvG0RZfkvqJQdAjomk9QPGVsa4jUb7Q99/sVaeYVx2sz3dN3sSHynM5uXVmBX11g7Xt1QCFs5oS/7RAGg7Ug/m4ds3xczaaNIweT/Lm5h/fo6lNNYKVgjdkYoC4WdMUZHVYr5HWBYsNZ4ZJSpWsipw/hx55pKdy9ca38VSeOBG7StFpyHun0H4Me+Y+9WN0Oc4F/ylOlf0XSs3cdzHVWDh/MUtyWtMGWmB2SMJMEasoFZwp3mtf7a7ngBT/3UV7yKk0PZuKYZSpthecOar9R+njV7AkhiMuM9d/eA5oFopUCGpfILw1vZx07nZr7gvBdIdG7iL54QFxkBDGLiyk1eqyA+zaGv2tlAwEMIegJVxPzI9rFWdM8ThRKSg/UimJC5Z1Hw/rNRq7Lu4dGZ9DN3pHSdUDqFg0KbcILOV5nKPcUj2iIrmFyfaFsc5G4WVVSzww0+tO72cBBp8iT75hTyPRv+c5FUAxiXzkMcso70b/euKMJ8WwM4dZZ0zMiXvSYwpiF8D1BfAqcBbu1rYp+XTYSS/8Zl1GyZEXLwqO/cZE+/b2iYvR4Xt6N8/Useu8RekLUGfIuyf0NU1jqtOS9jVEVKktsiVsjA3R9QMRsFwaK9EFU77JIX2OaOUfpS34jPHYXxGXhb10oPA7hEnRqnkfb7b+JWkhU23OCgMNAT8oHNoXjFJeAoFtJKQxvxHNhDlDvgBeoayp2+RvTg3BsveA1quU77WBhMlxR4JHfKdkeBJWrrPPlF8bFevG6kkS6w1tpcH6nc6CfzDzV6PrHKU0Tj1EbKaRxb0PvyQbQUITbO9S0mETvj9VfFM2FrkPPa6pNiDNhoCJLbbs+K61dwkGSR2G4dY1UpvCwI/rwnXPNDc1dR+IobRHZENNLXrgKhmOBmf9PDE3DNNryi0Vi9sbg6npHSqee7+x+65fuZHO59mYq6MZuxu6AvLa8u5iIxTSoU8kQqpjdAlN7yuFB6KlVxKuF9mTmuUiIh7spZqUDP08/anPDQ/wKxPbKy/saTo2RxcBNlzgxlGskZDt4YnxvKA/1oKOWpwvHJWcW7ZP7ikheoRoQLw/npBDSbAHGtzQrt9O4jsYFvep9w0rIM03hLcLiSXPKX76Ev9w5hucW3PrF3ZGG6h+Qt2LeOKVDw3MsE1gMqiRmvvNhwa/518TwYkS7+MnCjZrcq/GjrggjjcTk+D1Z1hjQwHHjdprUPd7zKq58nE2LmLhMZNl35VrjzYTac7PZeA5VBQ1WnrOJeI5l9KRzQ8elqrFSyqblekDXrRX7dIqYSMfz++qDK7usj5EL/lGNV7eeq/5WD6tSM17D0ijteIsghdXFKb7UpsxvBliN4+2DdVD4RSt0R5MaxkD4SeCGQj5xiKL5SrHJAJfkMLy+LB3F+FsXvdNZxJbtwnLJwVgnaooKG5SOKkhccsKrOgWiaAzoJuG/K9TxwgVWeB13IeEnPb4k+cwuM4GlguVZe7s+ZSYCkacaRjY0E+FxZAxvV7xxL9xP8FgEPLmIiDHMhLpFMyfg/2jRFLPtORMEG+9p8KsiqOBTxyBRMJC9g8Fpttd5RrTw/gnbH/bxMtZ+Z6Ab+dYTSp4XPkv7kSv+DaqX0DXyLacOKl7UIw3E5M7yYc4kvcWYIgOwAgJrtA/DBbg4STjozgmwOQX4cBj3Sh8yH6uC4TnyWbXJGlXtlK9RN0kFxD3ehk405vIhMr6Lria5DpRoVRGbM3oBbNSp51MbkW7t2LEaIjL86+oIGRfeQenmuVwIrSbXZd+hkinewHSzUiEKwfooIiHmjHEdQbAdmWXR4QXNfQ8b6zsJ79md0jLxdXS1FR0gF540qnWfmJz3Cfn8cmbDdacROS5sHuCv6MK98YTV4Iz5xWNynpQOKtyInh4TYQZwXPjbhgPQRvIHAVk4Jd88aP9jWKZvFZEQIY8g9MNRyZVqfe8LPVz9W5wQftpLoBG7UE4jlmGZwitcsZbGlkgbvJVdmlJCuCeViGY0qwjlh8GNQq3lX+/W9LJ2IKthGOGFXGed6M4O5ZJXRMsNHOq9BXp41WQ9UUaGWxhg5n26WJ+Q0K9hP8UkeDnzIBbC7HpQjKuXz2sKti/tz7kfrj2fZkHF+TwSbfIh/tBa42yaMpSIxZ5PS9Vwxf42E8mqWP12VtYxDXpOqmd8YV44LhZ1pjG/B22iz4gfFfx11TDB6WsTwq+oTO4CVp/IQekE66R6B7w+DfedK881H3be3GqlL8e1oBgD4XoEbPRO5iPGhv7A+pGmL7re3NhJxGFSNOC4pSKOF65P5J5NOTG0olm8Fwsm2XO+z35MTBu8YXkk6pWnuK5EskNOIPUKerhLDrEMzf8aSRRGP8Uc7oO3biGSfpTu6wheKhoJSqNckvv1D2iuAzDWedeJsxzKMU+GmmMmaMpB2gomZ7AOWuQ3vI6D2zSv3LRoJp3wfzpJPO8k4oYJEoEnglq+BYXCfm3/fZoMzReFh7zPttu2xZ9KoiLgUUbxUmNjjkU21Ztq2y8jTTO24x3dcJ0wg4TOFf9uIydC2zwYrOWYGS07TK+N+NTYYSMe+hfMV1tUZK8QPf29oLF+FiaPOkLC2N9uiI6Fa2Qw5MHvCPtcHAtONHbC5rBLazZcj9/Sefx7FoR5M0ld7IlyDdMzDtUorxq0LzRYJprFqfF8WFtcdWoEr9UIrzy8kSjH1GSOmH4BzetimICDrLyOvGjPcRKYXlkQe+G1PMeCefk3nxGBT4NzPNYOL2JcWonfGVZQ9xb1QxNcf1QIdgQzle3G3GPfey+zfSOvIaoumchmjy9iFh/yGU9L+kQ7tM9lI5kpIYLg63bEXFLDOa+R8N8ygnxSMpvOtQ4BZax/PQW7PPr71jaNvo//R2PzyEq7eE64/q8ji2E7b/6JZGP7eZoU86SpKqI0Ccj9GO8S3kbB4TWRpTH+SAFyprFIlncuv5Dnfnd2S6I+SBGxrSftZe5nLSxeMyg29D0onPQ+YwjdccUOHmOhQ8BPe0B66n+IuMHdAscb4c/696Cua+vze6TD/qpfbPDxu5Z2VFouLNSTrW2Ue3JVmmFVOPTqf2aCo3GIqscw+Vysn58FIYL8rKJ9ng/uU1GbB7Xod6zkMQZrwzW8L1u4bsB6RUHoZ4dvARTu8SmkTBAnjaF0jP3EPzKQS1j5Y0zjJfkjCtaiFn1CK3erMCxCtW9UPqc72iFIkYuYtU6UBIs2LOBSgcN4/Nst1BHx/h9qKYWjJVqt1wXL5kS2nqUZ4LUaR/mfQrdeTSyT1Oq1O0THb52Eu5JH74Kj+llUr0qw3AzDtRjvu/HYF2oqGdP6kO4XtGLaC++VccSFvrWPxUo8TYrdl+rYiH9FrXVDy4OrdwTjAVNkLZb78/EjjwWR37ktagcs0JT7dg9QsOpuqOjlr6kY3EaOQjHJ14QLGSa0MwvcqpDL84Ndpyp6CVt9j34Or+6QUHJuG7PbMYNCs+JkmNXHOTf53AYygb1zMxyG7wpxFzpzwwqNE0LM87t1X+X+A0z1mRRg8id+byNxPl/hmGOS/NvMNb6EpqiJFaKv9GPHsWkt+Pl/Snhl13XTuRgrSS8bYlaRm4j0Ls1i0MLt92+4Tjve7mLrRGxTwn0mWl8wbqPpuMP4Vaq/fgpyZ4II/nA3RyWDqhHNgxBH0TvWe1Oda4vmtdOzTbx8igRwo8kkHPdGyEDcf2nIWIWpN84TZqXyWnowVnEvEcn8Uw7YKmtnahCS6R3uD8T9AuhMkxUB5qg8N4raLw3JYnC3lO6hw7/7u4Zk2Ur9+EmU1ANSiGI0s3xGX/gLSWtjWjZMF/PE6tDNohTxhDdahFekEkawspTHe3k+vQ53Yv/ojXXLU+WwgXb5n8GjjO1y11gcmLF4wCirWyKTu0ZEygKo30lf6rANryvQKep3L7hEJv/eF5QygoDcI8h3rERbqIjZNUFxghtakaGX3nbngCk+eyROoqX3YHtH0blhihG21tOhwy6s5PsKnqiaP/JW8ucKUy0EidUCCXcL9swqZCz0ZInkRnDVdIpK554zpXsToUATgfOedPDKOxE5cZ1QwguOPoocxhBCyxtwilRqjas+B25NFXQicFkbUtma+cnU2C2lLdzMxmWEer5bpzyJWqgv42pn9+NfuYKtguj3nyW1yt2LLdb2C6KjTkQoBF4+c1jUqnhxYqr8ggumUas5n44dzXWdLAzuZTZPXBpSG2sXnc6ECvhuTG+Dg/ULU4OpQQGXGbnSSIUmgK//g2KtXvCJmqrTw4W0p2t1nUDKXVadiY44fRxIbx8wz57CGCM/FG+IjU2Tw3soPcg2fsbwjCwC71lt+X1hW/dEWYs/xJ4lngEB/N6Oyb1LertlWaPQcr0jnRSUcut2M2q+P6JSLWNojWXmTQw/KjGIJTcCu3Q04D9eDppXi450KgOctlnFV5E+aS8NXtv6vgp6OqqYM2wOp8XMH1RjjwgFAkV5iRFSv3ueILZDnH2XK4/NpJg2DyrKtz6kA6VduaeRxqdEoOJOCtjn6Xdh/phF8hrDgCZU6rM8AgWCZPuQCLk6P7XMYD7bcHBRyDT/rsF9tRUNaBN97KVhGFttTHdj6BrMccYd26kVRDjbpzxi8KkL1qax1MhremJkSfA3/4dbiVvN74l4fhfzsZ9s3b6d6RWTKWaLu2aFbS1tlPaXA72lAf8Jvkuu9cwJGqZ57q81LAcYixIBSU2iz9TM3nSmDcvC2BU/Y3W85aufAQ/iQsTdJ/v3RjBguNqc3EGiLojH67FonsJbjxFteI7HaCLdhYg8CnfjppiwelK42UR8FLkmXX4Nfy3BmF1bh3nEi7XVh2j3rpMIK8qx6PKL9LITyb+kASTHkfFUKciwikfnSNA2tl/IP3TM91RuheJv9CI3bY8R1yNC8JMLEH/XEw/KrSw6TmQs5D+KXNJafHY+RWkzR/YPudOOw3LvHzoONMcblH8QmmUbbJt5L/bXJt98rqW//3G3VuVWOsSGM0/RKgSSSzIN79e5wusqHjAcFZpsq/SHKIe5uNuScDXsXQqLeFESTI0RDa4L/LebcsPQ5F1ffLI+Za6PBcnnTEnYzj6NQjywLXwn7p0nEd4m7mer2Dn3puHfToQFrv3HHjRVe1E1TKGOMTWW1/4V7rP4vuhYOzC7ttgMN2dfyIjAMacpcFxYs6NSR8wD40TTKCq3OhgtrjobEpPQRZ6BQphunWUjVYW7wQ5mn3fm7twMZ3Loc3Jfzh2Hq8QeGcf5tObUw2U6C5LWf4UC3rtyfwqnjWZXTAi1d5B0xLgZFX/Le0wryRe0A7qCjMZ0xFmxS0/rvYW88nPj7SsBJmJ/OrZ6jt4jPS5+Z8fp0EmsI2S8fzAOCtJUGvdEgA8hMIoaHYvufkFhNX2KCrINmJlhKgnFLIv5Cx+bkHmJ+Lo6Z4DTx/hJ5fTIjxhW6MGsK/XtMypciDy5EXjiCAf3FGQa8zpY4NLzt+tZ+Xy/nRwBIPclLTM32mxfMDJfw1ls+dC/q8aHMV7HDdR3p3+100m1TJzg/KszEv4jL8MErn1QkeUDVZHsjqatYGVEVff8RBslvXr2fq610Xrj6g3tup6rFH9MDn8/Gcfl/nWdo+gSzUl6w2IZJ3fKCxylVtSUFCu3HwB2nyTWMDbrNs0X3I4u3MBfDiU1G4b3kZdWm3U/Hhk0XYb+2yCoI17L1m3MHMkUVv9i0TYCazEb7lwltU7dB4PGUj2VwvYvctkXCgT/3mu/CZY/HkR1rdRsNfvvs/A9nGfwYvC/5t3e5HI5cDQW17mBKF0A78r/GCIpMSyxzyDwnnTAVWf6B1zAI24rqyaj3HpI1qwxLtyrmQmJwts+REMUUcEQvsbt6HjsfwuFTD8VbeK6kG5nWbnsr40+acD/g9T0PmkN9LvQEIv8kWqJaReTyxhb2VJEWKxC5mMhAmhwTa2jd+zKc9MAn0t5lhlGOg3XK+NQXqQAV0AgO1YxVbztqVKMQiv0F54qs+p2iCjgxLZdt3J31AodTOxbb4lOW6Kqrxag+7lCz/Dc6FGpu1w+XEecu6V/2gf7WFUclZs8THf0TD4ReCXMW7mhklzDiDTNVxXd83xkbcRGUDisSYVLmbgS3jBiQvxGh43t8jfc9kUfqbNAWDpsltb5gGlURFuCugjZyiNPEO4Tw0SJKOpDDdTC78+us/KOnfnl1Gxs0okvW4UpMWtkj1EYPBI5LDD/Qa95uYjalB+y0OPkJ00I1z1tOTn9i3U0nyYG0T8bM7lg5fDDJy3L4a/dSIQmPDJnXtCLf7N0CnjNd31vM3evlbUlRIZSVyTSnkHufTNK6/JCeo9pTzuDE1tpSjJoXk3tGBLF98MuPB+F8wHp7B98kujZTkxjvOmwC/x/8pXp330cTttgl3NuZ8hPPFqr1wLOCmf6Edechymm9dxvcEAPOyhtD9N2WIqI+DYmN/1a/sXdMALZ8Aw12Q89++0qtA+BpI624gwV3EbO1rCAZy5r0FmLjIggj9cCUMoj6Fm4a1mhADeEN998/tRd4TftO3+4L7rl/i5tJLku3fG3+82rp/LCKQg6rdaH1G4KFCHYmgqKlc0G9sHWveYZMLo7xrV1osO3BerHyEb/4DtxovMBKeDCSWhSyggbpmzhOWfH8HsKH9LxthNmkHI8TljOb8bfiiXygaJeHyqLGw/ryVcLf2GViyZBebeICBmzJfL3q4k0xsDgcMqXSOg5fCRkdICescY8EWgdusIgf0mvk+/jqhhOS407afi7LvLJvSAYQ09crsBzUkVd69hKrv5p1Lu4uneif49F4IwWgqERNIc3uXH8qYf5idgN0ZnEEez5oViqO+Rsb2yDn2i+CLJrukO50OrvtBr7cR6CmN2wzzSgK1SBM5p4nMBBq/C/AVquOJ3xGTPOI/CIZ+o12vdTNEzoDVPR984bixX9B8TNZgoZaUw7GZMLrSeR7Y5iiFfLpcVVntqm/xwlvvxsZb7coHgEf1/HiAi3WzFP7ZoR4wojqSPwtNMDRM/awcRQibBca4sKAxHPUAl8zefidC+iTHOEa2TTGhzFZxAFgQGiDe+XGHEkP6QNs7XsSGu89we1+l2khT9hTtwUck7vq4eZCjl/o9cVO8qVlBdqwlvxkBzFPV6+9mKFGOLZv1iHT5dc/lsEneaVHqhHQJu/76Onjc7ig88wMz/xro4umEZUyexCCCxK4DG7s4ULcqnwnd0oRZ5rG3yUwDUxHFjdqbcoSqE/kqJrhPHeomwJa81ARnEcpkER+kjfWAIpX9Pd7p1bn5jfpAizMX+vXxj9aWFzOugZq+a1vYI6IfwN5f+bM/A9w0kEw2vYOq1YFy8Crlofls+ciLwIINe1Q91v1FOsikbsV7WTTV8EgbntQlt4jl5iJB5EZcevaolopZX3uJTA22ryii2NIQ4xOnEgq3Kxwudv0iXyc/6NzehQOIbl0SuSu4brdI6WCEnhMB3EgqZuNsNv25TTjTgG1T5E8fs+MMJzojd7wfbjd//bclVoOt9pJvfb6DM2Q+HjuFMIvgdugKlZocxEyAa1k+ap2Z99QI6FQjHC6NiH3l1LIHoKzqIWzyoy/MsJrjoGNcCb2dvRKWT8TWcWV9OTEeL/7coOadszSN0QNYgyud1MIfVmxOaPByJYXPJRrgs2IwE2AlGzNh7cxsxemBbLXQrO7GYWEkEQrmXk7RePFKHknj9DVORLos3OTtWF0eDMB3HjZ8WzDppCymPHH3Ihr4uKgtu5jZ48nwrQG3NugJF5+VnZVkz/Ex1nFJ6Dv+pQkNt6Rtyx6AD92TmFvSwvUEFcJzgIKD+7x3hZ16uGUtXHNxQ2vU+g4nLi63kTxLs7iYU/JHZgZDyf1oK59nrdrH8aSMpNU653KjodJR4fO5h1Wj+conSiyy/1Qwbd2J33I/hYzSYDM19oOBDh0nOz7BnW4yN6tFjPDuFJVn7Z5K6ETu8Yz6ql+qLyGSpLw9YP9zk2PrEivSTeEyEsUqONokYuC3N6TB4iZH42Pu0lhamkeq9efIr2VU+bsFzBUdu5z8Z4FfoV3SpX7M05+ZIOA2Xjr/C1A4xmT9HVRXVVo2J1QR359KxcyMW14y34/JMR11BTmafFs1hC2nvW/L1NdoX3GGuDcsH+LRFCzAG5St4h3bUxovLDQEC0bmikfuzy+1PY6sozVpFgDbIyopwq6+5m/MdrGMOKNbwuzDNn9AiVJ03DF/iUztlN5WfnVZepmy4DhP9TiKxKDaRePiTEpBiaTYVbuQ1k4/f6GNf2mNBgMcc8xkCsc2lQB5e8MKlFuo2X3hznujf3fHoCWwxrMec5ouZUTO2WHmPiyAyfgR71xc13dXHnRtZAKySPSlPcbIN1VZzh9390R0cEFr7zlHcrtFHeWcBAh8NIlQq+V5r2TVNkoy7Ohyie/oZrVXx1zEojJr3fXMXQx1ARG4kj7wGEpPLuE3xId3N4IRNXj0A9FdF6LhSvN9pFs/feDMvem6whfNlp417NYwIvhvtraCiLhTnWO4i3lFFJ4Usgn5sqiaeCwmUY/ocMVhddJJSXkAPxMz/taBiEbrZ5iles25qJwGdEhDxQ42IL3HoXoydkB89EIoYQ6KmokojG8z7GxAvhHySju4YhMjMhrp/Bn6GgK3zRrNtD5itoNZn8ZtuQY/EZTC3W4QzxSIdDXEbFXPMeLL5O698C24MKhwhEGNPfnnuaUmaM8rxGpokYYj5DyIlQ93QhEgokHaf6p7FMAAuD0Ir6Ia52sVsHVFC9kzOeR17JzyL8eu+lDa3CDDdZVK7CsD76RcKRW4uXakz00HZo5NVB498sPnq34LJGXOq7piMMqlT9qHFPWHZ80XUyC8BcEGHUv9me0h6Mw5W45pn8vRKi+L+mHxuT/lagzGlEUP0+1ZSyXx5DbU1+/GNgrdGMvnpgNwijTsnvHajGWtYtjD6vuYWvBhpL33fMXdfrWrUbh9hQfq9j/psIpcfX5eM5KsfUcj+8j/Oq+/UzvSbrexp9IWAWCGMnGtO/dzOGCu7XACcuNeu31bb1jbAfJ2fYVaaPwLkGSgWue10h2/ReR2NN6/FhKsJbOeyJM+KbS8eyXqI48y9/y4XqA/fSoQvPsTN2PIluBcbm5dTaMCL3qaXlqbrLVi0EhUEJ8vB7E2Yh1cPz6tpmmF3tKObMlw8VEYma6dQfmjcXlj/jefxkKe46K1BpBzh8BvNgUQzTzNpPIl5RS6dXp9Qzs5XXsUNJO6x9/F3g+6ASQSwuHEHP7bIONG7Vid1G6v/NJ0CzestN1NmuDYx+U/GU1wkSbSoGZTCxPXcgoE6TTlwZXYlxuyQV4nG/3NzrpjwaHuNXPIz8xqAmhgVwn6hnSkXWMSrRjm0h8UJYZWfozpocNmj570uephGwQ/4oUJzFyBc4M4YTbHlDeDoxDLe/G+XNK5KZtxrnbUoHcxwQ7ZR06i62k6s8s/G0QuKRcVFUNpJqsmjl0iP1pq3G52kc8ytMkhcM+rGS1OpZNKaoUxYtiY3x4Ef1PlkXz0XQhyaVZJrnA/aOtAW1jztgxZ+zYbSUqzAzM2pEidWMivAp92MkfNQwpvyn+y/70QJEtn+U5O4j1ruAcA41HSqZmvpa/xoa5/Ts+J2Na4VFBZApxVFYHhqD1KN6uKvSSUzMXB9h8WozZ/LiGiLgdjLmHBaWmBgTeSceY4iD68DzOwvGkUtjwZPYqdXkFVnjuKJ4rvRgx+VzoiD7kN4aUYlDM/wdBcn4vVlQpngYRF/6Y7eoCq2TCL4ChLQNBTIRCoghit66uwlXaS1I/T08dOaj4NIAxm98YsoXt3BXsp2wsLlp+t5IwgweN4bSfiJwOjhNazaH7Ww2sNxbsbmntuZWAeFMxvKFajakAvQ8KtXun1zCqOxPY4tLPYgPzFzX0/i7cFiSJ2MubrOgACW9t8taYKnOffcTtBSFWBSiw5wnHT1Owy4Sbz6Fu5o1TKjhpSxWmTMSdKKJaZwx2zNCz2NOM6e509Nb2lGxyoOQGT9zsyntROauazqMeIfd2tVHKyayZmw0viehTMcpbaRRNB0m/QcFbg4QP2IeVy5lpO8SMenhfYnX2KJ5yXZ0WaMAPlQA/Nvo46Jg/5vIEAysJ1zQg8e7i/X5p3BBVZolF/f91u2ElY+UjUxU1r3Rnd9rXaUjtuR1y4rUX4Rk6T0zw/26LK71fqQW1d068ORdKTh3COmWd/M/fgXqSK6MVfpY9ug1REBDFJFB4C+VWkzNbbczvmed5pgeltOVGNFFqcsuDmdr+lvlavUvVrOjDxgrMNJpIaB4kHw0teDaiDLPETmF09gYggUfbR3uQm765OdANZdRpmQPAwYPcfZXmj25rc2U/8Bnb3EhtnINLyoII6ehBXmXLj7hRVp4Ue9SOYkQbXaYC+s7DBmtNWCSO1/sc+SnTTFVunaW+4SL6vIYdyflp6LGXqN2v2UpB8l5jF3sudn23s3X61sbw8sRYafw0fbHxIbBkhfqh0Om6JRHvmdyIx/yD/ToCNeLeOs9WxO4bzkektjqwhvUeBda2ikY5YRb2U+6RbzQzG8Z2xGzxHOM1cTH80efSLZHWp31nnBRjXZc2kyQIIi/nSxzp8Q0E0FEMVtc62I3FtkZN2/gqlesQ7zZ63B9R/EWTRBo/8uO5UCvJzzZWYVy1oyl8V4fWHzaBFfZN0JJTI6wNJWxjJBGvTWskTzKiSLo9cHpO9+Hpo1/c6MBReptSBWcDkeOe0UWIi+aTyUIpMKuaTwxF/KJF703LYBQADV1NrE7Ilx9fGqdFIDEsSBFCXgimNYHD7pGgz5Q7DZngtBj4+bcaZSu2WA8h5nrgqnF6v3MpopWXCuAG3Nj3jrlcfKRGvpnGlAcOa6zPh/srYGLmwzwejeGdxa7dIkQ2rldXowTYRn6l5LpGGYmmEE28L261cyEjBW5qnS8aFogV29973KEVoictMZSUdFKuucIZlwMB7QLeA3U8M8Z22JlcmujfgXCaMxmVzE4lCMs4PwdSYv4uTwL7o3IYywr1I96Tiym8P+u+bKieZ0Hf8es6Pz9YaTpxqMYWuwFoWi449LRrV7vvoCotpFG3ncRbXznj9sonX3DeUrBZydS8y1z8z8j2OoTxyP6tKzgXjvJaxrC/bnwrWuKTixE/qCYSgrpzGnDdMNsEO8Q/oGrWB/9YXpwD1HlrCw03wQGpSwBuyKbknERMn6P617S6cdvfP5w3RQmuqcPqpV79cKlD3l8X5BMiWJ8nEbgfVC+JQrJtG0vTM/L3UJ0s6mYPbPwbKE0LptJ5DpyDX/DhYqByr9ijZXcRFzK2vqmhM/bfWpqAMUd5DYFibo3iFgN72qdP6FU87vGXZa1k084DI8lHvhH1DHQx3kSWUpjzrbH6400Ij25WOYd/nJgmSwbJF8qFxfOxErU2DStzK1yKumQTTb8Vp67HmjyyKPUQyuldKu28cxoCKKtwanEnRe+xPVU/99JZ/uotU4PD5bNey+W79gU2NXvJPX7VFyiH4dcGtOb3DJ2T89uGhPN76/Pa93y00dA8E8ExC5oZTWLeFgWrRGyvxlv43pSyyF5R/0wtnU90Mx0e7hhVgdX+4uXfBUztpqgqM9SjY8fDevizvc8twxQ8ngvwKWFcEhE0d1qiTr0JNm2u+zWepfp253TIZffTljNgZSIvfs7gFLUUFSRZCMet9uIQL4rp+qY70MV/COKp/B5z+Ebg7eZTp2iVD6EjNCEtIE6ZUICKaga5N45Lg0/EdZ2Av9MN29XSjGyXkebuZ/x219Djzx7lzfexPfpCm4VGnYgx5j4nUUX+t9JdmclL6I8LHXEBD+9QAob15MTF0DO1TKbd3Y6j9Pj22vL5zj/jw2rrq7JJ/3I4GD+iGTUMpYO9bRi8Q5eanCI0Gx1QqlBwI0GxTh3MYJd76ULmomZ4vfS2Ngsm4VkngPG5Afr7ucD1vHT9rf7mkjHTYiyCChasigahDMqcBxDHKN+4hridehHrN7HXTSFbGIa0W3x9Ho6AvHJnzBXchZuxDUp9EZSPtB8tqH+yL0LYQ8vyFt3p/Rdx1tjfSkKDGJTDUfwX6QkAiDmR+NBgdB/xD1cFEWNHHP+Jf/uNQz+5K3FKiEk7vM0+7uMUzVxci25TjfyKRIvQrvuq/mllx0SD9ezHDzV0ZU2Kx+u4oZ55FKVfbRPA0t5J6LXpnk0LH8/xaUBOaGCQkMhzDOOISiou/YHCsIaAjvlEGHP2nUjc/4dg22HWA6ad+nQTk/dy73bmQsVEHPPkPEbK7Ug7jB/bQjnXG+h/bM9B1yhoWnmFuk0fseKjRH9zRBFJ9wUeeKuD4Hj/dw3+D41aKrDIiapMtGNncrrhJyO6xS62iEK9Sf4e67QSp4pJpvaxrmK33PnJVNlvtDW9BW9Z7ty44bphRxvisDvfcxmOGpf+wdcfnJ6khIbP8VaUYDmhufj6fii2WedYno9iwq8ICO/V5C+tDNwmqr82S8pSb7HVGK9WIq4xQbvhF+30/ViLvdrHgRaInhb2ykc6aFu3OkZ7OJp5tMGmmfcuJOIz2NMciS/4XcWRQPp0AjMOjlkXaE7XznkLvtUNK49QU7Fa5Vci1Kq9RALYCC+7zcn55YriX8xa0oOC+Kvc3dIpXX+pLZ9vvdkIL7wv9VQ+rR5wEU35naRAukTfQ/xVEtRQl/2aMbBwLXtjIRfz0l9mzCoEZVCP3cpOioE/OSIOj95scVXhXc+e9IUDQ5fhPHGnB0Ek67EDHd8sW/hOrpBkXQ4d5OnoOnvPdPAdmm+WGNoNAJJYNd/u3JXRHqNKWTcqGBeTr2Q7FmCS03h4HFq7qw40nWrqDm2UnuYKOLfAgMx00RP+4nnq4Fl31gHYtINPnjzk0oX3gu+H4+xTKu4L3cGT6EhnoPyijGsDIIvwlOsCRdb4W625p7K1ctiNaHQrasZS0cxY7SPuIZgunH8y9eJysKL+vNzHR4Swar6RuiU8DJMyvvv1uPaZ8myc1fz8MV6ZSgdh5jIlfi9KPC1H8RnJgC34KtvxmI2M0d94WjczmSywomvbY8xBz+Zy1ToMfK93Ig+YVs4Qtb3Nkf3aIWW3p9F+0jMFtHxI7sBvpMnXCYSjkKLkXJeY0JKufRqAfV0+T3HzGBkb4qlvO6awWNZ71aMVOEJ/YzRZqK4tC7R1uKNiM39G7+xPKDXzec1J+k7DMo/Iw0LW9dY2+LHPDGEL5q4DMcDJrh/IspEGuHhBmIxQGcSAi6d7Jg2xZ0Wz2SX/60BTc3/juh2t+sE90VO3tnzk2FwLvfulK9nWB7Gy7t0jHbz+gv1O91U+39G0UcjXDoHgp5ibuICLbvDPyWdFrHbzxKGsQAtzUe9VHz/QkTqIJ4N+RE7RDTLOomJKUkcVbyCCDuTwbL3wLh6Xw6Z6614Nr4W/i62Yk4ckYUZg8egRzBSlIFekZoopsiIAukgM70gMZsTfB+5EFJ064ugEQEY/WY80EqTMSmcWzwB+VMErCh/i3Iw9DATe7Lk/ogk0GIBlMvQ86zkHpmJqc+gYyD1sKFpcB4x40RiARSd6UwvNsAFD8lxauNbzUrN9DWFhddzwF/voWtw1Q852cSJiW7atEeYQm7zj7/jdxZMamdmjB9H4gCR031xHkOjKggsjtK0dhYUv4sbh3LrFpQqj3yH3U9/dZgYKnyxPW9fSQPnpFJBfXEjrF8TL+ZDVzqJ1uxZO6yvRBArRg+9flQ7bl1b3lEQTfS3k/3X71pXTEvgmKS3tomLx2YW7sGd2P8j0eX18GerN2E0r+5O798aswMMrT88ToOV0mD0njZ+mN2oP/jRu6sLt7PWGCvareewC0VwKWxqGjtTj4tAjT1dNbPTWuil0kqIgHI/HvcVsiXVWP+nE1UL50JC43MY+XZo1jlIWio7k4/XSK1htrR28L7LsOD3qZh48whvQ5gvfub5YXZbKeFPeTfEgrH/MsX9eOPJ9+V6JG3a/MnNHwWjOouZ37ktHD+ZnsNPbureGOfvvCIrGLYugnVLZRLFuzfxf9dEZRmEd2bVU82ukD4m6sXEg4XN9qOMVYEUHYISsz8qut4xFvMrihG3iqqQzAcdum2LT4Rljvlu8kv3YLTN7OKUlUPltgIY+ndvriGYsFecrNBXYB8vU2s2SwjyipMgJnnVlboaGjDXH9az0kk/6BQ+ns5Ey0TiCzGxJmv3b67B/mNDpWykI53IPvam40skMn8xi50XkpXKPn6kUj7OXHDbVyXojujia1OQlxfTEuiK4rYO9mNpjJHxsy79gehGEavDZb9ThT9G3v1U5NIY+/poyPtwCIdeJnnZNHve+BRM+R+X2bssPH9PjO3u9lO39mXv2Ux2+yJzV1mXuyyUhilB0khjIbfifERtKXGkBEm+lv+wdJ8lsLykvCBXfKGghOe494dD4K5lsH0hP8GtEmjhi8stnQ1DEaiwW0H1TTX/wBgYvVwqA6aD3ylx3dgG+O4c7RVPxzQXrvOQ9B8V3fSNJ6Z2c+Z1trD6R6Xm+mLJOt4CQlv0N+nWa+yrq99zE6d6hVXhOdb2x26Mlzli4lVKnymyCIVxwP5Cq2DEvkqH3D6G2SuIuX74475obKsXvOl7Wj9CTpTnJ/dR0j61DPRZyhvt3UyAGyBFQ4ITidxfNSHCF7Il/PVgfAdnXmf2ihFWjWc0+xO1J45HoWJ64cg992AONWaaXbgvOa5YwqBpNG6YPrORb2WD84XpOPoiYgas6DzmhLTBLn6/uqzRy0bTrkFaFZpo7y9Nkf5t+cRiZNLVW/h3vyTXq5YJ0afTIVwjgPnNHtrrKJ9jXTFQbuC9rsN99VFdVxxpMYscTxQzvrHtPT3nSZnLBjDAWfC/MoDZaFrfPG1x84UL6rCJA7Hubr9pLpzPT67Hxah/eSQCWZkqwSb3UFM1xyWXHoLXX8FXVTzbmXhtgwNy1HkCfz6Fh1CBqHQ0jwEx5TlYbjW3XZWmfRAQqcNselKFWZB9eMBF4ajs3/CfcCXEPW9V8zZO6XLf+l7yDD3OMVKMlH9S4OdoH3M7v6bwDfbJOGwX7ts4dAgKVcjRS8Hnz+hE+J73gflt1aHUq/99rgP7kcFfml3GzUr5laZlk7fSgpAO8Rn2bfUJzcSduqj6UPtKuVEaVl3gNM4Vc8mh0m3dT8eJyBMl2zeRDhEk6lQyysP242TR8fbRzo2ARDCtH2H0vDN5YYPTfDqcus3dfqSehY1TQ93gLRG/a97IPqLWuUPD/MgOrngE1ru48Pbwxy3e6e5n4oH2snBHjVQcgWhnNIbNGodudx7+demxLgigXh/5Xm7whKpZtTcAn3pXP2bTZ2qNq59vKNSephljljZNBtpdUQgRrpAt5m/gvTrwPs8CgwBzj8jZ9jEiohs/WTj+aenZs7CtKhRuzmDijGEKuLmUxjDxmRXw0zr4MdGNJ8sia/pjKexAfupwVDYlzgL3kvaeUOB4HEvHeXttUkHZZ4Hasb5vZJibZXomXwy6G5hYavC2GmYdOpK2/rZ0F9yXZ/BhTDhmWcF1Cq+7pXM3OeS1C9VU4b5ODNYCGMHbUUEU1lZYkO/F29VdUoEorigXBVbNY9H3gmr1fhQqZGExogZzj+D8sH2unrpyEGmwjm2pJ/fDLCxspA+F453HRy9R0KwB+xUSjTduuMicHa9wtG9MDnpN7+v/x+ysB9oQ+xkq9JZciOmO8G55SzVpAvFRSwK+8M4Mi92n9xlD3AgliN0OJ9DyL3yvTcyVLObFLM+WIzUdS6YXe+eub7HtHbfhYbJkpuGnmDgLAVIKuWcq5lazw3NcdBaBlXqfKGWfQsWxNHLmyFSLLTyoPBDNsn372ycsf+bdzB1XBFTzRYItAhiD7x7V7l2u03ph5LkqRJkCrQ+WQsHCKnnaWWeU4ziqCMTBfYWkvcXLY/31ftT2uNWMelZMXf6IjkkjLB002Z72fdK5nJQqSL67rXifC+VWLJgvj2srY5PLPtIam1KTxeyED8MsWtYpIy9rszywwP2aMhn9XFoVb8ptPDI8k8mFKt2UoHLx62WvePmswS/XCIizsTI8X/U+8zprK5BFNvaNay8GdxDg4JbC5Kl7SvOrkcS/Wnn6p4GEao2nkmwxXkRo/TFB9ckNUcwdMnaWICxGvQGshzgjJ1lH8bbvsALst7lZ9PG//G9pyIBoc9GuFfQJAlUDjUUB8/PMsPy8N2ttfF5hPjjhcj4N6aGBY7kI5CYq5Hz2PnpOHoXK7E69MvFA+J4MmbDRygPc1b6N60qIXSVKtgrRQDeztCxbfJYfdtFm4RvV9j0mc0GG8DFW86Ns+b+JFUjvFtgQzVw3dvEcojeniokJ1bxuIq3wPhFVnRHTin270ksRFHHJ+Xestnj/WHr/Dz0QHb2pfBQM3rZtilnkeJ/vmLu2dkrpvwV8aeIjFxdRr7Bse2nl2u+eiSFY5HXFryiqreYLg6N8jvi9WVIWBnPLi+pNMjFqCXCIZymgINak3RWTulsZmWvyO7k/i5hA9iGPcRwT5foDl5r0NCw6jsjjLLo0pgiLsQrjx0UUI110D9Xiwz6GWU9Bd73ld40QfAVjXIXxF2fCtBAzeAOCx1l3RUCExNOYbo5V57iE7CU9mdn4U9eOQmz5h/yK55vkEJTkjE95EYu6+zRFPkcr18VTsIU3dYWlQ0ns9ubTvlk/WJPyAhn731Eh+FeHRKaz62Uqrh1CktvH13kX85MASaa8QzwPlxmjRwuchiYW4i98JzYQ/2bBIq0BUjaSdck5h4zOCxqk668of/1ovzEkguNhyqpCFVhWnozsAuNeweI+EBg/QiinGtz98qlyUel04VkEb7kDdmnFtOO8blPsy8ub7lBehWgwOe84XUbIodMX1AocNxC+VJPlsioZRo1rX1UOo7ovI27MK/OPUKpDIMf8NOdikvxd6LoPSWdbRy3IefBheIPRnJjrHpMC7Lr+xQj1057d2KKO7ZAvGdO2Wiiccw4L0ZR/k3/xk4WrFA5aPe0jAkS6X3jNYHr55VjDRitD5d4lFRCtC5kvrql7yy3yqBAh8dbFta7viDKT1LJHZXTEbTSf2rC5h+trSDPE8y0/l0vZuZ2W3jDijerLEv4151s6xMvsgURJTKSzkvreoR3NZ9NsxGFI2MWU+LfS2EpATb/D+BTuUztsr3aIRJ7j67owd18UYdPNtFNhr5h3gdzg6N96hlMHok89MC0X2YiYyO1ix0WkMVeeVWwvGJhsdJR+3U3fmt3GGl5xjK8wnZwynpYPSVeLieTEFJ7T6WpipgoBwbnZx2W15HXli7vExZrjqQbTdelLmlK0liZk2V1fNfIiCDCd9hE5/9mZv9q4T3fENAw9135LV6hr75AZulQUDfSuXGeLtVuRel0tKPfjiACKblWWLoLn645cGy/8HddzgohCiOWZXHRWI//iTLkFkpH06e6pHhQeWu6MNJXRP4l5+2EjlINxvg80djOfA7pBJnSv4pJOpuC1LDSleeHAM/SOsyvbY6lt+TtE+dSTqy02wpm7RelTplJtU8dU7p8FUuDX2Bn3UGJYRMm8nI9+Z+/FBAUv+sie0UMjDJMz0cYzY4DQm8b4sgmXaNnwQJPri9HnAhLXumuWkDnGSbh9GRzhxVZMjcZHdikaEXyIDbc90imgJPfgUGTU2Mq6eALzeKgzbcTn5XHEg/9S+aCYl8hTT8fABGUE0pfYaiyFHZOv4o8nX1At50wb7aiS94UDpwjn/6lHJbCu9yNsB2zZDLoaQyJCiCG4dftzwrNDf8YBz5B59TyXx+oci/VxGKtrx7r/1Bbvb6/FrHuyG3/Deq7anRgnXpiWw+/ThU2fRd5B5SJyErWSDM20VlewcNVHHLcSG/NgY+zW2v4wkgRD6Ki3tifkvAc/Y5hdmTuix3n7HyGSJ59i7FhH+3DzpuskbKIn6FpFiP8LLKPYF2pgVlPNjJKIP4bKxPq0qXJHe5y2olxjzLAUVASPNPxQTLBDzMc6j8eVM2+EJRZxFRoWs8AiP9kH/GzBdcnRFH5nGjmXqmR7WoSH2oJeHZfdpxZpwahwodL2yd08C4eNcOeHwFvF5BDmNB+8OzA6KNn6w0VR+b2J9ll4MH9hugQbZtI2vLAJEr+pCfzOaRkMC3T7c43zGFvZ4pb/iGKb2kYDjLx2T4AXdgeSyW6rIMSE6ECBoRvPcyxJut07jwb58aOxlW1OlxSv+dFifUKhlThXiSzW2RPM7caKemmH7qfjmBXeYGsMiYh6DyIlh5ISeFFk6aevggXnogLPNbqRG0MZ0iesU3ZWuecuEZ+DSAAz38US1WNTQZCMcwnpjIipUBOIT+Eo8m80OYNvbeamRxRWRQzmTNnlbUkbGDk3V7Cu4o51tXfwrrGtTP1l9o2jOMTMkoKIOfxyejHPDY3Qz67+ozEunHmjHnH5IT+piNta4BGx4t+0euS9A3AXTDoroihcwolR86+0AIRrLn7S7I+Gd8STt3JDdSd00yiio96vMxBw4bJOORWgXBSVrbw367mwimr0vnVX+yBnn38aC/8KgbOfC6W86aSkYQUlSMycU7J8I5tg0HaosLQSu+EYOd7G9HSO3Ak9RB7jTZlnxA7g3/9b9hF4o6G57I77hOOFmxiHbgLHYy7ML9CMsvfZkRB88ZGONA+wqJ/qtKhdpJreEZemjnLPZPFkuekRia4OJ3XL1/AtfwJ7CTSvs5l6zB4XFuULZx2iWjxemEAXL2HH6t+7dcFI7MkX0i2udoNbamKkE9L6psnv7MVh5TtyU4g2hlQgNqgB/bE/IU/C6EzpFAotkYHLhU/ky5pz7phlYOqj1MFjMoRFGRHpJJqn7kElV9Yxxn0hN2OH08yHZk3j3URgvfIOw5yRdx+F1UCexlCEt3A4Q8BwlEJD6T+7TvwoLhgusomVwHGgn1dUHiJ61kNO+JH9hEo0n+K38tB6M0ulZTvqfeqtW10XTEznAK5zClhuMzZAhUl9u4H/PdKiUb6Dpx4rwfGTMfILlZDCGSGcy2sn4b3j3zz3Accf9U5Eq/h3TqSHjc7vhVlMKzf0BwXlRJLFlHrsCcySIiwj4WnN7J2R3vt56hBWzmujMOmSkBz6GffounNjSrx287uJjhrkdIgC/4dMReSuwqIF/E4k4LZ2qIYfkba/ZzLiFogn0rTN5Jbx34R8NeH0Agvzh4hA7aqJ61FbtCg0ek965O3JM0S4WUfTfPdcztphejLzsCr/DWZjlRekq58O7F+CfDCvvmAmmuk5aregG7IVRQ92Cs/RY9Tzy/jvr3LOQMOgLzaeLYzjYq5MCL6qIonA2JB/oiLzfTpo/9YouJpsrm+xmxG16h+PERCBEA9WEU+eLe/J1OCxIB0Hx/U6r3kYcoqolJb33aiBNN/wneSHuP/q7+oaab8TIenNh/O2BedwUviY2TKs2/8weNvf1n+nmoF/UzGTewvCEkfhRh2FSsEQbKFCekIKQw6VSK9CtGU/qoYgNv+DfPgVnrkIu+0E/ckFK+vC9G7o22apQfTYjHEnushVw5MQeCZ087vHIxhMj8r2XfkYc2MiQzi4gKwD3mfNDHB8x4ptaENS0/jSSDb/BFG/5dYfJOIczuC2/WzALbdgYToP32nYPi+IXBC1tCHEDHj7zb+hVsKc5/ZxbOz2+Eo9qFBV+OLooTuI6dy4PefLxQQFRDk8Ov7oudq74dxXhp998aA0tgRjPfThBsdxjK7mEAETtzuxFY4XkdaujO5sXN2uVrxXZdjdh4WNvRqKkDmkPUR4SKJn+vu0LjLLazpmaTWdT1CUtpT25z3EY54hrlPt7FkMlx4rPBYLvLYiNvH1HwptFF2deBqW9tLB9rTpvQ/TpXks3FKcEEbBuS6otdxroeuXa4SjhmPm/VCXibyNplf6D622oku+txDnwXESp7fHwCy9eZrLzMQIcYgikgrZ8mIA241rjovqcWamuHvw+nbp09I+vLdbKAzHfH/VzTVwujb6zcsAqndc4YX2nQE8utSjGre/x10WravxbjH9md0p/AfZlAZP5WVImKVhHDBc1H3pw36xH6gkr+An8318cD3pMImgwGw9PVnPjSWJ1ungu8fcQm4m/ERMASz9YXTDjnacTAO+ViIx0DhLsi98o8CNj8TECNqMEfk94UIUUhwzPG94b2nM/Vpc2lgUvB3/saP+GIXRsFxLKiWNahf+Y59aROyMvPSGwCb3ei7btwIybjAVh/v8DTozQRIxeaJUy2/nuaJyxqMhAvISI75WF/NEtPYfx8fZF+Q7T0Qqd3Aj7UU0xf24Js5IrMC9r7RjvgI9LGdRRUMiNje2aqfxd+7KL8Lxkry68zeVVZ/nHGSnMJ9vNTtUPO1OVDu7LjJfhekG0c8A7MZEYW5NEuwVROi6B99r9xk+5S6apeE9WXwPTrwYKQB816JKN1gKc8P5ITrVy3azr7JSZEpLf3+5pQ6iMBOklT/yndoYG6EH1n9TOYoKHOo8N65N3hePrZj7aLXJs4rre0J7fLu5Ir+hF0FNsWD1UET7Ym2RF4vm3rtInXFdrfo3zhrYnpocWZia+FkAhMKCheWC+dmEWC4AG+NyhJwrx5F18igRrqoQd25/wt9wg20daxMt/pCHYlISTzN4POEwA9N2+Pegf0EC2UD5nOkn5HyYWS97mOjM5zUKx7ryyWBy7ogb8+6+NVHOpjt9bfyzHwjXAVMpbQyEC8WP1FEQ087p6eQQ7aL/H5GGXI/LDfDaRhOPnAHO72lR5ya3txXzwl1UKViF5uKF27PwfEIaxDIdK2JuQy5j+pxwHP4dQU7IelOFggu29QR9+N2wDFxUpKqbjyqy78IMDPhyGaj97CeipQ4FCdKxvdn2hhn1HffV4TKGi3xJttNuQgpNqigY6Qv/zrTZtuS+XV2XwY3ko01EdpzfvqhnLXwwH/FrO4ZFIdk/XM9j7wFSaZLI38Der9CiJLwRSMPWpeNcSqaJUmxojpeN4DvbJLaveyFRdNCH+47X8BgvWJ7oMtF7728IY7cGeiDcI3ifjEahwrTzW9jNK5GjNrU/Yv19SLLfEYdg73kEF9lnriajsRDpYE/SrJWp1fHcEmeZ3xkQFPG9Q7dz9ekLwbI1UIlllMm9M+WF97NIC/FYfIJ7rgjTguHqzztEQEGvXu6aZH3UMjhVkVuv7NJxShRorqYmZnQcxXsMiysKMs8h23/mtrj8TmTPSgf8pPNIJxOt9LugwriDG1eoLgc/xANzXCmdyP3HS1g4DKPCLAjtmUln0cTBc0KlsuWM57DDVdl2YZQifNdKJ0JlM4WOx4ILxyvfJ0Iz2c9q/hiP7wsC/him89MCPm85YNzDSBDHfOpF4DFUz7nygnY0e7x27wzYUH1kVB3luDoRLDn0L0MN/PVI+9bR+wlNrLu4XMF3SiUMoPfDU+Vlo9fs+BTM96RLJIfMl3KI+vTgP2ejR7L+xZbpMLvp4Ktl82eN9b3ruxY7Z4ZFNTSOnjZE3FESi5hXDftE6wk5y9u+QXTUXKC1Gl5nue0rggPVotqseluKi48mAh3G1/3yyzZszI3ONV5eBGRUuIDTtUijeYV4+82P0ONKhD6wdTwpWu5G+sW7UA9Msyrzo8dpvfJI0s9zXaxO1pjLefvJ2OoV3+LrhXXnb3iegcGfdQ9EaJnP39rilOuBYrE8TqB8o2tnBYOBD8we1cTvzD/LPg+LhajDBeLyGF/M+unbbACLUhgVKqfHutI27VrY9tMdElQOi9zPcGa+zCzDDxqMhPdx4nMK8JXESYkeU1j5DIYQyNtMYpvC35HHD9j/5Ht4dNqNeNuiLmQ/0BE1qBuztKfbEyuaj9vChxJ/WgR+shAoaNJo2oI9jyq9jl4UHK/9aeTGve6IFdvNPxAvGKPQFedJ4MuvwfQt4ioLWpLSUzQ1xWpF7LHveBHfDcOI1jb7g/uxoBEJt6un06Xl5draeDkfl9X06HoGRAoTis9TVIXPhM5DLgu4x40GTcdDgdTyIRzJISqeZ+UKnC4dFi+FqTpqInJHKBhDNRMUTn1NgfLS8IHnNJ9L7vMpncfzXH6UnyyMijP8EEdUF+vgsSQj7EXcb+lsBLpmmjVFTjnW5n6AO0JvEOjwsbT4PbW8Ly45A4KRhTR+JfOoCCgmm6nLJdQuEEor4vD3dkTEi15d7nnKMpDM6vZu5HQRbhdiTJJlYWR791UL34Wf5LFei2Gu5/5VAN5YhZ4t32f2BRfnATKivrHnRNZjx4FFRic2kKz3P77kUQYx7+54zrpMPmk6nU1wxnsPYLuYYXyEjee04DIWu50X8DQIeH7yqmi+RxgfM4QimnwyFU1SD1nMmj08Fk6OK/sST3yn6szYiaPT6mo/6Go/dBKEO2YqeGMIxind+is5FUIYEZ+1VHwsR/qtZclYW4mxJiVvwid6SJ4xqU2HBURLEE6oFIvZFj5iINW0TC4mRNK2EP/X2JeHnlCIEwrMQa0QhwIiESw0jsQsxp0JjHm5dVlPTFT90LFLL2HZR6IZF6Ib3/dLhel9iLBHxH5QWLpteW+pDK+j4HNYql0M/9MhKhHY5s5shdZl3QCc42j82yo3x9Z3QrRg5zAPnvfm39RoXoP18pBcg9/z8Zk8u3DITY1yeSH61PrPqXR2SRepbWKlHpX+ThShlTcEl8VVa8dQqulqgggHXP2ldFqjbzgP/ZouTcSltuvC1RzpmgCbKJ1/ZMZqI0qRdzHepzeSQq5Xw/o3V81jyKA3HV59ovPEDrV0h+ba2jCB9nHzLyyrFmNQWPh/zCI99zhqNwwjucScdVuCPrsgcT0R1E+W+EdUDInnlG2vw1SCUPuhnCay51Rga+ezhbzlT57OFrl4afRAelHz7DJeYRV1ctkXPEjSzqUDp1geYW0900HjZq2C8PIvG1M7RCCdCBKdfLw1OrjXIZcy01xw2e+GH7uz0nWgK26tQGlckJySbtmUn392f5eOGKJ9gsXX2TbZ0gFrLlxL287FWkr7FN9kwhinE07Ez3ql+6fX/nwdlgUFa7gJVJ0VhIyJpSzkGPCW5TXIU+SfCFJ3tyQitZeaTlPvxvKuxKxYMR3OYBW+ym5mdSL1l1pLs9/Jfrkq+Lram/3GUhD5x+zvZmv7Ilk1RcJRzeiKYrUP4JhnZyjrM/1cK0HQwI/vGztsL0mUr0ciEM2wqDSj7cF4QH8/81wgbhJ839yPMD/ufcm7iQerg8bSH3Q6WiNcW3TPGEFYRVFjr521ZqqGjgfplpp2Clgam4sMKldfecRsdRHbL66uZawwyGsKCF5z0m0T49/tCtdpT2vs0iFWiOjMa+bxyj/k0i/d7fYkI40yWmQvK7BfM+UTwW/tl3koF7PnPeJ/4eYLg9u92WeYQ/7r6Y2i0RqaBZsr4ZOXF0/C2vo2G/Gm+FEVFiHz9nMuao9N6xDJwpsOMew0tDfFhSdF4mqM6O9L3SoNmLX8teSdPyg02i6P84XFv07GCOp9wGekLYsmUiPoAe4HkVk0A0CENrifPNvtieezPU+nvkUwxKtcDo/Dbi+IAvx9u9jR+6pXG4rrc/H1/c+KrKa3FHebVxIluBwmvzNOx8FkemD8p505iFzHRCl4vtcZ3JPb5LE8j+lM6t3a9jpzyHVSbRZf21V5T/Gwyc0cGGu7fFQZr2LMaHA96cYE8UUonE0BkdixerUfY3AZdOQWulgv43MThH6vhQR3dqZeSfv/jL/NRPz4qcg9HelCbfy7LWhATzqMuD7b3TcH1Kt1VNH3yTsPxuf72GJjWLlPZ75USdIRtJpY6D2IbvwswHOjHHbVFw7purdYXfrMLS2WEH/GC2ldIpGSOKOMqYWO29K4vUxAFTSB4N0vM7hXXufANzSbo1kBXcZZhMSbyqh8mgqoiSlUQioCWJhEH7tl6HrqNlF52mDvJv84QOn3CM5zekXUwOl2cIyVWYdI1DyKufwxL2L/Uf183gi88u90A6+fq8IfkuuxVRxpl1RffleBV0yjsYE4yT3nKaI5vU6FYWwnvENOkm7HZPXK4J9eW97oc5jRgNnnpakLc8Q5RsM5ETkQAdpULkjOqaFd0doexich7ibLKeWFjz+usFeshRBdQbsCHDccLVgn8cpjvG8Q62v+vtA2vefKEVe11viDau0eocZuuEv4pNTF5+2JRQxd0cxmRDoogKQXOpIhJjWE6H0D69NBzF0JYH1D8s+U4RIKl5oiToFkEuBuOIuD8hQMy9L3t2yqSl3EcRHHhqiWEERJoW0ojCJT49DvELHae6t8ds6YTLKflcU21aC1vddaBm2VNSy/MSv/Rry2y3YpHWa+BOPnKTV/rD8VszXyP3CHVR6ziHaIFFyyP7A1EJRAQATT5CzyCiOabUzanFsx5K701gr+7xgS3XRWON59G+Q2r5UtznLqHZmMfC56CEFfjJryrd6RQbTVo2jPVMotsL9ySwySbZ6r9p0vk4D8FXbp32WrUFcOmFpcSFf+W+OpYZa3YERY0IyokOGOpOos4MGOb+FH7hNCMSu6ROnYattquICzt5c9eZ6YHt5HNS6QEg/uUxtwO12qthJ96faXCpufZ+5LWRoy18u/KPcRQW4XfOavKR5b6/yPxxcwC+0VwuuH42nxtdWsDx63ovXIhTm6yJ19lo3FZPkOTkSVDKNjbHiA9vyKXJH8UznoxyfoXbFePM9ibgQ0ZsXvfXjPq15hnhxZ6DUvU0Vjs1EWzo3kvyQit1Q+HtPd2VyTGOdCwl3ORrBUuuESJOj6msM26mecildOhFsEFnrePP8dxl+bX4y4OGH8+yMvLp30AxGXfUEF5WSPTSd0N9/u0twzxVcjEU2knJo1w9dvkuRNkjM4BILFg8ojcNNerH5SSELNvJnrX+rvmAMuqBK1O3V8r5nrvFubcBFGO0gLJ3EJvyUfEPIngparNjV/iPfZhxtYapPqHc1RD61TajuPGZMbjPVEMfm4bvtEaOk1itBVRlIZaokgZAD2R2oezTYX4+Bv6c12464KYyv8u5CcqumKb8mHgsexQetl5DfW3bK3+y4jy9Rxwv3/WJ8KaYTwE/SHF5/IPNMDnCCiZoJKSBPoLxmKwQF2Je4iuLakFYxOExUGy7rcs23s3YzIxd4M6cylfEbRY19sflECESDuQRn1inivZ4eVueOBv0Ha+dcrN1EepqMR+2wMerviNSf872LpHnr9zl2iYB6mhF+h+3VLMEivWV9xaEQQetxOeNC78M6if1iHZoFDO7FdNkb+Up0QaXO2d3aEe79P/MmWaIuOTfqO/Yg+cKlwIxtDWt8sECpIre9CZJXnWDJdZL7d9yXYBLF2A8zasTH849qhjMNwTxk4Gz9eQnBg/QezcEDGSwQp+Lu9ax+S5yQ+m0jVwrqzQ4mj94XJo7OLvz636Lmto8MLPq+IygBn3LSggtkZot2/mDovG3AqjLPQo1Riu7Ke0azymHmTFOGUBkqH32ZSHwqBn2umijb6kXywVxBjcNfIpqycY9zW0EY0VRviQ+isN6Tpwjzfcwib2y1eZhBjxwk3deR5Herg2CRDBiI864Yx0D5gYK9bua72cJ8OJYRe4vwLnVubS0SI46PM2mCIIbr8U1ibHtgITbkneQ8X+PUUBPlzohjiLfJ+czh2IQIc814jX25YqeJF7yHcdYX1wRzhU3vbXuF8gi8RODRmNxjEryhMRMOsSzCpZEzb+9+yhPN3Wd4Ttjg4C3xW5pjm1vBAS+knTiSmt6wXS9HxRH89MMbXGcMcu8NaVlmrOgTsEyorv1eWuHSu8UCFIZ+jsnuxvXEKwy9hoX0Gt3nxazwWaWNgVNRDuYu8L5ZjFRiHwJCJawq0Q3cq2eHu+3q+PuFAs2mS/xfB131jiqva1oBwap0H4hXWp0+9am+3KxQDd/5j17T/6g4a25gVvq33e6FxI/64XjR/B0XTjXO4oLZpSgobmoLWtD+oCROBJlJW0/hX+Nou2CkGz4odt+X9aQpDKN014L2iOQ5EBTubuKJdEpqp+ej7pX2Y5UnT1YvVuNnCHRfNJULuyXCph4eE4HxKzAn/3hd/fZc6ZFmqsrBgFL/M5vEPnZrhzX4sFxjNzpbYHKyL4g0TGTRD10jVYealXhfEXy5tbhFzyfCEzvIWb4/T9mNhLD76ck+xGmgb64d5c7NWJW5stau/Z30szcWgiGcOYdHqcKMskvB2XbixKEhLOtBjEsXIT5WWFGO1VhUfN6EeXi1+6eC89Q8XYeTy2mVEr5JoXHOREyrBRzvWaqP/G4vuCRyBBfvFySWhYT4tcJqatD3RT99F+plrhc0aW+G2Ajjo+O8KeYFUwmVWtFU8EO9w8Cfk8ej6kvuxJnIuDjhz9q+G+ekVToMXHG/KTb7vQtVMjEn99ahhIlaYq0lbCZr1w2IePzZSidgLnO7FEI3T+GKr62DxGm6+lOc8RGko29Yt6CSEf88NKJidrDbkCrGTWFC6XxyATan5OBMPimNZffdE6lc+1IjxLomOMSD+hmW2/dTp/3Zs75bD1YWnMKx4OwZ/47KTXPOCpjmM6i0Rlcf7rcajeb0y8qHa1vvY3PVibQwNb1C4pH4m1mrSTGg+Mciqx+YR/f1+SCXOTS+J8BtjQyROhtVPMfkuhxO2rlO5nx8boSRG/M8C6ysJsMYEo8l/RGv3OPxOpyGRcwz3wVWjnjhsJuT+jCPZGcRvH2wdZQHh2hEK1Sc0Qv+NAqiiek8omDqvIe34a5G6h0WBiNQM18zSu/SaSuzRVkArEQli4atUKGgchfAIWizREUqS1b2BvJ+f6IoVcU+WL1ibfqgIP39hGrpgblF11r1JJI0tSUY6Q0M8RNFwjrfpdQ7B+E1YXmx6Ow/0dhMNhgcj+MX0MA0kdTS3T8UOW3+IJFLxt7C9qXGb3aFfXI9JEVAnZVYOV1P7NflSdgCd/UEkii23t5Xd/jx2xJ5pqhShKDgz7wURrxAPLNhIFPSWO6yIx6I5TbHGX3ISep9JQeHM8vOJGs33mObwnGqL6VEUjrj007auWCd4JT8SfqrP3ZcC4teZuijdjlOwLDj5dLo5QbBsXorA49sv7ZXUNeE51R6Lsa6PwAmu+G4dkcfxd8tCVjzM+d2yKR0lKFyUCmidxJsKfc20Dl+TXfIhOVW7qShI3qrHyHEEhfP7ZTutuQXGwUuum++sCuKNaued2H72s114ozFPlH/XetFneBqxJpa6iwYVVfutzkXeAsecwsbwUgvmq+7I8khK5Ozstjn5EFYxMpQxV8R7b7cBg+HQlXSYSP8WFCbN0EQ/mhA+qNPC/dDjFX64E6Si45WSWgshu7LsgoMeuHR2bDmm892KxsCi7kTaaSee6S3U0TnjRkh9J9OqPx85DuUTeC0NTbpz/f4+7pnvxwObTwykgMOYYrbnfg7kHpnfxe/runRGd32x4ei8NJomzImgrDA7aCN+TrORC6PFZb6LmJ/v70FhQWYkJslpbJ4upstSQyyaNoSd578jaTO13zHCqyazSd2UfwhJXni+hJcZ9d+XEqw3GpCVuhNd2Jj0pIh4NKlYxU9bsVzWiu39BD6tmwq2mJFJLvg+ED6LTOiNz1CSLt75DG0D9Xbmmps6DATx4+jLcwLHFZsQeyqNxzr0dziJQxwBtv0u4Y731s/xUh0NtjXRfx8xX4xxxt1h+Z11HIdsWieXcGGse0f2b/sfClPuqy7NFPjxeE3uKaZhed9p4YwmtMpQB0NJYq00+yG1eSZXnlh7P8r9K4rGjXp0mP62IvIcEI7SQUSR4VMT+oX8iZnMZZtyShpgOD+zCnTyt+iGb8hJDI9OGpV8gOOBYibLU9uTBorFpGnwkKktUbOL9l89OkSOA/KFe7aMP3xoC8fg8tPq0S1wvkZKG6AgL8fP/cozDCeMJn5d9Y9hhlQnrMKZRvuK2sL7B8Xx4LHPftFFcj1BSjrA88MH/CtRGPEu1aPbRi5R2N6zc9NDPHBthEHH0HDzGH+aYipsWEu9zLokpmZ4MDFvHZd7ilC0ib6fl+YGAkwZppmsoHBpE15HD5gzl3gvFsxr8pvdAig70+nzNdDb4CSB/lVqHPjJRk07BPuY2SrczNh0PXDsRexRPToKvppJQ3FU2CrTO6c4CFQSP7p3+s6iKEiMX/1ZC+jR6bW7DAYucf4z6UTaxlJoSbdZ7jQ0JCYvlt5kOXKy9Xws9uOqDA7r9WKSCRb5iHyjma927obI/0Zo9i56Ln0tdeTehVgthTBaX8WQXmDT1YqbpV70wJYwnemLi4BwzxnelOdZ2nSzd9plS9Xx/SE3E/inkFFYma7KfQ8DcO3GH9NH03VPGtd1UqBQyQsXGusX1HL3+0puRPucXXO21xN0ChnQW4D7ZupCZS1MV82GCIJZbOFoPdTdpr7W8iwRKl6LQuo5mKMrjJsylqqpFHx+snSYTy/nuGYpFYDHKCAfbXp39hOEfAH1CsUFbwR2rr1L+ovcEw69nvUzRglEWXrTC9jEHFmkxmLaJzUqV/R4XcI9FxNLphCj6ePvWKKibD58Choauf/08KgsyAa08xhLY5S/yQVRljjKr5vXM9RVCPcxrO+MkHVRfn7fSJtkLEnEWpO3QFrqJoqdsiwRjInTJVakgqYIJ7N+ewfwhitcIpLCQOVmDIrmmxSEIDIvTJ+TomGBigjLbngm1hKF94RaFHb+XS0W/1mrkQUDwj+hD+mzzjB2j3LiySEwGfeI1Wn36g+9OhEkdJzY7JLHhOCZZkNNbdkPMqc6RsR9v1kS0UkTzJaBs1ihmOWUbE9YmtwfyKpJUG+wd+Ar7yZ99uaGCaRN9nEJwZxyKT3WwQUr6cZAkKPyOF7mftxeHeAU0hnG4MYhCKWRa8ZWSiUV1uSK5ogmoXewD0oSKaaYHLFxIrXVOxubi78yRpPspw0tr3Hf5MZpy4fWgEHD2uK2zc4UTzG0MT1z6hU9S14bQUwFI7a2GkFNxuWGyzN2Bo/bd5t+ajatLsW0VeXkUkxEpj1KbeWZHFgnqm46ZUH73EULk9+fZBMcZxRO64m2wHXaGUdc1wJPqxbrJx7laPEb2YQSa/On9AznDogDwFAHxxF5nKY+bCGPxzk9NJp7W6sci4tVwrzxo1wsrCf5IIrm1zGWR2rWS/2HGqo606k7FmGPpd7DcQwHawEWebdO++slyo26RIlF1ZSeGIH14QG5Lq2QxkPHrlshiOXhLFH5F19Qerl9rfvky7PGfLnzyujOCwqNurhxuo0xvzjc95j6Lzg1exuy6hpL6ZghvSwoBl4EW97zs8AjJ0t87WcUS8Pq51fFxd0V+F1czAc1t+qO73LpMTiIV/E318ETF3v1iUbu86PMiLwEa5YKYT60xm0ebV2DnOfaQjqNxc1smknq6vhjiFf+9utlMfG4DveFsIdTZpJ0zuixlFCpJP9LvDOL5jDDdIn2kRL61UBTSRTJdGDbe9Lm8MyHka1hW3tVoFh6+D5m3JDvXl/hPNDeTXDI4WGaimnYgI3OY4VsVV7nv43NWZxCbHtRY+9GengMu0zh+712zAV0dvE8jB7346pfmP8fB4PmH8FwQPmd9BfbHX23XtMpG3Grdmv1oCGKSVYV+qMgqs1QyKSia8uyng3uf2TLGLOzhQJ5EX38RuGoB99Fcd29wqB1wUFwPb+zXkY2xubfGsljFzKPSRRudNqWXiSoQbjziDJwUdbBtwjUzoYbgUSfzoKdeJBlCu2K7qx5OmRjcc2B4mfd4F3iGhdMfqQ6q5d+KKFueQf5MyvmD8h1ngnBRBAet6GtqOMU+LXO8LIP0ME6anGlGL4PEU6RUcwThct4l/QRQv13MXiiYTh1LgyTJvbqyr4TWCKtG6lHC1yvCEz+caqTKo54Yjy/R8tgHe+BD2Du4BJIXJmwpagXgMMw32WPMfVNkFL/bph0Pxy+K+cxMluSgWCeY/lC8qEhKKjmrVx54DtHMLmGwyMAKm1aL96xHXltD7aL6ZyxM/+VTUyknysfinf8jcoRVyCOS+dYAmvYcyna6Vu+QwF5DZLy96iujHhY3P+POWbf37VjkukZMqcfiL5aenh3wqK8jfRj6YOL77PPnfPBa1CBee63PCAQbBr1mI0nItQiLA7pLREemv3Rp3DBMFzb1PTluxp5aqJ0PixE/npRMuRHhJ/LZ6JqbNH8a7hq/Ix6+7G4qSBzWVatpPrZT7h7Pc8tNzHD4zAZs5ZHq9r5fsf0dk7scArPDNTRHNi3uG9kt/JQA0mCCD9MUDrx0p3dCes3d0L9Lh8PIJVyTLJ8sRWRQiA3htYNtZLXqRssWpiA/w6lxf0omDDsutc6jJfolXSFQ3yekt9ofKblfIJVekSQVrVbYzflw/mkcYFB48fE0pUnn6FW7r0pmnquMoxBVTe81OsqqUeaFg2D+JnP8nW/32uHPPK/MIiRShNNRuSRgrLiN3TRPW0txKmYcvERcWpoJsd9Ra2N6zvGSbcZe1mvR+7jLzdX4GaiPA9ubjM1adtbQ3Nkq3jbx8ZYtrCd8neZiV/avLhD+uzRHtlJbZZoHanFESFiKk0ZlQuaQJ7vfjIeGDpOhY19tIWVnbL+S4w1LafYTRv1T7b/hHZ5+V+o3GGQvoJ/awSJ29lbDqmtYNZ7suQ5ppv3/CC5lnXBpwdMvbLuedPwYlgLOWCsT1A/FLB66M6gq+SFbOJT7bwWl5BTNz5fdCJBaDSMesxY1wNPbuQeuWyRzo4V01XoB15zASyq4iTwORjGrzS3aP4tnds/8CXkXB5/C+hdZETaeQ1LW2CYnyH0bhrwXQ5WOA0IOeUx18b1UpoZFUd/bNy349D4GN/Ths9XC8IvZaQume7M8yV7AYklblIMDHqbMWxKR4hV//rFIVBTEd6ZMZpAQQAjr53Jbq4TjlLwmj2R/q9TA8cMSRhCZhzjUgGWPIZEmnTc8KgoiESzD1h3z6gcwhVveaW+5F7MWmKH6zlLBAMvKgz8UogIABV3QJCvccb9pFv+CDzfBiiwFJumf1RCjnjsQ0bCanReQpmL5QrKelZ+8Yi9urOrjr/Ov+R980c5+YEzbAySF4KLIRVuiKCYR+GNzMcXAjtb7EYtREloubCcHOuYsghvVFAE3c0F3K4hlVAuGh5w2RkE3FlWzPihMfTAxoo3ouY2EueuPt66GIrmGWSenhbN4wqLA+4HzWOfNXHYOSDZD16r1yTmi66xZhsi9ELCudc6LiyCVP2VpsxREtdWEIcr3wwzszcKLIk2IX/LvCPhYPxNRtCzbC7Kpfv3LBwikv33IT/0xvzI7IaFDLJfvnWVRQyE1PMYSwq+n05QqOe9zWi1i+QjOEsMl4ZpEE9TP3n/5G4JIXmXcnSa5aIn+vdwdbZHXxZ1uwVlaTpIxKfp2l81h9xJVZ61Rv+Q751A7drY0s13vEDyZLGs/RZu8Yj66DaJzSU2+d3WK3If6dzd7XVc0dfB21adImOfoUxxaGbc0LcUD6/QbCG7epow3uQ3cs9ZdDSiXNNFcYc9Lr3dMdpO3reDoCoinTR7Jxr7hkfnj6oSLY09j7IYXXpmWWP1ILEM+/kMdKA+SyMjhCGgwc3a+ayQjh8aKVHSgP0DjV9wmCbu+zf2IRYTbeZLc5NFXmPkEWWOgh380YDj/9PUdYLF7zThv8LhULhzKBwOh8LhUDgcDoXDoXA4HAqHQyE4rndyvfdcr7ne55t3Nsfv2+fhSUhyKbtT3pmdnen7b8nwXVPbTBbPDUQ1puIJohMNV5QaG/dNPM5kyfcxL2Fgmn4FRhE1hCkClgbmqf++GTRhCT32yWqQu+vJU0SV3AehjmlwTIX2s4OG8swwdW5hzcQocg+uKs6GQjg7tk5E8hQSzJ2Y11Kgud/8kU4JkEvmMYsRNTWDtudGSIWeuRQNDZZOgfSriLYl/7T+2qD2OTX+FUzA4o1Bw3jSvpl33WvxEUFCICPi35RV1fbHULg/Ndu3/5yasBrzR9Tz367Ifork+3BFbHngZW0iMxysbFzbdWcV46Ciaj6sBpgHcTavstTpHbhY2i3n0Qv/z1CiOrej7nnCFidMmToKbRbE6HPFaAMtKFV0qaZWNSeSOe6y7T1t3DJNBikmlirjMYWLEeflY7UaFCiChRqo7ZgkFxNS64Dmjgvyaga1uqrv1lnFkVYKvsYY2zQL0w8JiEMoLqsC/yL+2iu6vH2yXUYwl8bgkurdO2T18LEFQPnNI5yY8V3ubk21Ix9bjmt7gQ1FNl/ZssKgFmh8UaPihRDuJnwCK1IqG8zrJ0HWabWCNS94QeMe2MyE2pHWCI5IhM02yXs1pOSZ+Gk6dIm4nIqHXwAOQBgVSPjV7N5CTfXp+9K5oGd7LM5j4rqpd9ApDkuF1Wtqxeqvv36m6c8V1a3PIMZQaKMGC3FN4FSoZpaseReTBcKC4AwtVZ+gsqD+1kjczx0sv+F3we9E/QGrfdPCZ2e47Nnyz3yXWQrd0rJhsS8cX0r98bswwchvxeFJN3pY40NseeL3U7UgAtMz3bL+XhrRnbNPH4h762zY+GiF7ttG7c4fYJJj6xPXlrskSe4ilL5H4B2O+TexZyNvZ4FNp/CjsdkgavGbpo9iOYvUc1pgHHkIGE0/LMWqAi3AFDTMSH5+/3L5KMRtSs4JjY7RJ+4ytHbnQEm3oVTOH5PrnKLNz0Yt8NkbsoE0QFIzmOIIuWVKdVBOCM1O4Rcd9QIrc6ZI7dhGhedZnD6WGe2LvBtNOUxXtxRoiysBTUk1VDHtHDhJe0GhIhzvt+nOtft9IXez3aDEpcbSEMchDUQlWTsCYHGsVFh97Rc8YKC3DFI96RAzjvo4qBrM3U0n9tu138VYlXFPuf1oo9KzgHUmFgS57Rdj4l3CtJGozyqbnsAMjbX9ljIesaxEVRSX3OEqPHdPrN/AOgjfqcPdEJZJ92bcDEmGD2lNBwFvmelqdIB5szKpSviC2TBwBeWKUMGB3QNIfqi3tDXJDKnMdGrm7zA4wWnmTcJ1KnSXipGRYKME59HEYdqiT/G2z2MS6iODHR1+ojqFeRl/x+xkx9IN+zmnl3mszMBaWcCZNr2EbWPpcwaQVxSrfQpBOBIUCbIuYIljDSRYiKr3ymdsLD8WD5C4wGWq+q6qOpII7eQ+hQ0zFWNRELWjY1eT8qaK/msU8ul115BW6c77ejS4gPVSI5X3ieLNjzJllePUnqXuqHWb7NNzA3FP3BGDYukjStr9pE23QXuKDymQiOvRfAwesUUMOWKMVjVWBUiYm+u/iKRxpggAULiZrCdrcki4zBbSopW5s3Z8BkX6nys/afAh4V7gtMw88ViG6c0qZMeDnh8N/mYFRIoxgdjn9BJnaQruA7WpczlJh6QiAvxslLB4Z+5dsDWE82i0LIqViVCbcJivnnVOIV3+5gPX6ZM9zmtT6gIYRQhoPD0tZeEZiB3j/yEZFlp5WK2k1Xwg45IZsdWpt++xTB74bh3tfMERmwywcvaQpleGHxTfvOEeTNs3TGZXNLCp7wLxudTCXThwsUVfA4KUG2qV9mK3PZTSfSw9ZT6QdszoMTawdFF5Lr3OtkT7oOD/4WE2wbjbT9aYQdOu+5Hf6CpCq2sQjISkI94Mc4KY0mJpPtnurXW1rhCNgQ2DfRQx9VsmZD8PkvNJSv4bHazQ8L+sI6Z/BM6yDZud5hwRUqygE7CPhjw92IKjo4xvxNNLvXs7re+dtLlPbotslf3+AU80ivm8WT2q0XZ6MK73H5E+Evm44MOp0uC8hzrMxvQs6mYEBU8vE0aXkudxaonOhmWFd9hLLlEfbf0GOU/BwbkotdkEeEK6IrLv2kUeSZSOgwMQ1wNT+ajyAN+NLNBgKRwf06OLdXaLohcoUKBVydtF6V9qHv6wqKBhXSRnofvzuQfqjrapyhh71Cl22QgSY+K1RcAt1BkTeXW7PPeYTNApJr9EZbL0hXFkjbBC9c00LYg8DtXDMSVOO/FQm1zpBQii5wjRWhvbQCwl0q7ppy1YF/dKFPJtrOKBSnYxNavI18phts592Zjd6H2SSmW4Fj4+qrYeJh41bhhjbIVYmQHnDJxaVDgnLZxw0vQeKQPynfrbkKEEGMDWc+mttUMVgy+NHmG0UbKpDBdYxqPEpXM5eCFXr23LaNw9rBazyXedbDdO3U7/0a9hS6VLCzt1xWm3ozHrX4+U1cX/sdhQgT5vO9/pre/6HX7QvHOSqs6ZipuHUJ9Wsr07NvwhmHllTscH+1gEgQgoORd/iJTmZXM8waC2OA8++mkrHzqgscIrrMKC5H6iUM8LL7UcMx2JaLkIvxEbCvhAMINvO7536np7TAXFdfxcgHFUvI9S6s4dzvN4ui5lnhNJPJiY4BFGxhRIZGSOQToeHJ/uzKmbPFu1Lg8ZNj95NrEXkQaF7AuANnKqt4elhyHFmDODx51iTZgwAsOBYcGwTzebFR3FkPqy9POWKE00W3n9x4w/JZZ3mfS7a1BVhAnr2aErD/f/RU6QsyH7O09kEWPi0bP0taWABbH7YK6fgkrRuY83NxazM3fxH9PTDytAZMFBgg4G6rY8b6DSd2qKre1j29Wc44vOZw95ctz5yf1sZ6jjzNEiuWEYIRiYtcl8aGEZ6qVCQZzXODbe0LHg59XwuN7eyJpOic9jAgecGiJllGbP/5crlnmso+KPwMOK9fjXXuWQltNQ6MhHrfughxEMwO0uewzqhHOwlYtpjupK16ojTQXZpY+EU5C0K+BvF3LWvw5zQAKwesP+X0REZu8lZ33PXFKl1ZmHEhLGI3gtpcS7cDoVXiB9NMoJ0UmMe/VXBlciIsyVwGglsgrRgtOh5hI0vh5N/bfLRPcT752ZMnOs/afZKncgP0MP0iJMbGkt6OhngZxX9CiqLU3PBhM+vPUoWYN7zilyInin17tyBteU3W0u81S8HtLvOaQV7P9WkFnAz0gKFt9kerq3xAR7dUN3Tho8UD9zbTOmn/G2il3DNzq7SdYNrQMkWRNigEHx/y4N+LzyrvcgUxSYFtY2wyF5L8CDLHf+XkL34d/uVq4DkQBzJCIiVBgMfI14L+yjwa2Tp+ZViEWTc1aXZ8GtgApyiFuTi8xGzZj0/b7ZWQ3AcKnQ8gx9J+4Vtmh3A7aAa5S+3K+vQxIxcLg1x92a8NsgMoPE1I+PZCqf5ZymRRM6BpBvlOjNxToJ8eDUVlnm2CZkNZg5AlDF/9lt8aafpk9vjr+vpPKFr6ehy0IGwFv5O4B7bBR/ERdB3v6xKa4fWbX/fVSlRB/AUXDsidWCRRWmZx4ts5zcCkEzRltmmTBYekGa4ty2N+WPjR1TpiK4hZYVqbtcXKoZBVe5ZUCtYn/vfqDfKIpIiyTdMxxpVS/Uc5ucVyDkv9XQiHBg/BEf8vuxlJihVjJLozk5RLKJ2vUGDLxfso5Q5MwjJCbmN7H6GvdGA4bL1UJCZK325qHRi6qpGE/nbw4WqbmwRcmVdJ+e9uFAkBpL15pfmSUzE3GrQq8NVtN92h1HTYZAA/NiK5IYUonxFNIhyblBUmFqd9KgYDERGWIWRWWnKRuO11iO8k0qnQvOw0otKgohgbgxjm6qSK5ZEG3MsWRVGCwkQoukJMKA/nVlHcyo9vtRuJxv0VqpGeop0zLSEPVnJ+vbaGm97veLEouOnOoSxgxRS6FL+6woScDwWzR0tGz5hYbUkTp7NVqcZZfux1yJvn7z34QYtr0lt2+lKr17KfnU6jcfOmz1ACf5mQr+Pw/XvKsSxPbILdn0RsvN6Z+jd7a1rEr0COvGRfVHBP3/TjuS70ukCXdEinyMEYfcOYguMGvDsJSD1FzWmw9VysoS+DBl72cDhfeorgvnroOlPKW1T2U5po5oZJfBQfqf/bwnGgh6tY4qq5GfMzX6V+gTnVKXHoPe4E+KItthy/EQWNE9pEgllGFh5WOLXEk7o04PA1pKn8a6CSbqIjOa31IMQyCp9+7GydbgDsI+IilabXoQo2jEQJylMBhY3EUsJCS3Khsu/pESFmhuO78pFW+7Sfpq16PvqJeN943MUdZO0Qe0UnJkpu4sp/6YnyrTewgTYSwzlErEoZjQLHblRfKjp8JmeCUYicE0OAzXgUOxRR71CgNu7KPhhjJY4YpN3AdshaE0SHiQ+ZBMu9WJDMSgHRCp5J6o5WPDklJ1wCjGkK7UdEj7IIY1geA+gGHuPFyDBhN/NbTewTrht7qXEmzc8VCr+4oaMUr/SQH+JEn2j33cB6ptR+UjX1lNr0QXzlfUNXbDl8Pf6Bmr+UE/whER3sOSGv83ChkvzqNjofa6rGb4Q+VaWUFTC/EguywlUmAfA4icYPEJpKjKDohV5NjCXQDrUvp8EriEXwvzpeKsZAJAv8R/zCx5UWsCzklIuzo11Xckp2+lXuytR5UzXzrG0LQizlpIvCH34SjUkn6Id+ZvGAvs71UfjB8X47HVAEKgKsYZ3Dk4B0b4qTMsr7QfxizFAAVwXEf9bkTTBhxMwMHj8RKYNWABjgatBCjzx+TAenhf819+YHn29w8IBFtgGO/4x2YkkolG0mfE16QyB3c0RVwQpfnAe5Ry8r+qTqVyQ+GBTh4kcTAasSt3g/eYaCmV/ijTRCZ08WEOWt7DFwIwGPa3+DuxXLt/UPxm8cVgHvdCQ9QjOAW+Lki7/ngqhA4sAikmXIv3iUWUt7rIz6fyU28X4w5UKhGtUKLPCCXu/f2UTaakAu72ii1hSUdNMQtcCdrs51042zloGz26AU6bgwsZB6YKvUQxwoqHwTxyIuCetOocy6piqIFBi6Xb5nNFEclQyG91umUmmM0dIskGKeOLiqVnFLXC9ylHpUrChjYjp0g116r4ukzQu5/ij4Ft4XE7c0kwYHxAz2CoaLf1F02Bd2Z6UVNRzIggYAneXI6P8Z4UGKj3ZEvOympH4Ea0ypoHwX9uS3EweQTB7S1PSmxlLhT7aFBzXmJDCXWSrH1WKghShCq0n9ip/hSQYgkuC5gdGHDvo/sP3nFsEf4KdSfHEkFbwscKpEnXxR3CVaPXwmFwFGZnz/C7IHaJgs52kFIPcVpcoRMhbq3kf/tJLKle5QdZJwtqBR5Kkd6iR74L34SenVVFMIFKVR+mI9poG2YplRCDYCrgs8wGgmah1eyIjMqFi8pK7Jp4bEu/FqoN7oTDqPdEzeLdeEUnAra5Q1AigYwaE1SXB804GJNdMjILhzGCDUTrShrE1u+QnFaqyfpEsdL42UgDhPPWXleLzZIvzV7jsc4f3/TwEDLn+7eT+54e/OhT5TTiUAlDgPe8aR/5StwDzCgo5xJ3q3xX6Ggs0RdLigeyRN+3BaT76awfBQui5g7jLYpYxfkKp3ONOudIQ56jAv8mc0TuchvGDM5HKH+HpXayvA33ZILxkv2lEuYeZDgj00OpjdIEXfddP9/6hMvAzn0LLFZfLi5hhUJqCvjnfqEg8iWEhQ4QvSpRuu6BEBcEALb5Qpsfp5KzoNG6ZFlGmSldk/Y+p5lomKTTJloCZuuQLR+YrvvpBjSYkN+d8Z9XHRwW3qhKopt+7yrnWrMq3RxRo3hP2m8COEauY4AI3b0tRV8TNL3ylfptdISaPA0d03ZwSJ6Mke1PmfIdkoonWOLumSaZAFrHAOcyF8lclGBdjs6w/kIb6+cRcgmRTcJkw3EMTIV2Z6jbJ89mAgWBCJDvVG52LLJx3EDGYbZU1TX/LKJaEwaBkmhNqp+vAixhNz9njj4bG6wu8S5yITfgJNlO1mIVIpMzJHIsvWxPfIrDJ5Q8Bc6hYF0C7nCsl5p9zRLbjx5VT2HxeqKsUEPpBErq6hS6Qo56xKLBr7ZYtk8BrBHkF+3mxeJ1b1lFwnBhAkprKn86ZWYvkNDAksgWIwRDLVmLGWERLtcw8UBiQUUKvvopkHse/qD0VAqbioWPyAX4pFjiJAqq9Eq4NvLqDoi2JuNPFRbVpcR5vjvgd+wd/LiZvlg6LSlpgZuJ0vYv3A/XQY2DmbHPVF28ScaVH8XW7gjXYMUvtuOgyjJCpcGjPtMefnNqiRVwlwSMFe1vKPKNY0KYEVti4JsZ3uCS+1yJRC3Oj2OsMm7RXYPleEXrUKNL91BhSLTKIylqIlzo62lyyfGRgxUVdzQIDElgqTG9mfXpCn4o4TBEHYDb2QqD1UadLYNvj1hEA50HAZ2Ka7SpcFJ+THdB1B2E93g6Opn16Gq9/j2DelmXVOx3IamiQilR/YgzQWOODwsQUhnKz6h7nM7yEADgQyrwoEKdT36+5TeQfPJbltpS9mQ/nYQoVJbY2Hc5GXVly4YM8pDO8B0uBlauFhOiUxWjQpKQOXlPq5S+AnMCIyEX7RDJ4LBUl+EEnKMTPfVKzoR6X+BZGCKw1KklxJ9kAI4tmo/HAs5cSLFxpvuZoN2ls7A1KJt7+6XEw5K0E5x3UeapEAhTx6DreUtnY0JNokPaIQMO7jX1WGmH2Qp44p15JoGfkwbNT2shZoepquOINqXE6b9wYaY6MUMHas4uVnfm7XABsBSj9Pi1U9eZsgtH0xFd2Lb0YBTpxUkrxlWpoxDl75E7qbrGoKsahRmj9ELd5jU6QtQkDzSOj5jAlFmaPeqEWMcwqIbTEedc9axItwDp99Qt3YQp9oClU4GwWUWUIsebOL2DE6EKqM76vv3zsKLJIY3Wp4m8iXt+WNDb06xhqheCCxkUj0hXFi4jevFvARPUG5JEF+VS5vN9rBHqBBpShhjO2Hn5n5OWKjNhOHEYw/Ga0L4oWf7AtBWIeo8/V2HDRvn+szAGv2eO5hcoY6ITyhS7La5x4RMFknIGS1a2qkEw8dTQKJHO71J4kHWS8OPt48LM6vdoW5a8aWdF/EeCOdmUm1L/WBiO8SeNawrkMyxw8Pjkw1USDCpuguzRjvGnTPjvmsLQ+7Yo5VRgX996tySXhDdjSidbTOSxKEWMGVZ1PaqfknOpZ3rKx4XxhdZZFr4/cX3Zz4YXonTBhXLDXfWoKYkiBgcDgzuutHmgrvN+B+sBnehR3AkHGDiuTv6rbtv6NlhvZUCaiCIAh5qrbew2VY0KSSvsDKSVpMlL2p3qnK4wFZSj9hU6EdfJFMdWP4LVhOetqXrEX/aCeSwVUBg+RvChRuMbSJoAZUUSlJyMPuKtjyqrRBrr56RnH6mwM3EZ4w0AS6RUYo615WlRdhWYd/wXhhtSbXgguAircqh4JIxVQqXTyU2c+tcpWkkeU8NTorifhyNWFkkUzFJ7QSWLrmc+Ic2RY4qCXS1ccyg/mImX0CKoJQQT/8dDy4njpr/OSqkRnNtWmBDShXdIXxRixzHSF3d4Fzic5X9Exzbqd2XyyKqlJeUZp7lu84EdRQ16CpHvieJ28X+hCURgAhCLno0QHAuiTGtZLS2jvnbT1QoqjsrQrlCqBMQh/8/bJ6h+W2LNIgYTZh3gHiHttMLPxzWrIY+P/vtEBRR/+j+XEkOFzpBu6puOklwR7kQsAsUSKrlgXDkHtwO0aQtzagUeXzgVedDlf1gb7cbNEFGHFHmC97q7VWYoVswCWLMZKHgMXnZsWzQ7BQbAvgDlovZKs/JZLc/6vtJ/aBvaY8/PA7Q1Dj29/p8/65vmj7BaUcq/n2MFPy2ciyhmwO2qmRIqPnyvMLdDouJ/L7zOzO3AVdPi8JU8GxnoMH9P28xIA/U8IPsFOfqGe6fCmoeT2h8XG93VbY6q8n+Mx0WiNkyLmQbNS/QH9hHoiAEU98fKKqFG4v7YcX+UEi9IFyQF1Zlg7d26lqPlhWJU9e5ovuG37Efbu/fZmlRUZid655lXZO2fwAzGnLiGUtX3BqlVTMr90bnszn9v95ahRHYwjICmKW3NHBHjlET9yrpHEEyvd5WgH2FM5f7w3HjIpgiPsfQwTl82qj7RuHke1JsJlKrDOTRxf6zouZ6ysVpfPqEfSzS46LlrErWBZfnUzNwz0ShrgFYlyy5R/1hj2fXWKlSPF1wNzPxNTAzo/DllGct4LXZKPotK4Otg8aCoAAwB8gfbTkaMqW33ZsEmM8W/NYhlfzTOp11CWJOB4yFg67MgomMfrW8p8eNFukpgiiptJCkr7pmg+s1+Hg0rm2EFwZ1QKVYZWzMhsTqrU0DwyC+tb2B641rctwjrUEx6xl6hLZvXPkuNwXLX3iAj4GCNqJgGDURSJ+1qlaK3dUiTqrF/TNCiqzJNmWBUXoXujizJNV2Lu4JxzYBqp9HVjHGIWtFTCbKqmjMhUPoIatcHxy88/mF7fs7SQO4JrIZ3SzGQXtguWHjef5NTVPx6GZJnbSfVc6gjJI4jX0YwWIeWjBHJUqjSeybC0jc8WgB84xwITFShNvySsau4Xuzl5iJOgXvAnTyFbza/ExsNApKnvYUCmcWNEBck91+sfG11K4xvJK4q3EkYBxwPUO2+Uk99DlYsEdejI5GMbM22KamiO8pqQQtqMlF3fvnfbMyiDV5myUWwsmx6dNldz86QbXhbcr1BlyeSBFuTTVuPLTOih/DS+wJK1TNZHjjGFlmv+FVkMWR4/Yl5PT+bZjiWn9DdD9ne5gZdQNVooQ13tE+qRCRaUL2VwwIcoqxyannjyzE05w+ZBTGo5MwsuvQjbhA3Le/2/ha0tHPL0JDfC9eac2oCrp1FlUA34GoPKGg6SIv/Z+GZqaSxvrG/O6+nyIsCVQPk5ypMn5rZAt9W+ZcAbAVrAnMYszN7i7wZ4o7jJmqdOzhKP485T5J6eZ+EmCB9DZhS1Dr/v54GrmxmnBvmAuFDUmodzMNqnQeQcrG3UkVhqmoi/TfHujf39wQkv580zmzFPtNR9BrMZBiqT3zwXzFBYx8BftiigChcOcCa+B+WbpxhCPbRgokyG2KxE52akgBmP2OAPLS0TJ2K36vmfsK5yBZWn7KOl9Yf7prcWYMGZ3tvgjDQbHgyW/UYvM+jbMbTlQTx82DvfnwKGwG8YsC01ae9ADySZ70/PhlR7pS0hDYj3SL+Fx6AZFJ65si2YYuHwX+N4qyWSofjfvABJioGEqbxL7O03JsHaxE01Rg4e54783sZwzAhDWhq8Y4zH+LNZ7GNVbm4bvzjoEY0b1QyxXyjRi9iVZZ2jIdKDJxzR1i6lK7QV6RGXyNayMcr8Lw8AhNA0qUpe5OpV7/gJsB5vJuoHfiKzIiKgeYTsxuNymXhwjxjKAB8OUa/UrkV+2JVOqjtX2hvBX31DgmK43HTKptGyIYBncWGtjR5lBo1g+HGGnknzewTlbyvbqayfepMjVp3ZFXGyv83F9WkqALZGd7xe2d4vFwBlfAO5+n3W8eiF1Rkq7pUDoXpgiTr8TDsklXROIZsh3uvOlXVfCxgBbb770puw/eIZsG+YFBtINBkTO7zRCFoOM3QcKjdpc/QaZS7xLqJQjTGMoossia1SGvhaOjRgifLL2p7pdKMCQKFkew3LVLgnPxam2apc7FWGODTpHSuBr+niyc9vn7bqyIaR5iwhgeIEar26KFBJRb3MFvnPMhDEetoW4ju6OhDJmuZ+OrxaQL3gq7u51zaD0uKWsv1YR/ZtHq99gap5qKufJQeY5tqtWFrENZb7ojStbckee6x1k/STDMYkIdwa1BRuHBF4RNIvDWVjn+o/iR+r6FV1s3RSjttJWYa1ChEO66X1EqIUC0kXyEx6jn6VITosWjcq4YpDT1jlVB3B7+QuDrixzly3VVZclXHjmfy9xNQL7gGKSoDfqtYdfgfLTqmRy/V5bv2TYwdYDGWWFNmYhyjSEDrkO8SmDjF6liiH7DY1yyGgPeSrc9nVOEvmzbOqO9QhAfLHNgU8ewZ7UP8jQ5V0hcQJJEcG2DsKU2P1qSLqgNTQL3jmoUeelkwqM3TjA2poUSW4nhjh8jYtGI68YnF2HK0XzKIHem01E8EkLO4L25XF6gGlkTopYPBUvT3z+KQl2Ie9FL+Ef4N3AjhFebp/+y0fAhQVQF+q/ILgUiwxUuGimvhgj1n7yMY0QCOsV0jqpbxhxzjjsAWDXglGEC9ag8Tku0ES7qifHMYDOGUh2ahCmOjuHQs3i3VMt4XNJB74mP9O9fzco2ppKLK68Qd1lt1z33UUDgjuLNN563zKpKSAVswNoJEkqkixizAdILxnH6qpEhT9QDdljrFLsnfTfwu249gLHB/LxChYs/3Tr6Qsr5gSU+3llqVXrsR0owwee18cxCtnGcGq2ukr2ZsDcNS5P9rCCE2XUFls1wwGBCBiKiL3SArE339EBIeWHdS+30NdhtfFYPu0naW/oz/8FsfpR5lknxVtMzXc8sKua1E05gqttx5BLPIHDET/zrJ8KRB11saHdBgeGEFRpw4rlZB8nawIDVNzxLBy9K/7FOVYtHyczwDbiSVTkBWBFMiKxTvo9CTnVYP7Zr2kU0lRHTaRyj+s7iSByfXQhBoGBjEMQXnvX8z3KPx2ZAtLZjKpfnCrMhOp+AynG9HSfOTnyUFQk3sJ2UmjBqlLiO0vQaYptX3OSwgI0+v1THdpHN8PQaAcROe3wGGsHcNyhVfC8w5HiZwilc+SyXji4J+3ehtb6jdE7CJ+8i8obnGb7JlFZ6evrpzzMmlCauVmpSuo0xc8pfiGgDyHlkvCcFj+e8PKhafXeQRawmtXKKPaA4GgcJfYmUtdvLbHE0k2SuYZURdSz1LXxLvZRpHsV5FsOMoM+BjPkt6yQPBRsM+YM9aXv3DVZEdX1M6lNBtmbHgfVOFDrVxHuHO2BfCLw5FXf/hxiGdFTwdZor5Va7bNHGZ7URVUlUr0+F0luMsoay1uaQrwP8YL/SFvxZsd2lr4V+wdBxfilUqgYMIy+kdjHkw5PeI7WJYg320MTnPyRVXUAJecOhK+YfbHms4lsEPKvUf9XxKQ74DEaOIgzIlC4p1o9w+6kAj3HdBxhEFWxpm6feWRKRLbwJgxSueP+osQ8wpThmUyYzOvCVVUQqcDmkQnfKLskmvTHc6BLHpZOffsKpjTsC9Z5Q4WXZYDZh5NYP8Q1Fpg518YKc+eYZUAqB0srze1A1RBf2R68GF6RFWHQ3KXOB5+7mvKZv42IrDkVXGX9VVtoywRfO0et7+Pm6N+6JEy/MpOc6wMonqPXkG3m/UhTSwnojZD2nHUgbnMJVH/pmGYEZIkEZ7xgzWYFXuuu6aCTY6DIjIrvJjQJoh0Zm4OWAg2dUsSDPJxFhfMwMVRBME5vvl+rZLUekMDfD/vnA52qRS+dv3jo23dILaPsYEmEPFsXgn8ykZcPC++aVUyQXRyg+4QSLCtdEa8zcxPkVhzVmjyExNb8uUixGR+kakUsB2G2UDrDje3ZGttaDFt0gaMaMj9IFaeOC+752qIAoPObZoqIKqI4Ftt3vlH7WVd5jVhZsizzHyPXSTIV2wmE0l8AeghkpEQlr8z31zv9Vn93tsgCYTuSJloqpjWDXLFirAGzT2AWukWVkI1mXhQrDBxF75faZG487KaB65z6daSLjyN5yiRprNj0jRVhrN70PUvVvl6Tk1rso7FGedu3ma3mAN4n9gCmw7bkTKmvnl4W3m52MfK4DE288D7UA+HdMSQsO3Z9eV2wGSqSHSwR/XqZBhvOG1VGgiCeCgsuNTus+kKO+d0fMkrYgJkl/uATw1aSsf2z75HEJ9NPpEX+J/N1mFQESCuAoGxfsiBeFbQooDxM0XWKor56h+KI7f+cSSrvoVtJiWz3QQL0u1CUsXuc8ydFY2MyeiIdsPvhuERLM1CwQ2bBi6QPM4EANm+u8ycB7jnRMhW9EJVcJjwuO5WuZYZcePJcQFF1I0LD8I0OxWp+lZsGnOd9XLIsGGP31WwTtLiTbnTmo96mScdyggxY7w4f61iplHK1PyqrZEIc0Nq7j8M17MT5lHBKthAKEGUEIN135Xqd1JMAFAIor+jt1IwjZ+6RINL0gLJIz2UiQCmj9P7dkcoJZBNas5iWpgKSegejY2V/Ji7qx2OKbhMbUSdw0qn/eoxdjsn6cYRgq2EOflMLWj0wgTAhsRLE3i32qJE6zJnIkhWyP70yhOX/Vm9yW7HCnHY2L2FhvQ86pHlyMtKQSdRiYPWNP22kJUHI0VsJVpLR7s3a8QCVQIzRYMoJlH+f0V0SrmTUgGP/6+hlcqVsBDjuMFbcwqrnGTowqfZ2kXjsCG4H1VKGCMJfG9NEvMyLE1wqyQYkyUyb87fWMaV1AOeHbX9bAYD2aE0ISwmEFExTG+GutmAB+MM3MGBU2MM5nF4P5hJhGL3DYzerS2wO+5ma1PiuS/+Q0VVL8BG3uY2IJxFgfciWRzUbCGBxWOut3WA6hUZtY31rMmTdV+LfJInhpzpCJIDCS2yH5HxYm82CysuDmEqAUeqBDLVaT4SdPkaqQFjdbsn5gVQsj+fELE2pNRluSqmAHOVTys1Ch5TcGeF8Rr76bFN0PfO9Hj8LivXUqdDh1s6PIgwLGJ/OY55sxfq43tAOayzT8Qj/eByoN0bM3r18gNj47yV0lz68DrLgsF0vm5j2UJS58eLS3AoXgv9Ifch/HGakuHc1/RwOrjAEvOXybAPWDGwKYocJfX1uo9JZoAKs12QuPZ6ZKcp9Wp/Yn0razkRg0hzLnKtaGBd10rPYqTc9gTy2vfxunZR5Yit2Jxx2bvMGhWbOHiHAoQTMFIjBt1HkGJTHWOKErBBwq1vQF9qnmqlIDvLU4ulnDxd3yrsbRdw8mLe8Soe+MaQbrmjoosQODfxH53iDz8nitIyR0TXCugqoNQePxJk6I4cvdYUt+UmLHrh/+Rrj15uFNsVHsSMZ5JKicdbc6axcEnHI34f7fqqw+AZGEitNWDjDv5+lz/ZRAP6rIOjT+U1vPDjJeHjVSxn18a34Kr0gGWKeBYCeZHNfvosUGZU5rUzuAsJGuJaYtuYe53mq3nOVUs1SlKCdPboMJinrcbtpic5Hrdq61vFI9izk7OlS9HJAQDgi2VjzAzv+dkiYRg6eZkdArigpgXPMLgFAk/cA1aJObgQ4sTrJ6hoMpVpQf24TaR42qGbBGK3eM5OLbHklIIPNT0Zql0TZuYpcNGCtw0Ox4Ynaw3/x+mnC+TLOhAqdSN3y73LqxD9343EzIzhkiu2K+XdkU1bwpCZ7w5oYUwHFwmCHcpremyxO8u35HcsbStHpaSlMgUJ16xTn/IALRxOLDMzGvh7lURHzXtCaXq8FwPFR6x7C1bMd0VUZ9Gy9FxoZlmRogeLxFpqi0/4ZUvws2A+H02En64A+srOvcA3yaQEFiXxTU7hlOQar514VnNLUHn6jzghfETLIMOZfiDvvkDAhaci2+Q3MN9lSLrH7gW8WhftxFiMyLrRYJid5I7fVJnHds8FNOz6n/uU+8Exb0pGxGCRaOm97FBPpF09gUKPsXFaz6y+qjoWrNUVskqvhMlGi0LF+SoLaQDYTazFYVzaCKaWeWFv2FeqwlXDIbkI8VcYSXyHKXm7YCGljJpLJ0Y91W9z4VCJfGXCZoH38GdYG+TrUz9izVLEyxfQvwUhepaY0EXzVQlYaXUi9WRYQnKg92jiwSwCksoDDaCNIo8yHvAK2oDxMzcjZivfZDegtaHUNnY/+br8S1478mAGUtcAFg8az9JZtrtJmUvxKr9tev0m0j009/63rGpVkQFLG5DZwIIHm9iCq/NvCwDe8Mr6nQZW5VO61WnbcfM3BmoJfbRTfuOnH7ysXQGAXe+ywwha6eUjHw5yS45NZpWP2W3Bv++epql9A1qUeK3On3fkLPThrTXAFXKBQb5nnt7HhFUKnKFIoaqYI82JK+Ieeq5ZLn3lApMUC2pPiEXV60vLpqqQXBH+Ca1wy2yF+fpUUVxMkHO6XhMk+NJiIU+7wMgyvWm9x5eZipMnpDtBSIUgJW0kWA4d+2HBHwmo4prNnSwZk7BvpWSL7F+7w1Ss07pS5mmCe5skBi9/vCuHwxJaLLMvfFzISh9LYUNS2PbCzzga/eg7dNJW1PMEgYxIMIzQ95Crf4pVUpLisDQpFBBJf0UrAXakMCw/PaOTEjpPYFE6vTZ9BaZ51QUJ455KfRcKTMxI3kG40IcQ4OV3afsmTNmY4E+Y4zpvKmTWnShoji1u4yD7TA2Xkgf3FOy9AGJCrNefh9ZqykuVn15ivBxZVigIf/Fskk369L8kWJDuW7fclYeVWG89oGPppLHC3AiS647ssf5XVyvjLvpO7APSeoeAHwHirmFTpvTIPA4rPFFjenBYxmGC3qXBw+EpdxI47POjtUgM1CbBYF/glU9cIvUD8uUuP7vl0cJawDl5vCcxt1eB4oSRrufOrVVp4pjlIdQOCp0nGRzteBQFh88s/sJTGbC+7BVmcUYcHA39mHii7QwiQecB7WHfczliasB2tNpZSxbf6TQ1KZcDb9XZGeZwTocuRlmFGJ8sjogn/LHBFP8hNDcRpuuSKsOVc9kfpEJDR+PY2j9NZ1AVGO/QUOz6KXpagjyVzNRiqvBzsosOlBOTdMxin0PVR77UKMAw4v4WYkyzIDes7V/klBSJ2CxTehtFGB2Y2n2yyYwfocGzBOuMntF2l/V8K5NCbeKt4fFx0TX1fj5/JxOhQGh6epBst9v6j+JH8u0SgHKMWUj+yyFsA3Q5G5TY63QpduyUX4CFFHnlUuH6qHHyYr73XQreGvIjOmQFTcoKA+LD8IE6ZEoWfyAY1RcDYPVs0j8SegyyhQWqtT1VhruJmCv+PUMFVhZsi5pzQztvcBC3X2YD1qOArfy4RC7qLRFHl3P2krUisZYHwePdaZmANVSJeJFxUb8CA+2Gz9suPzc7mjCIHL9Dm7GuVixokeR/JT1fadLdypprn4oq44x4N+0gHRyUMO0PiISoAaJ0qfABfkNmcNbUtyCecJEjBbFLlsz7ZlIIcEOkk9AawdDZcVpyf4bbTXVkeJM7KvsL1jIMZtbYAn5yPHsJPfr36pp7rQ90aukufpjJ6gsGjRMy6SxbH06FCyXYlUpAXlUOZyWGGcwzoyt7M+U6kvBI0+R9PS89kDdiaiBQXX13GYix6pg/N+hrDxLSdfm4XBEl5shnfPnXZMjJyrURlYGzcrx+sOqgAaJaxcWm5gMIOZ8ZflPusKFAReD95t2EzqJ0e5qjwfrFL1EeBC0iVzMDVLeoOqJu11IrHeTwxU8RpD0/l8WZMq5CsFAVjXNAwHSLiw+qJ8S6Rolh2Q29Kd7TL8/b2DcpA6jxGOhie3qzz3EzJFFuFGWTVccQMtT/AYhqjaWOhsmGhwrMPXhpSB1BFia0zH7gUGbUNuCxZErLyMIJ+Jz/DelEAkuwnmyWwmLA0BEA6SG5MHv+sgQRyhLAStCW1kF4lrxozARemhy7yC/Wtq9Kx/tua5AThms5UqVoxVgyWKT5jrf12H5YVFXj67zHv4OSJ38jG6xBg/X4t18qRXZFxDboeM5uc7IXzelTu4oN4k/bwLkDffsXs23ZkHmPYU0LUz5+1nka0wZm3AgD8m+ooKK8uSOFKtvNjkBCO6UrVL9zFMn74qaR5A6v4Mpq/PYZaJXeadi7HVBFQlaxDuJJK+17mHur4z5RZ/fH3N3IA4MXqjOkoLx6maNWYTqIZL+2sn5CgmMuHy8Q4nal9S1sRpljSMMwNYvS7pO1LHYTIJXgDWzSuDtm7sZmkD6xvRHwQBbwH1jet+DFPpzG5E7ugiz+gMBIk4M72We+q9sLSsLfpW53HX8QvCtwvrDyLi1QLmv/9dFMR+2nr4HM9soyiJ7QhYpw1HJPlHayxSZVGaw+SJh8jxCddAqeAriylJXOghgP8p0NfiOc1+7bjpr+G0clsK2fyWhwNY108DPiWNl/bR3AJQ3Z+sCcz9zXa+sii9iQrOZn39CquGvSFXmcP0wwb1BcURw+S5C+bVe3DB4xj0RtMZEqJ7vsdRoe9pZ+NgcDx0vqHHsJoc4d78rDCmZyLA/CfCwswFCA02cgphBaNL4dNZmXOOYtpFBGIB8X9W9i9qKw9C1m2rS4RvnUFQlIi2x3YepoBbzbhi77iRVSp8oQoh4QKB2hqGpjrxUA2SfYTUFgsE7Nknn/lPBhNk0JVqUkfBi3VyyXpqSqnTaGl2nxvQAoiBvRzk7zcl8KrjeY63mZ5RUbH3HGqb+dHIJ9ZyK8F3YKMBxpSlUVAJaZrISldinxJ+AECufMXSCUnfFCd36gyORXqIpRkmRxsE9fo4GhR7+v+WSCgrIP+vgyAwhYbPWmqFlnT96qkR38pelZSMsmYmR6GIZIu9sNTnZpohNfuM8USRvaB56S3fVYoJQtZUXa7HjvNcoy2Axz9alApt5st3NRy0eJKfyNDtIB3jF/j5cg7JOwRTw97QoLi8oLoqK0/T+s5VqqoACY7LwhB7BRcBgeEeUAYY0dFHqyUEZIYwRS8g4kre16WGJ+snuvg6iHPgD3AfGCcJUcF2Sex6qQAZP5sA8spTKIATeOS27tPrGPv8/06ePkLaVCRPj/6kAbNEaTjshVskIVYTIGEYpJ7S+u8V3w01B68QJZXZ/86y9YlHwJ9RlamXcCkQIuagCEM3WMKRMMMcMYtYpCoLZWIp3vSgSoIgcrUmJC/QH9qnQE0mNJv7CyfLERo43hOXAOJjRVrzzYixMrVchFqOuCuXTsSCNKvT0/0EC8ZaJ7+aNEwB/kVZR9e2IQIWQgVujXaUXO2Wf/8sVkMw/eByrDfmZe/AHrKLMd+qqsmqQDozX/3AIpks62kphK1J5G9Ds1HjKNTvqJQaxPzXr29lfcE/MO4GQ9ma3p+6TvKX+QVR1RlOlwYZDDtuQHVlU6RzgEIh+m2m8iYukEnqhav6xFMWktO0DiVX79HuOtIj4HRaGilTjzi+yrKtQnNWrwjwUS9iGGmk25gwKVBJB8jzFSyaBVIf3WNYEfFInViOYnuAGcI8JaiTxdYKMmZACA3obGqXbEfUsCFWJk/NBCD0dYEk/PIDlC0ZwpeKsaaaH4n3n/3E/tCwD45/FStIbgCEn2a2c08MAWSpvAhosbmDLDOnXYlUvQfg8kI2xRINat5g+Mt1DpsEBb7qVrO+xLr0qqxqVW9eS3sBP1pfeMnbdLzXfI/l6G5n4gBu95H/2UU8WhpSqERRfvVr3mcDJ+7wm30kYmowtvxID+AKtz2tdn5lExIxCXpb4HQpHQaohNDl2vO1ofLPEcZbxFOKZqV+6Gk/pfFKvPgGX6CGzDouJg8ZJBtBsgWSYm769Ngq0y14sKgBByoeSeiAaddK36w3wgXZsncW/Yt8pajKB1D0GM0tcxKufO6q3CN70aWGJkG5OM2Rl7tBHYcFKGNj4jO7XUzrxkVrfGC4zuhktT0v9/lNh17iqbbizW1u1eNbkWjRYPcp90L2AuMYxfEsnrxZHRDLLNhJeDCnPmCrKBgcyQaOgp4kR9yEmMTU3B1XpHAY1O+PG6pIuRaLPuifKfUCXGVi45X9AO0SzWxqXRAuItQWf1XB6nk9UFhhoaq1k4SnOL8d0trbxF5hJTwRgR+pfqCS/d/j6aCCStU11KV5J9iAPR/o50a2/7yt0IW8FJuPh2tnXOITrR87x84GXu2PjGn0C1azrxnvnV/VNm1pn/sXKNLBCUt6l5qcFpKl9ULfBMPLzN7JEsFQ1aiM2yz8OfwLfAXZ0GvE3/qHKpzndphgTqSmJDoszbFOkSprJZKYp8vcNunTvAUdTxBA8pqqqGwNzFOBP9lmdTvOz170DcTp3Xq8pdVwNLRapOd1Cb8P8XoyW5wsbLfLahAk/8JamHksMn0yMAxHLvWpVZoLIcS8Zzgcp8bhDsJuoz/JhjrTbZH/2EqQKc2VZpOgkWFed2f+9oeDAq5yLvYP+vHhleKndbplzpWM66VLtjNxd3aEbuovsr5sfMuKIR4L1ZZaUy5fWX2LMYJk54ztbheVNTT0LUk6twE4eWV0NFsTIIjy4YWviEfWY0T8FqvA3mVmpQVRw4TD4x+DOEAhZXslz4PFB3JNcJ+Eq31IrWv7H/OJieySh4EmrjMuCVsy8IEL6EAMplmGMp0KG0DTK30/hT+SxRJYgtRyMx2gbl/79tuZZKW3MsXNbttT6+22VqRhbmXVhhsV7SB/8VjQqhoUhei4mYaygXgyU20GAOGMITKWAquVYtM2i3HYCsx3AO+iLMV2hMx0WrPMTrzrEbp4eu2PW3bnMm5T91ekRVorMO7JE6+bgMAxJRKYrvqFNKfqK9avU61ztPbRiwsq9VSfYINbT/k/MS/6U1mzNc6dO+6cM/3igYucR2v2pV3Ks9AISLrLFah6SRiXbG5KIzSipBoIH2rEovmGgZDpJrECHRRyu2dKbmvKpHUaoeLcHn4tM/UM6iq8dYEXEcsm/aR4qYhgcsCZ9QOgxrm38mtmMTcZskHb5rSXIvfq3JnH7f+9YpakqMSIxTr2DZncti2ZxjrJ2mTftsfQGtpJjLd+DzOFyv1clS4yKZ3OjPiGljhrt7WO+h+kWVod8z/2q9BDrTez/oEouq07gIht1H5ka7gsuBiQysczfWDEeNPLLu9a8PfkWMbimZNlQ+UjAezjHbDi9AsbEeRrUFJh3s8JkodIf0rVIRbKekBEVGPOfkc4g4vwMSYuBAYwUfcCc3WMCcBOuKwaZjVhEx5lTCjS8dGUDqkNNi2sP9mRmPlJGXXflg+HB8fbHIirHFD2lbY1fdshcmDjGEjDx9PM+JGCjO350k+0Vc2PyWxnIyPF2GZQqqZTfSXHxeojawCXKsrFf/lRJr1H33N4ffUE14bfI3YWtTsqigUkuWyYidFxnOb6AygNT0Uw/pdLvK7gX10j++imr3grdiyRa+UUtlmlwge9rkVfWRDpIe8G0ULE+ZiZqHJJW4Vs2DuuDyDNgAdU1Hki6NoIM2dPpD089IhJ0h1mJbf4YS+zBwFWanakV0Jk/14rgKcNty3WVhYrxiLIExDuLX9B0EWRCzJ4sDbEvGK8+M/1nDOS768sU+ZlxCkf7cQJuFCPIzzKMCbNan72yQlPSCu/FAkP2fyaS/Q/MvT+HNYaCXfk4noWI02qdXlJtly1IcfEYLIgO/gey0JyNrice3QAAAABJRU5ErkJggg==')");
			$('.noise').animate({
				opacity: 0.38 }, 30000)
		}
	});
	socket.on('connect', function(){
		if($('.shutdown-popup').length > 0) {
			$('.shutdown-popup > .closeParent').click();
		}
	})

	var onevent = socket.onevent;
	socket.onevent = function (packet) {
		var args = packet.data || [];
		onevent.call (this, packet);
		packet.data = ['*'].concat(args);
		onevent.call(this, packet);
	};

	socket.on('*', function(e, data) {
		true && SOCKETDEBUG && DEBUG && console.log(e, data);
	});
}));<|MERGE_RESOLUTION|>--- conflicted
+++ resolved
@@ -340,7 +340,7 @@
                     displayMessage('info', i18n.__('KARA_SUGGESTION_INFO'),
                     i18n.__('KARA_SUGGESTION_LINK', 'https://lab.shelter.moe/karaokemugen/karaokebase/issues/', 'console'), '30000');
                 }, 200);
-               
+
                 window.open(adress + '?' + 'body=' + body + '&subject=' + subject,'_blank');
 			}, search);
 		});
@@ -468,13 +468,7 @@
 			}
 		});
 
-<<<<<<< HEAD
-		/*****************/
-    
-=======
     /*****************/
-
->>>>>>> c7617347
 		makeFav = function(idKara, make, $el) {
 			var type = make ? 'POST' : 'DELETE';
 			$.ajax({
@@ -1007,21 +1001,21 @@
 				dlAnchorElem.click();
 			});
 		});
-        
+
 		$('.profileConvert').click(function() {
 
 			displayModal('custom', i18n.__('PROFILE_CONVERT'),
 				'<input type="text"  name="modalLoginServ" value="' + settings.OnlineHost + '"//>'
                 + '<input type="password" placeholder="' + i18n.__('PROFILE_PASSWORD_AGAIN') + '" class="form-control" name="password">', function(data){
-                                                                
+
 					var msgData =  { instance: data.modalLoginServ, password : data.password };
-                   
+
 					ajx('POST', 'public/myaccount/online', msgData, function(response) {
 						displayMessage('success', '', i18n.__('PROFILE_CONVERTED'));
 
 						createCookie('mugenToken',  response.token, -1);
 						createCookie('mugenTokenOnline',  response.onlineToken, -1);
-				
+
 						logInfos = parseJwt(response.token);
 						logInfos.token = response.token;
 						logInfos.onlineToken = response.onlineToken;
@@ -1029,7 +1023,7 @@
 					});
 				}
 			);
-        
+
 		});
 
 		/* profil stuff END */
@@ -1257,25 +1251,13 @@
 
 		var $filter = $('#searchMenu' + side + ' li.active');
 		var searchType = $filter.attr('searchType');
-<<<<<<< HEAD
-		var searchValue = $filter.attr('searchValue');
-        
-		/* getting all the info we need about range */
-=======
         var searchValue = $filter.attr('searchValue');
 
         /* getting all the info we need about range */
->>>>>>> c7617347
 		localStorage.setItem('search' + side, filter ? filter : '');
 		localStorage.setItem('playlistRange', JSON.stringify(playlistRange));
 
-<<<<<<< HEAD
 		var range = getPlaylistRange(idPlaylist);
-        
-=======
-        var range = getPlaylistRange(idPlaylist);
-
->>>>>>> c7617347
 		from = range.from;
 		to = range.to;
 
@@ -2248,7 +2230,7 @@
 		setupAjax();
 
 		showedLoginAfter401 = false;
-		
+
 		$.ajax({ url: 'public/stats' }).done(function (data) {
 			kmStats = data;
 			if(scope === 'public') {
@@ -2391,11 +2373,10 @@
 						$('.tags').parent().find('.select2-container').addClass('value tags');
 					});
 				});
-<<<<<<< HEAD
 				// ['serie', 'year'].forEach(function(dataType) {
 				// 	$.ajax({ url: 'public/' + dataType, }).done(function (data) {
 				// 		data = data.content;
-	
+
 				// 		data = data.map(function(val, ind){
 				// 			var jsonLine;
 				// 			if(dataType === 'serie') jsonLine = {id:val.serie_id, text: val.i18n_name};
@@ -2409,31 +2390,9 @@
 				// 		});
 				// 		$('#' + dataType).parent().find('.select2-container').addClass('value');
 				// 	});
-	
+
 				// });
-	
-=======
-			// ['serie', 'year'].forEach(function(dataType) {
-			// 	$.ajax({ url: 'public/' + dataType, }).done(function (data) {
-			// 		data = data.content;
-
-			// 		data = data.map(function(val, ind){
-			// 			var jsonLine;
-			// 			if(dataType === 'serie') jsonLine = {id:val.serie_id, text: val.i18n_name};
-			// 			if(dataType === 'year') jsonLine = {id:val.year, text: val.year};
-			// 			return jsonLine;
-			// 		});
-			// 		$('#' + dataType).select2({ theme: 'bootstrap',
-			// 			tags: false,
-			// 			minimumResultsForSearch: 3,
-			// 			data: data
-			// 		});
-			// 		$('#' + dataType).parent().find('.select2-container').addClass('value');
-			// 	});
-
-			// });
-
->>>>>>> c7617347
+
 			});
 
 
@@ -2557,14 +2516,14 @@
 				var token;
 				$('#loginModal').modal('hide');
 				$('#password, #login').removeClass('redBorders');
-                
+
 				createCookie('mugenToken',  response.token, -1);
 				if(response.onlineToken) {
 					createCookie('mugenTokenOnline',  response.onlineToken, -1);
 				} else if (!username.includes('@')) {
 					eraseCookie('mugenTokenOnline');
 				}
-                
+
 				logInfos = response;
 				displayMessage('info','', i18n.__('LOG_SUCCESS', logInfos.username));
 				initApp();
@@ -2601,16 +2560,6 @@
 	};
 
 	getPlaylistRange = function(idPl) {
-<<<<<<< HEAD
-		
-		var side = sideOfPlaylist(idPl);
-		var search = $('#searchPlaylist' + side).val();
-		var $filter = $('#searchMenu' + side + ' li.active');
-		var searchType = $filter.attr('searchType');
-		var searchValue = $filter.attr('searchValue');
-		var key = [search, searchType, searchValue].join('_');
-        
-=======
 
         var side = sideOfPlaylist(idPl);
         var search = $('#searchPlaylist' + side).val();
@@ -2619,7 +2568,6 @@
 		var searchValue = $filter.attr('searchValue');
         var key = [search, searchType, searchValue].join('_');
 
->>>>>>> c7617347
 		if(!playlistRange[idPl]) playlistRange[idPl] = {};
 		return playlistRange[idPl][key] ? playlistRange[idPl][key] : { from : 0, to : pageSize };
 	};
