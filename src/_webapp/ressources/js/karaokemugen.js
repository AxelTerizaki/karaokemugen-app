var panel1Default;      // Int : default id of the playlist of the 1st panel (-1 means kara list)
var status;             // String : status of the player
var mode;               // String : way the kara list is constructed, atm "list" supported
var scope;              // String : if we're in public or admin interface
var refreshTime;        // Int (ms) : time unit between every call
var stopUpdate;         // Boolean : allow to stop any automatic ajax update
var oldState;           // Object : last player state saved
var ajaxSearch, timer;  // 2 variables used to optimize the search, preventing a flood of search
var bcTags;             // Object : list of blacklist criterias tags
var showInfoMessage;	// Object : list of info codes to show as a toast
var softErrorMessage; 
var logInfos;			// Object : contains all login infos : role, token, username
var pseudo;
var pathAvatar;
var pathVideo;

var DEBUG;
var SOCKETDEBUG;
var isChrome;

var dragAndDrop;        // Boolean : allowing drag&drop
var pageSize;        // Int : number of karas disaplyed per "page" (per chunk)
var saveLastDetailsKara;    // Matrice saving the differents opened kara details to display them again when needed
var playlistToAdd;          // Int : id of playlist users are adding their kara to
var isTouchScreen;
var socket;
var settings;
var kmStats;
var i18n;

/* promises */
var scrollUpdating;
var playlistsUpdating;
var playlistContentUpdating;
var settingsUpdating;
var passwordUpdating;

/* html */
var addKaraHtml;      
var deleteKaraHtml;
var deleteCriteriaHtml;
var transferKaraHtml;
var infoKaraHtml;
var checkboxKaraHtml;
var closeButton;
var closeButtonBottom;
var showFullTextButton;
var showVideoButton;
var dragHandleHtml;
var playKaraHtml;

var listTypeBlc;
var tagAcrList;
var plData;
var settingsNotUpdated;

(function (yourcode) {
	yourcode(window.jQuery, window, document);
}(function ($, window, document) {
	$(function () {
		// Once page is loaded
		plData = {
			'0' : {
				name: 'Standard playlists',
				url : scope + '/playlists/pl_id/karas',
				html : scope === 'admin' ? deleteKaraHtml + addKaraHtml + transferKaraHtml : '',
				canTransferKara : true,
				canAddKara : true,
			},
			'-1' : {
				name : 'Kara list',
				url : 'public/karas',
				html : addKaraHtml,
				canTransferKara : false,
				canAddKara : false,
			},
			'-2' : {
				name : 'Blacklist',
				url : scope + '/blacklist',
				html : scope === 'admin' ? '' : '',
				canTransferKara : false,
				canAddKara : true,
			},
			'-3' : {
				name : 'Whitelist',
				url : scope + '/whitelist',
				html : scope === 'admin' ? deleteKaraHtml + addKaraHtml + transferKaraHtml : '',
				canTransferKara : true,
				canAddKara : true,
			},
			'-4' : {
				name : 'Blacklist criterias',
				url : scope + '/blacklist/criterias',
				html : deleteCriteriaHtml,
				canTransferKara : false,
				canAddKara : true,
			}
		};
		// Background things
		var rdmFlip = Math.floor(Math.random() * 2) + 1;    
		$('#panel' + rdmFlip + ' > .playlistContainer').attr('flipped', true);
		$('#panel' + non(rdmFlip) + ' > .playlistContainer').attr('flipped', false);
		var rdmColor = Math.floor(Math.random() * 20) + 1; 
		if (rdmColor == 20) $('.playlistContainer').attr('noGreyFace', true);

		// Setup
		$.ajaxSetup({
			dataFilter: function(res) {
				
				res = JSON.parse(res);
				var data = res.data;
				if(data) { // if server response qualifies as the standard error structure
					if(res.code) {
						// TODO recoder la fonction pour interpréter comme i18n server ?
						var args = typeof res.args === 'object' ? Object.keys(res.args).map(function(e) {
							return res.args[e];
						}) : [res.args];
						//var args = res.args;
						var errMessage = i18n.__(res.code, args);
						if(showInfoMessage.indexOf(res.code) === -1) {
							console.log(res.code, errMessage, 'console');
						} else {
							displayMessage('info', '', errMessage, '2000');
						}
					}
					
					DEBUG && res.message && console.log(res.message);
					return JSON.stringify(data);
				} else {
					return JSON.stringify(res);
				}
			
			},
			error: function (res, textStatus, errorThrown) {
				console.log(res.status + '  - ' + textStatus + '  - ' + errorThrown + (res.responseJSON ? ' : ' +  res.responseJSON.message : ''));
				if(res.status != 0 && res.status != 200 && res.responseJSON) {
					var errMessage = 'unknown';
					var code = '';
					if(res.status == 500 && res.responseJSON.code) {
						// var args = res.responseJSON.args;
						var args = typeof res.responseJSON.args === 'object' ? Object.keys(res.responseJSON.args).map(function(e) {
							return res.responseJSON.args[e];
						}) : [ res.responseJSON.args];
						errMessage = i18n.__(res.responseJSON.code, args);
					} else if(res.status == 401) {
						errMessage = i18n.__('UNAUTHORIZED');
					} else {
						code = i18n.__('UNKNOWN_ERROR');
						errMessage = res.responseText;
					}
					//var code = softErrorMessage.indexOf(res.responseJSON.code) === -1 ? res.responseJSON.code + ' :' : '';
					displayMessage('warning', code, errMessage);
				}
			}
		});
		
		setupAjax = function () {
			$.ajaxSetup({
				cache: false,
				headers: { 'Authorization': logInfos.token }
			});
		};

		$('.changePseudo').click( function() {
<<<<<<< HEAD
			showProfil();
=======
			if(logInfos.token) {
				showProfil();
			} else {
				$('#loginModal').modal('show');
			}
>>>>>>> d62c14c8
		});

		var mugenToken = readCookie('mugenToken');

		if(mugenToken) {
			logInfos = parseJwt(mugenToken);
			logInfos.token = mugenToken;
			setupAjax();
		} else {
			$('#loginModal').modal('show');
		}  

		// Some html & stats init
		initApp = function() {
			$.ajax({ url: 'public/stats' }).done(function (data) {
				kmStats = data;
				if(scope === 'public') {
					$('#selectPlaylist1 > option[value=-1]')
						.data('num_karas', kmStats.totalcount).attr('data-num_karas', kmStats.totalcount);
				}
			});

			passwordUpdating = $.Deferred().resolve();
			settingsUpdating = scope ===  'admin' ?  getSettings() : getPublicSettings();
			
			settingsUpdating.done( function() {
				settingsNotUpdated = ['PlayerStayOnTop', 'PlayerFullscreen'];
				playlistsUpdating = refreshPlaylistSelects();
				playlistsUpdating.done(function () {
					playlistContentUpdating = $.when.apply($, [fillPlaylist(1), fillPlaylist(2)]);
					refreshPlaylistDashboard(1);
					refreshPlaylistDashboard(2);
					
					$(window).trigger('resize');
				});
			});

			if(logInfos.role != 'guest') {
				$('.pseudoChange').show(); 
				$('#searchParent').css('width',''); 
			} else { 
				$('.pseudoChange').hide(); 
				$('#searchParent').css('width','100%'); 
			} 
			
			initSwitchs();

			$('.bootstrap-switch').promise().then(function(){
				$(this).each(function(){
					$(this).attr('title', $(this).find('input').attr('title'));
				});
			});
			
			$.ajax({ url: 'public/tags', }).done(function (data) {
				bcTags = data;
			});
		};
		initApp();


		// Méthode standard on attend 100ms après que la personne ait arrêté d'écrire, on abort toute requete de recherche en cours, et on lance la recherche
		$('#searchPlaylist1, #searchPlaylist2').on('input', function () {
			var side = $(this).attr('side');

			clearTimeout(timer);
			timer = setTimeout(function () {
				fillPlaylist(side);
			}, 100);
		});

		// Allow pressing enter to validate a setting
		$('#searchPlaylist1, #searchPlaylist2, #choixPseudo').keypress(function (e) {
			if (e.which == 13) {
				$(this).blur();
			}
		});
		// When user selects a playlist
		$('#selectPlaylist1, #selectPlaylist2').change(function (e) {
			var $this = $(this);
			var val = $this.val();
			var oldVal = $this.closest('.plDashboard').data('playlist_id');
			if(!val) {
				settingsUpdating.done( function(){
					var newSelection = sideOfPlaylist('-1') ? '-2'  : '-1';
					if(scope == 'public' && newSelection == '-2') {
						newSelection = playlistToAddId;
					}
					$this.val(newSelection);
					if($this.val()) $this.change();
    
					e.preventDefault();
					return false;
				});
              
			} else {
				var side = $this.attr('side');
				var isNew = $this.find('[data-select2-tag="true"][value="' + val + '"]');
                
				if(isNew.length > 0) {
					e.preventDefault(); // si c'est une nouvelle entrée, le serveur nous dira quand elle sera crée
					refreshPlaylistSelects();
				} else if(val != oldVal && val == $('select[type="playlist_select"][side!="' + side + '"] > option:selected[value="' + val + '"]').val()) {
					$('select[type="playlist_select"][side!="' + side + '"]').val(oldVal);
                   
					refreshPlaylistSelects().done( function() {
						$('select[type="playlist_select"]').change();
					});
				} else {
					createCookie('plVal' + side, val, 365);
    
					$('#playlist' + side).empty();
					$('#searchPlaylist' + side).val('');
    
					playlistContentUpdating = fillPlaylist(side);
					refreshPlaylistDashboard(side);
				}
			}
		});
		
		$('.overlay').on('click touchstart', function() {
			var video = $('#video');
			$('.overlay').hide();
			video[0].pause();
			video.removeAttr('src');
		});
		
		$('body[scope="public"] .playlist-main').on('click', '.actionDiv > button[name="addKara"]', function() {
			var idKara = $(this).closest('li').attr('idkara');
			addKaraPublic(idKara);
		});

		// (de)select all karas button
		$('.playlist-main').on('click', '.actionDiv > button.clusterAction', function() {
			var $this = $(this);
			var name = $this.attr('name');
			var side = $this.closest('.panel').attr('side');
			var idPlaylist = $this.closest('.plDashboard').data('playlist_id');
			var idPlaylistTo = $('#panel' + non(side) + ' .plDashboard').data('playlist_id');
			var url = getPlData(idPlaylist).url;

			if (name === 'selectAllKaras') {
				var checked = !$this.attr('checked');
				$this.attr('checked', checked);
				$('#playlist' + side + ' [name="checkboxKara"]').attr('checked', checked);
			} else if (name === 'addAllKaras') {
				var filter = $('#searchPlaylist' + side).val();
				$.ajax({ url: url + '?filter=' + filter }).done(function (response) {
					var data = response.content;
					displayMessage('info', 'Info', 'Ajout de ' + response.infos.count + ' karas à la playlist ' + $('#panel' + non(side) + ' .plDashboard').data('name'));
					var karaList = data.map(function(a) {
						return a.kara_id;
					}).join();
					var urlPost = getPlData(idPlaylistTo).url;
                   
					$.ajax({
						url: urlPost,
						type: 'POST',
						data: { kara_id : karaList, requestedby : logInfos.username }
					}).done(function () {
						DEBUG && console.log(karaList + ' added to playlist ' + idPlaylistTo);

					});
				});
			} else if (name === 'deleteAllKaras') {
				$.ajax({
					url: url.replace('/karas','') + '/empty',
					type: 'PUT'
				}).done(function () {
					DEBUG && console.log('Playlist ' + idPlaylist + ' emptied');
				});
			}
		});

		if(mode != 'mobile' && !isTouchScreen) {
			$('.playlist-main').on('click', '.infoDiv > button[name="infoKara"], .detailsKara > button.closeParent', function() {
				toggleDetailsKara($(this));
			});
			// show full lyrics of a given kara
			$('.playlist-main').on('click', '.fullLyrics', function () {
				var playlist = $(this).closest('ul');
				var liKara = $(this).closest('li');
				var lyricsKara = liKara.find('.lyricsKara');
				var idKara = liKara.attr('idkara');
				var detailsKara = liKara.find('.detailsKara');

				if(lyricsKara.length == 0) {
					liKara.append($('<div class="lyricsKara alert alert-info">' + closeButton + '<div class="lyricsKaraLoad">...</div>' + closeButtonBottom + '</div>')
						.hide().fadeIn(animTime));                
				} else if (!lyricsKara.is(':visible')) {
					lyricsKara.fadeIn(animTime);
				}
				$.ajax({ url: 'public/karas/' + idKara + '/lyrics' }).done(function (data) {
					liKara.find('.lyricsKaraLoad').html(data.join('<br/>'));
					scrollToElement(playlist.parent(), detailsKara,  liKara.find('.lyricsKara'));
				});
			});
			$('.playlist-main').on('click', '.showVideo', function() {
				showVideo($(this));
			})
		}

		showVideo = function(el) {
			var previewFile = el.closest('.detailsKara').data('previewfile');
			if(previewFile) {
				setTimeout(function() {
					$('#video').attr('src', pathVideo + previewFile);
					$('#video')[0].play();
					$('.overlay').show();
				}, 1);
			}
		};

		// pick a random kara & add it after (not) asking user's confirmation
		$('.getLucky').on('click', function () {
			var filter = $('#searchPlaylist' + 1).val();
            
			$.ajax({ url: 'public/karas/random?filter=' + filter }).done(function (data) {
				var chosenOne = data;
				$.ajax({ url: 'public/karas/' + chosenOne }).done(function (data) {
					data = data[0];
					displayModal('confirm', i18n.__('CL_CONGRATS'), i18n.__('CL_ABOUT_TO_ADD', buildKaraTitle(data)), function(){
						$.ajax({
							url: 'public/karas/' + chosenOne,
							type: 'POST',
							data: { requestedby : logInfos.username }
						}).done(function () {
							playlistContentUpdating.done( function() {
								scrollToKara(2, chosenOne); 
							});
							//displayMessage('success', '', 'Kara ajouté à la playlist <i>' + playlistToAdd + '</i>.');
						});
					},'lucky');
				});
			});
		});

		$('.plBrowse button').on('click', function() {
			var $this = $(this);
			var panel = $this.closest('.panel');
			var dashboard = panel.find('.plDashboard');
			var idPlaylist = dashboard.data('playlist_id');
			var num_karas = dashboard.attr('karacount');
			var side = panel.attr('side');
			var playlist = $('#playlist' + side);
			
			if($this.attr('action') === 'goTo') {
				var from, scrollHeight;

				if($this.attr('value') === 'top') {
					from = 0;
				} else if ($this.attr('value') === 'bottom') {
					from =  Math.max(0, num_karas - pageSize);
				} else if ($this.attr('value') === 'playing') {
					from = -1;
				}
				playlist.parent().attr('flagScroll', true);
				setPlaylistRange(idPlaylist, from, from + pageSize);
				fillPlaylist(side, 'goTo', $this.attr('value'));
			}
		});

		// generic close button
		$('.playlist-main').on('click', '.closeParent', function () {
			var el = $(this);
			el.parent().fadeOut(animTime, function(){
				el.parent().remove();
			});
		});

		/* set the right value for switchs */
		$('input[type="checkbox"],[switch="onoff"]').on('switchChange.bootstrapSwitch', function () {
			$(this).val($(this).is(':checked') ? 1 : 0);
		});


		/* handling dynamic loading */
		$('.playlistContainer').scroll(function() {
			var container = $(this);
			if(container.attr('flagScroll') == true || container.attr('flagScroll') == 'true' )  { 
				//container.attr('flagScroll', false);
			} else {
				var playlist = container.find('ul').first();
				var side = playlist.attr('side');
				var dashboard = container.prev('.plDashboard');
				var idPlaylist = dashboard.find('select').val();
				var from =  getPlaylistRange(idPlaylist).from;
				var to = getPlaylistRange(idPlaylist).to;
				var karaCount = dashboard.attr('karacount');
				var nbKaraInPlaylist = parseInt(dashboard.parent().find('.plInfos').data('to')) - parseInt(dashboard.parent().find('.plInfos').data('from'));
				var shift = 2 * parseInt((12*pageSize/20)/2);
				var fillerBottom = playlist.find('.filler').last();
				var fillerTop = playlist.find('.filler').first();
				
				if (fillerTop.length > 0 && fillerBottom.length > 0) {
					var scrollDown = container.offset().top + container.innerHeight() >= fillerBottom.offset().top && to < karaCount && nbKaraInPlaylist >= pageSize;
					var scrollUp = fillerTop.offset().top + fillerTop.innerHeight() > container.offset().top + 10 && from > 0;
					DEBUG && console.log(container.offset().top,container.innerHeight() , fillerBottom.offset().top ,to < karaCount , nbKaraInPlaylist >= pageSize);
					DEBUG && console.log(scrollUpdating, (!scrollUpdating || scrollUpdating.state() == 'resolved') , scrollDown, scrollUp);
				
					if (  (!scrollUpdating || scrollUpdating.state() == 'resolved')  && (scrollDown || scrollUp)) {


						container.attr('flagScroll', true);

						if(scrollDown) {
							from += shift;
							to = from + pageSize;
						} else if( scrollUp ) {
							from = Math.max(0, from - shift);
							to = from + pageSize;
						}
						
						DEBUG && console.log('Affichage des karas de ' + from + ' à ' + to);
						
						setPlaylistRange(idPlaylist, from, to);
						scrollUpdating = fillPlaylist(side, 'reposition', scrollUp ? "top" : "bottom");
					}
				}
			}
		});

		$('#modalBox').on('shown.bs.modal', function () {
			input = $('#modalInput');
			if(input.is(':visible')) $('#modalInput').focus();
			else $('#modalBox').find('button.ok').focus();
		});
		$('#modalBox').on('keydown', function(e) {
			var keyCode = e.keyCode || e.which;
			if (keyCode == '13') $(this).find('button.ok').click();
		});

		/* close closable popup */
		$('body').on('click', '.closePopupParent', function () {
			var el = $(this);
			el.closest('.popup').fadeOut(animTime);
			el.remove();
			$('body > div[class!="popup"]').css('opacity','1');
		});

		/* login stuff */

<<<<<<< HEAD
		$('#profilModal').on('show.bs.modal', function (e) {
=======
		$('#profilModal,#loginModal,#modalBox').on('shown.bs.modal', function (e) {
			resizeModal();
		});

		$('#profilModal').on('show.bs.modal', function (e) {
			
>>>>>>> d62c14c8
			if(logInfos && logInfos.role === 'guest') {
				$(this).find('.profileData').hide();
			} else {
				$(this).find('.profileData').show();
			}
		});

		login = function(username, password) {

			var url = 'auth/login';
			var data = { username: username, password: password};
			if(!username) {
				url = 'auth/login/guest';
				data = { fingerprint : password };
			}
			$.ajax({
				url: url,
				type: 'POST',
				data: data })
				.done(function (response) {
					
					$('#loginModal').modal('hide');
					$('#password, #login').removeClass('redBorders');
					createCookie('mugenToken', response.token, -1);
					logInfos = response;
					displayMessage('info','', i18n.__('LOG_SUCCESS', logInfos.username));
					setupAjax();
					initApp();

				}).fail(function(response) {
					//displayMessage('info','', i18n.__('LOG_ERROR'));
					$('#password').val('').focus();
					$('#password, #login').addClass('redBorders');
				});
		};
		$('#nav-login .login').click( () => {
			var username = $('#login').val();
			var password = $('#password').val();
			login(username, password);
			
		});
		$('#nav-login .guest').click( function() {
			new Fingerprint2( { excludeUserAgent: true }).get(function(result, components) {
				login('', result);
				// console.log(components);
			});
		});

		$('#nav-signup .login').click( () => {
			var username = $('#signupLogin').val();
			var password = $('#signupPassword').val();
			var passwordConfirmation = $('#signupPasswordConfirmation').val();
			console.log(password !== passwordConfirmation, password, passwordConfirmation);
			if(password !== passwordConfirmation) {
				$('#signupPasswordConfirmation,#signupPassword').val('').addClass('redBorders');
				$('#signupPassword').focus();
			} else {
				$.ajax({
					url: 'public/users',
					type: 'POST',
					data: { login: username, password: password} })
					.done(function (response) {
						if(response == true) {
							displayMessage('info', 'Info',  i18n.__('CL_NEW_USER', username));
						}
						
						$('#loginModal').modal('hide');
						$('#signupPasswordConfirmation,#signupPassword').removeClass('redBorders');
						login(username, password);

					}).fail(function(response) {
						//displayMessage('info','', i18n.__('LOG_ERROR'));
						$('#signupPasswordConfirmation,#signupPassword').val('').addClass('redBorders');
						$('#signupPassword').focus();
					});
			}
		});

		$('#password, #signupPasswordConfirmation').on('keypress', (e) => {
			if(e.which == 13) {
				$(e.target).parent().parent().find('.login').click();
			}
		});

		$('.logout').click( () => {
			eraseCookie('mugenToken');
			window.location.reload();
		});
		/* login stuff END */

		$('#nav-userlist').on('click', '.userlist > li', (e) => {
			var $li = $(e.currentTarget);
			var $details = $li.find('.userDetails');
			var login = $li.data('login');
			if($li.hasClass('open')) {
				$li.removeClass('open');
				$details.empty();
			} else {
				$.ajax({
					url: 'public/users/' + login, 	
					type: 'GET'})
					.done(function (response) {
						$li.addClass('open');
						$details.empty().html(
							'<div><i class="glyphicon glyphicon-envelope"></i> ' + (response.email ? response.email : '') + '</div>'
						+	'<div><i class="glyphicon glyphicon-link"></i> ' + (response.url ? response.url : '') + '</div>'
						+	'<div><i class="glyphicon glyphicon-leaf"></i> ' + (response.bio ? response.bio : '') + '</div>');	
					});
			}
		});
		/* profil stuff */
		showProfil = function() {
			$('#profilModal').modal('show');
			$.ajax({
				url: 'public/myaccount/', 	
				type: 'GET'})
				.done(function (response) {
					$.each(response, function(i, k) {
						var $element = $('.profileContent [name="' + i + '"]');
						$element.attr('oldval', k);

						if(i === 'avatar_file' && k) {
							$element.attr('src', pathAvatar + k);
						} else if( i === 'login') {
							$element.text(k);
						} else if (i !== 'password') {
							$element.val(k);
						}
					});
				});

			$.ajax({
				url: 'public/users/', 	
				type: 'GET'})
				.done(function (response) {
					var users = [response.filter(a => a.flag_online==1), response.filter(a => a.flag_online==0)];
					var $userlist = $('.userlist');
					var userlistStr = '';
					users.forEach( (userList) => {
						$.each(userList, function(i, k) {
							userlistStr +=
								'<li ' + dataToDataAttribute(k) + ' class="list-group-item' + (k.flag_online==1 ? ' online' : '') + '">'
							+	'<div class="userLine">'
							+	'<span class="nickname">' + k.nickname + '</span>'
							+	'<img class="avatar" src="' + pathAvatar + k.avatar_file + '"/>'
							+	'</div><div class="userDetails">'
							+	'</li>';
						});
					});
					$userlist.empty().append($(userlistStr));
				});	
		};

		$('.profileData .profileLine input').on('keypress', (e) => {
			if(e.which == 13) {
				$(e.target).blur();
			}
		});

		$('.profileData .profileLine input').on('blur', (e) => {
			var $input = $(e.target);
			if ($input.attr('oldval') !== $input.val()) {
				// TODO gestion confirmation password
				var profileData = $('.profileData .profileLine > input').serialize();
				$.ajax({
					url: 'public/myaccount', 	
					type: 'PUT',
					data: profileData
				})
					.done(function (response) {
						$('.profileContent .profileLine > input').removeClass('redBorders');
						$input.attr('oldval', $input.val());
						pseudo = response.nickname;
					})
					.fail( (response) => {
						var listFieldErr = Object.keys(response.responseJSON);
						listFieldErr.forEach((v, k) => {
							var $element = $('.profileContent [name="' + v + '"]');
								
							if(v === 'avatar_file') {
								// TODO
							} else if( v === 'login') {
								// TODO
							} else if (v !== 'password') {
								$element.addClass('redBorders');
							}
							if( k === 0 ) {
								$element.focus();
							}
						});
						
					});
			}
		});

		$('#avatar').change(function() {
			var dataFile = new FormData();
			$.each(this.files, function(i, file) {
				dataFile.append('avatarfile', file);
			});
			
			dataFile.append('nickname', logInfos.username);

			$.ajax({
				url: 'public/myaccount', 	
				type: 'PUT',
				contentType: false,
				processData: false,
				data: dataFile
			})
				.done(function (response) {
					$('.profileContent .profileLine > input').removeClass('redBorders');
					$('[name="avatar_file"]').attr('src', pathAvatar + response.avatar_file);
				})
				.fail( (response) => {
					var listFieldErr = Object.keys(response.responseJSON);
					listFieldErr.forEach((v, k) => {
						var $element = $('.profileContent [name="' + v + '"]');
							
						if(v === 'avatar_file') {
							// TODO
						} else if( v === 'login') {
							// TODO
						} else if (v !== 'password') {
							$element.addClass('redBorders');
						}
						if( k === 0 ) {
							$element.focus();
						}
					});
					
				});
			
		});
	
		/* profil stuff END */
		/* prevent the virtual keyboard popup when on touchscreen by not focusing the search input */
		if(isTouchScreen) {
			$('select').on('select2:open', function() {
				$('.select2-search input').prop('focus', 0);
			});
			$('#progressBarColor').addClass('cssTransition');
		}
        
		$(window).trigger('resize');
	});

	socket = io( window.location.protocol + '//' + window.location.hostname + ':1340');
    
	isTouchScreen =  'ontouchstart' in document.documentElement || query.TOUCHSCREEN != undefined;
	if(isTouchScreen) $('body').addClass('touch');
	isSmall = $(window).width() < 1025;
	animTime = isSmall ? 200 : 300;
	refreshTime = 1000;
	mode = 'list';
	logInfos = { username : null, role : null };
	pathAvatar = '/avatars/';
	pathVideo = '/previews/';
	

	DEBUG =  query.DEBUG != undefined;
	SOCKETDEBUG =  query.SOCKETDEBUG != undefined;
	isChrome = /Chrome/.test(navigator.userAgent) && /Google Inc/.test(navigator.vendor);
	dragAndDrop = true;
	stopUpdate = false;
    
	pageSize = isTouchScreen ? 108 : 132;
	if (!isNaN(query.PAGELENGTH)) pageSize = parseInt(query.PAGELENGTH);
	
	saveLastDetailsKara = [[]];
	playlistRange = {};
	ajaxSearch = {}, timer;
	oldState = {};
	oldSearchVal = '';

	addKaraHtml = '<button name="addKara" class="btn btn-sm btn-action"></button>';
	deleteKaraHtml = '<button name="deleteKara" class="btn btn-sm btn-action"></button>';
	deleteCriteriaHtml = '<button name="deleteCriteria" class="btn btn-action deleteCriteria"></button>';
	transferKaraHtml = '<button name="transferKara" class="btn btn-sm btn-action"></button>';
	checkboxKaraHtml = '<span name="checkboxKara"></span>';
	infoKaraHtml = '<button name="infoKara" class="btn btn-sm btn-action"></button>';
	closeButton = '<button class="closeParent btn btn-action"></button>';
	closeButtonBottom = '<button class="closeParent bottom btn btn-action"></button>';
	closePopupButton = '<button class="closePopupParent btn btn-action"></button>';
	showFullTextButton = '<button class="fullLyrics ' + (isTouchScreen ? 'mobile' : '') + ' btn btn-action"></button>';
	showVideoButton = '<button class="showVideo ' + (isTouchScreen ? 'mobile' : '') + ' btn btn-action"></button>';
	dragHandleHtml =  '<span class="dragHandle"><i class="glyphicon glyphicon-option-vertical"></i></span>';
	playKaraHtml = '<button class="btn btn-sm btn-action playKara"></btn>';
	buttonHtmlPublic = '';

	listTypeBlc = [
		'BLCTYPE_1001' ,
		'BLCTYPE_1002',
		'BLCTYPE_1003',
		'BLCTYPE_1004',
		'BLCTYPE_1000',
		'BLCTYPE_0',
		'BLCTYPE_2',
		'BLCTYPE_3',
		'BLCTYPE_4',
		'BLCTYPE_5',
		'BLCTYPE_6',
		'BLCTYPE_7',
		'BLCTYPE_8'];

	/* list of error code allowing a iinfo popup message on screen */
	showInfoMessage = [
		'USER_CREATED',
		'PL_SONG_ADDED',
		'PL_SONG_DELETED',
		'PLAYLIST_MODE_SONG_ADDED'];

	softErrorMessage = [
		'PLAYLIST_MODE_ADD_SONG_ERROR'];
	
	tagAcrList = {  'TAG_SPECIAL': 'SPE',
		'TAG_GAMECUBE': 'GCN',
		'TAG_TOKU': 'TKU',
		'TAG_OVA': 'OVA',
		'TAG_CONCERT': 'CON',
		'TAG_PARODY': 'PAR',
		'TAG_HUMOR': 'HUM',
		'TAG_ANIME': 'ANI',
		'TAG_MECHA': 'MCH',
		'TAG_REAL': 'IRL',
		'TAG_VIDEOGAME': 'VG',
		'TAG_MOVIE': 'MOV',
		'TAG_TVSHOW': 'TV',
		'TAG_SPOIL': 'SPL',
		'TAG_LONG': 'LON',
		'TAG_PS2': 'PS2',
		'TAG_PS3': 'PS3',
		'TAG_PSV': 'PSV',
		'TAG_PSX': 'PSX',
		'TAG_PSP': 'PSP',
		'TAG_R18': 'R18',
		'TAG_VOCALOID': 'VCA',
		'TAG_XBOX360': 'XBX',
		'TAG_PC': 'PC',
		'TAG_SEGACD': 'SCD',
		'TAG_REMIX': 'RMX',
		'TAG_VOICELESS': 'NOV',
		'TAG_ROMANCE': 'ROM' };
		
	settingsNotUpdated= [];

	/* touchscreen event handling part */

	Hammer.Manager.prototype.emit = function (originalEmit) {
		return function (type, data) {
			originalEmit.call(this, type, data);
			$(this.element).trigger({
				type: type,
				gesture: data
			});
		};
	}(Hammer.Manager.prototype.emit);
        
        
	if (isTouchScreen || scope == 'public') {
        
		/* tap on full lyrics */
        
		var elem = $('.playlist-main');
		var manager2 = new Hammer.Manager(elem[0],{
			prevent_default: false
		});
		var tapper = new Hammer.Tap();
		manager2.add(tapper);
		manager2.on('tap', function (e) {
			var $this = $(e.target).closest('.fullLyrics, .showVideo');
            
			if($this.length > 0) {
				e.preventDefault();
            
				var liKara = $this.closest('li');
				var idKara = liKara.attr('idkara');
				if($this.hasClass('fullLyrics')) {
					$.ajax({ url: 'public/karas/' + idKara + '/lyrics' }).done(function (data) {
						if (typeof data === 'object') {
							if (mode == 'mobile') {
								$('#lyricsModalText').html(data.join('<br/>'));
								$('#lyricsModal').modal('open');
							} else {
								displayModal('alert',i18n.__('LYRICS'), '<center>' + data.join('<br/>') + '</center');
							}
						} else { 
							displayMessage('warning','', i18n.__('NOLYRICS')); 
						}
					});
				} else if($this.hasClass('showVideo')) {
					showVideo($this);
				}
				
			} 
		});
    
		manager2.on('tap click', function (e) {
			e.gesture = e;
			var target = $(e.gesture.target);
			if(target.closest('.fullLyrics, .showVideo').length > 0
								|| target.closest('.actionDiv').length > 0
								|| target.closest('.infoDiv').length > 0
								|| target.closest('[name="checkboxKara"]').length > 0
								|| target.closest('li').length == 0 ) {
				return false;
			}
			var $this = target.closest('li');
			$this.toggleClass('opened');
			toggleDetailsKara($this);
			$this.removeClass('pressed');
    
		});
    
        
		$('.playlistContainer').on('touchstart mousedown', 'li', function (e) {
			var $this = $(e.target).closest('li');
			if($this) currentPanning = $this.get(0);
		
			$this.addClass('pressed');
		}).on('touchend mouseup', 'li', function (e) {
			var $this = $(e.target).closest('li');
			$this.removeClass('drag');
			$this.removeClass('pressed');
		});
	}  

	//Will make a request to /locales/en.json and then cache the results
	i18n = new I18n({
		//these are the default values, you can omit
		directory: '/locales',
		locale: 'fr',
		extension: '.json'
	});

	/* simplify the ajax calls */
	$.ajaxPrefilter(function (options) {
		options.url = window.location.protocol + '//' + window.location.hostname + ':1339/api/v1/' + options.url;
	});

	/**
     * Fill a playlist on screen with karas
     * @param {1, 2} side - which playlist on the screen
     * @param {'reposition','goTo'} scrollingType (optional) - the way to position the scroll after filling with new results
     * @param {'top','bottom','playing'} scrolling (optional) - second arg about the new position
     */
	// TODO if list is updated from another source (socket ?) keep the size of the playlist
	fillPlaylist = function (side, scrollingType, scrolling) {
		DEBUG && console.log(side);
		var deferred = $.Deferred();
		var dashboard = $('#panel' + side + ' .plDashboard');
		var container = $('#panel' + side + ' .playlistContainer');
		var playlist = $('#playlist' + side);
		var idPlaylist = parseInt($('#selectPlaylist' + side).val());
		var filter = $('#searchPlaylist' + side).val();
		var fromTo = '';
		var url, html, canTransferKara, canAddKara, dragHandle, playKara;

		var range = getPlaylistRange(idPlaylist);
		from = range.from;
		to = range.to;

		fromTo += '&from=' + from + '&size=' + pageSize;

		// setup variables depending on which playlist is selected : -1 = database kara list, -2 = blacklist, -3 = whitelist, -4 = blacklist criterias

		var singlePlData = getPlData(idPlaylist);
		if(!singlePlData) return false;
		url = singlePlData.url;
		html = singlePlData.html;
		canTransferKara = singlePlData.canTransferKara;
		canAddKara = singlePlData.canAddKara;
        

		dragHandle = isTouchScreen && scope == 'admin' && idPlaylist > 0 ? dragHandleHtml : '';
		playKara = scope === 'admin' && idPlaylist > 0 ? playKaraHtml : '';

		// public users can add kara to one list, current or public
		canAddKara = scope === 'admin' ? canAddKara : $('#selectPlaylist' + side + ' > option:selected').data('flag_' + playlistToAdd) == '1';
     
		urlFiltre = url + '?filter=' + filter + fromTo;

		// ask for the kara list from given playlist
		if (ajaxSearch[url]) ajaxSearch[url].abort();
		//var start = window.performance.now();
		var async = !(isTouchScreen && isChrome && scrollingType);
		ajaxSearch[url] = $.ajax({  url: urlFiltre,
			type: 'GET', async: async,
			dataType: 'json' })
			.done(function (response) {
				//DEBUG && console.log(urlFiltre + " : " + data.length + " résultats");
				//var end = window.performance.now();
				//alert(end - start);
				var htmlContent = '', data;
            
				if(idPlaylist != -4) {
					data = response.content;
					if(response.infos) {
						dashboard.attr('karacount', response.infos.count );
						setPlaylistRange(idPlaylist, response.infos.from,  response.infos.to);
					}

					for (var key in data) {
						// build the kara line
						if (data.hasOwnProperty(key)) {
							var kara = data[key];
							if (kara.language === null) kara.language = '';
                            
							var karaDataAttributes = ' idKara="' + kara.kara_id + '" '
							+	(idPlaylist == -3 ? ' idwhitelist="' + kara.whitelist_id  + '"' : '')
							+	(idPlaylist > 0 ? ' idplaylistcontent="' + kara.playlistcontent_id + '" pos="'
							+	kara.pos + '" data-username="' + kara.username + '"' : '')
							+	(kara.flag_playing ? 'currentlyPlaying' : '' ) + ' '
							+	(kara.username == logInfos.username ? 'user' : '' );

							var badges = '';
							if(kara.misc) {
								kara.misc.split(',').forEach(function(tag) {
									badges += '<bdg>'  + (tagAcrList[tag] ? tagAcrList[tag] : '?') + '</bdg>';
								});
							}
							if (mode === 'list') {
								htmlContent += '<li class="list-group-item" ' + karaDataAttributes + '>'
								//	+ 	(scope == 'public' && isTouchScreen ? '<slide></slide>' : '')
								+   (isTouchScreen && scope !== 'admin' ? '' : '<div class="actionDiv">' + html + dragHandle + '</div>')
								+   (scope == 'admin' ? checkboxKaraHtml : '')
								+   (isTouchScreen && scope !== 'admin' ? '' : '<div class="infoDiv">'
								+   (isTouchScreen ? '' : infoKaraHtml) + playKara + '</div>')
								+   '<div class="contentDiv">'
								+	'<div>' + buildKaraTitle(kara, filter) + '</div>'
								+	'<div>' + badges + '</div>'
								+   '</div>'
								+   (saveDetailsKara(idPlaylist, kara.kara_id) ? buildKaraDetails(kara, mode) : '')
								+   '</li>'; 
							}
						}
					}
					var count = response.infos ? response.infos.count : 0;
					// creating filler space for dyanmic scrolling
					var fillerTopH = Math.min(response.infos.from * 34, container.height()/1.5);
					var fillerBottomH = Math.min((count - response.infos.from - pageSize) * 34, container.height()/1.5);
					
					var fillerTop = '<li class="list-group-item filler" style="height:' + fillerTopH + 'px"><div class="loader"><div></div></div></li>';
					var fillerBottom = '<li class="list-group-item filler" style="height:' + fillerBottomH + 'px"><div class="loader"><div></div></div></li>';
					
					htmlContent =	fillerTop
								+	htmlContent
								+	fillerBottom;
					

					if(scrollingType) {
						container.css('overflow-y','hidden');
						if(scrollingType === 'reposition') {
							var karaMarker = scrolling === "top" ? container.find('li[idkara]').first() : container.find('li[idkara]').last();
							var posKaraMarker = karaMarker.offset() ? karaMarker.offset().top : -1;
						}
					}
		
					window.requestAnimationFrame( function() {
						document.getElementById('playlist' + side).innerHTML = htmlContent;
						deferred.resolve();
						refreshContentInfos(side);
						//window.requestAnimationFrame( function() {
						var y = container.scrollTop();
						if(scrollingType) {
							
							container.css('overflow-y','auto');
							if(scrollingType === 'reposition') {
								var newkaraMarker = container.find('li[idkara="' + karaMarker.attr('idkara') + '"]');
								var newPosKaraMarker = (newkaraMarker && newkaraMarker.offset() ? newkaraMarker.offset().top : posKaraMarker);
								y = container.scrollTop() + newPosKaraMarker - posKaraMarker;
							} else if (scrollingType === 'goTo') {
								if(scrolling === 'top') {
									y = 0 + fillerTopH;
								} else if (scrolling === 'bottom') {
									y = playlist.height() + 0;
								} else if (scrolling === 'playing') {
									var currentlyPlaying = container.find('li[currentlyplaying], li[currentlyPlaying=""], li[currentlyPlaying="true"]');
									if(currentlyPlaying.length > 0) y = currentlyPlaying.offset().top - currentlyPlaying.parent().offset().top;
								}
							}
							container.scrollTop(y); // TODO un jour, tout plaquer, reprogrammer mon propre moteur de rendu natif, et mourir en paix							
						}
						container.scrollTop(
							Math.min(playlist.height() - fillerBottomH - container.height(),
								Math.max(fillerTopH, y)));
						container.attr('flagScroll', false);
						//});
					});

				} else {
					data = response;
					/* Blacklist criterias build */
					var blacklistCriteriasHtml = $('<div/>');
					var regenSelect2 = false;
					if (scope === 'admin') {
						if ($('#blacklistCriteriasInputs').length > 0) {
							$('#blacklistCriteriasInputs').detach().appendTo(blacklistCriteriasHtml);
						} else {
							regenSelect2 = true;
							blacklistCriteriasHtml = $('<div><span id="blacklistCriteriasInputs" class="list-group-item" style="padding:10px">'
							+	'<select id="bcType" class="input-sm" style="color:black"/> '
							+	'<span id="bcValContainer" style="color:black"></span> '
							+	'<button id="bcAdd" class="btn btn-default btn-action addBlacklistCriteria"></button>'
							+	'</span></div>');
							$.each(listTypeBlc, function(k, v){
								if(v !== 'BLCTYPE_1001') blacklistCriteriasHtml.find('#bcType').append($('<option>', {value: v.replace('BLCTYPE_',''), text: i18n.__(v)}));                        
							});
						}
					}
                   
					for (var k in data) {
						if (data.hasOwnProperty(k)) {
							if(blacklistCriteriasHtml.find('li[type="' + data[k].type + '"]').length == 0) {
								blacklistCriteriasHtml.append('<li class="list-group-item liType" type="' + data[k].type + '">' + i18n.__('BLCTYPE_' + data[k].type) + '</li>');
							}
							// build the blacklist criteria line
							var bcTagsFiltered = jQuery.grep(bcTags, function(obj) {
								return obj.tag_id == data[k].value;
							});
							var tagText = bcTagsFiltered.length === 1 && data[k].type > 0  && data[k].type < 100 ?  bcTagsFiltered[0].name_i18n : data[k].value;
							var textContent = data[k].type == 1001 ? buildKaraTitle(data[k].value[0]) : tagText;

							blacklistCriteriasHtml.find('li[type="' + data[k].type + '"]').after(
								'<li class="list-group-item liTag" blcriteria_id="' + data[k].blcriteria_id + '"> '
							+	'<div class="actionDiv">' + html + '</div>'
							+	'<div class="typeDiv">' + i18n.__('BLCTYPE_' + data[k].type) + '</div>'
							+	'<div class="contentDiv">' + textContent + '</div>'
							+	'</li>');
						}
					}
					//htmlContent = blacklistCriteriasHtml.html();
					$('#playlist' + side).empty().append(blacklistCriteriasHtml);
					if (regenSelect2) $('#bcType').select2({ theme: 'bootstrap', dropdownAutoWidth : true, minimumResultsForSearch: -1 });
					$('#bcType').change();
					deferred.resolve();
				}
              
                
           
				// depending on the playlist we're in, notify if the other playlist can add & transfer to us
				$('#panel' + non(side)).attr('canTransferKara', canTransferKara).attr('canAddKara', canAddKara);
            
				//var time = console.timeEnd('html'); DEBUG && console.log(data.length);
           
				// drag & drop part
				// TODO revoir pour bien définir le drag&drop selon les droits
				if (dragAndDrop && scope === 'public' && mode != 'mobile' && !isTouchScreen) {
					/*
					var draggableLi =  isTouchScreen  ? $('#playlist' + 1 + ' > li .dragHandle') : $('#playlist' + 1 + ' > li');
					var dropZone = $('#playlist' + non(1)).parent();
					if(draggableLi.draggable('instance') != undefined) {
						if($('#panel' + 1).attr('canaddkara') == 'true')  {
							draggableLi.draggable('enable');
							dropZone.droppable('enable');
						} else {
							draggableLi.draggable('disable');
							dropZone.droppable('disable');
						}
					} else if( $('#panel' + 1).attr('canaddkara') == 'true') {
						draggableLi.draggable({
							cursorAt: { top: 20, right: 15 },
							helper:  function(){
								var li = $(this).closest('li');
								return $('<div class="list-group-item dragged"></div>')
									.append(li.find('.dragHandle').clone(),li.find('.contentDiv').clone());
							},
							appendTo: dropZone,
							zIndex: 9999,
							delay: 0, 
							distance: 0
						});
						dropZone.droppable({
							classes: {
								'ui-droppable-hover': 'highlight-hover',
								'ui-droppable-active': 'highlight-active'
							},
							drop : function(e, ui){
								$(ui.draggable).closest('li').find('.actionDiv > [name=addKara]').click();
							}
						});
					}
					*/
				} else if(dragAndDrop && scope === 'admin') {
					var sortableUl = $('#playlist' + side);
					if(idPlaylist > 0) {
						if(sortableUl.hasClass('ui-sortable')) {
							sortableUl.sortable('enable');
						} else {
							sortableUl.sortable({
								appendTo: sortableUl,
								handle : isTouchScreen ? '.actionDiv' : false,
								cancel : '',
								update: function(event, ui) {
									changeKaraPos(ui.item);
								},
								distance: 10,
								delay: 10,
								// connectWith: sortableUl2,
								axis : 'y'
							});
						}
					} else if(sortableUl.hasClass('ui-sortable')) {
						sortableUl.sortable('disable');
					}
					/*
                if ($('#selectPlaylist' + non(side)).val() > 0) {
                    var sortableUl2 = $("#playlist" + non(side));
                    sortableUl2.sortable({
                        appendTo: sortableUl2,
                        helper : isTouchScreen ? ".dragHandle" : false,
                        update: function(event, ui) { changeKaraPos(ui.item) },
                       // connectWith: sortableUl,
                       axis : "y"
                    });
                }
                    */
					/*
                helper: function(event, ui){ 
                    var li = $(ui);
                    li.find('.detailsKara, .lyricsKara').remove();
                    li.css('height', 'auto');
                    return li.clone()},
                    start: function(e, ui){
                        ui.placeholder.height(ui.item.height());
                    },
                    */
                
				}
			});
		  
		return deferred.promise();
	};
	/**
     * Scroll to a kara in a playlist and highlight it
     * @param {1, 2} side - which playlist on the screen
     * @param {Int} idKara - kara to highlight & scroll
     */
	scrollToKara = function (side, idKara, lengthFactor) {
		lengthFactor = lengthFactor ? lengthFactor : 1;
		var parent = $('#playlist' + side).parent();
		var element = parent.find('li[idkara="' + idKara + '"]');
		
		if (element.length > 0) {
			/*var willParentSroll = parent[0].scrollTop != parent[0].clientTop|| (parent[0].clientHeight != parent[0].scrollHeight
									&& parent.scrollTop() + element.offset().top - parent.offset().top != 0);*/
			// DEBUG && console.log( parent[0].scrollTop, parent[0].clientTop, parent[0].clientHeight, parent[0].scrollHeight, parent.scrollTop() + element.offset().top - parent.offset().top);
			var willParentSroll =  element.offset().top > parent.height() + parent.offset().top || element.offset().top < parent.offset().top;
			parent.animate({
				scrollTop: willParentSroll ? parent.scrollTop() + element.offset().top - parent.offset().top : parent.scrollTop()
			}, willParentSroll ? 400 : 0 , function(){
				element = parent.find('li[idkara="' + idKara + '"]'); // element may be lost in the meantime
				element.finish();
				var hLight = $('<div class="hLight"/>');
				element.prepend(hLight);
				hLight.velocity({ opacity : 1.0 }, { duration: 100 * lengthFactor, easing: [.2,.75,.4,.8], complete: function() {
					hLight.velocity({ opacity : 0 }, { duration: 500 * lengthFactor,  easing:  [.75,.2, .8,.4], complete: function() {
						hLight.remove();
						element.focus();
					}});
				}});
			});
		}
	};
    
	/** 
    * Generic function scrolling to an element in its parent
    * @param {Element} parent - parent of the element
    * @param {Element} element - element to scroll to
    * @param {Boolean} highlight - to highlight the element [discarded, see scrollToKara]
    */
	scrollToElement = function (parent, element, anchorElement) {
		var willParentSroll =  anchorElement.offset().top > parent.height() + parent.offset().top || anchorElement.offset().top < parent.offset().top;
		if(willParentSroll) {
			parent.animate({
				scrollTop: parent.scrollTop() + element.offset().top - parent.offset().top
			}, 400 );
		}
	};

	/** 
    * refresh playlist lists
    */
	refreshPlaylistSelects = function () {
		var deferred = $.Deferred();

		var playlistList = {};
		var select1 = $('#selectPlaylist1'), select2 = $('#selectPlaylist2');
		var val1 = select1.val(), val2 = select2.val();
        
		$.ajax({ url: scope + '/playlists', }).done(function (data) {
			playlistList = data; // object containing all the playlists
			var shiftCount = 0;
			if(playlistList[0] && (playlistList[0].flag_current == 1 || playlistList[0].flag_public == 1)) shiftCount++;
			if(playlistList[1] && (playlistList[1].flag_current == 1 || playlistList[1].flag_public == 1)) shiftCount++;
			if (scope === 'admin' || settings['EngineAllowViewWhitelist'] == 1)           playlistList.splice(shiftCount, 0, { 'playlist_id': -3, 'name': 'Whitelist', 'flag_visible' :  settings['EngineAllowViewWhitelist']});
			if (scope === 'admin' || settings['EngineAllowViewBlacklistCriterias'] == 1)  playlistList.splice(shiftCount, 0, { 'playlist_id': -4, 'name': 'Blacklist criterias', 'flag_visible' : settings['EngineAllowViewBlacklistCriterias']});
			if (scope === 'admin' || settings['EngineAllowViewBlacklist'] == 1)           playlistList.splice(shiftCount, 0, { 'playlist_id': -2, 'name': 'Blacklist', 'flag_visible' : settings['EngineAllowViewBlacklist'] });
			if (scope === 'admin')                                                        playlistList.splice(shiftCount, 0, { 'playlist_id': -1, 'name': 'Karas', 'num_karas' : kmStats.totalcount });
			
			// building the options
			var optionHtml = '';
			$.each(playlistList, function (key, value) {
				var params = dataToDataAttribute(value);
				optionHtml += '<option ' + params + '  value=' + value.playlist_id + '> ' + value.name + '</option>';
			});
			$('select[type="playlist_select"]').empty().html(optionHtml);

			// setting the right values to newly refreshed selects
			// for public interface, panel1Default to keep kara list, playlistToAddId to show the playlist where users can add
			// for admin, check cookies
			settingsUpdating.done( function() {
				if(scope === 'public') {
					select1.val(val1? val1 : panel1Default);
					select2.val(val2? val2 : playlistToAddId);
				} else {
					var plVal1Cookie = readCookie('plVal1');
					var plVal2Cookie = readCookie('plVal2');
					select1.val(val1? val1 : plVal1Cookie ? plVal1Cookie : -1);
					select2.val(val2? val2 : plVal2Cookie ? plVal2Cookie : playlistToAddId);
				}
			
				$('.plSelect .select2').select2({ theme: 'bootstrap',
					templateResult: formatPlaylist,
					templateSelection : formatPlaylist,
					tags: false,
					minimumResultsForSearch: 3
				});

				if(!select2.val()) {
					select2[0].selectedIndex = 0;
				}
				deferred.resolve();
			});
		}).fail(function (data) {	
			DEBUG && console.log(data);
		});
		return deferred.promise();
	};

	/** refresh playlist dashboard infos
    * @param {1,2} side - side of the playlist to trigger the change on
	* @param {boolean} freshData (optional) - refresh playlist data recorded in the option
    */
	refreshPlaylistDashboard = function(side, freshData) {
		var dashboard = $('#panel' + side + ' .plDashboard');
		var select = dashboard.find('.plSelect select');
		var option = select.find('option:selected');
		var idPlaylist =  option.val();
		var deferred = $.Deferred();

		if(!freshData) {
			deferred.resolve();
		} else {
			$.ajax({ url: scope + '/playlists/' + idPlaylist, }).done(function (data) {
				$.each(data, function(name, value) {
					option.attr("data-" + name, value);
					option.data(name, value);
				});
				deferred.resolve();
			});
		}

		deferred.promise().done( function() {

			// managing flags
			['flag_current', 'flag_public'].forEach(function (e) {
				if (option.data(e) == '1') dashboard.find('button[name="' + e + '"]').removeClass('btn-default').addClass('btn-primary');
				else dashboard.find('button[name="' + e + '"]').removeClass('btn-primary').addClass('btn-default');
			});
			
			// overcomplicated stuff to copy data about playlist from select to container
			// because storing var as data in html via jquery doesn't affect actual html attributes...
			var optionAttrList = option.prop('attributes');
			var attrList = dashboard.prop('attributes');
			var attrListStr = Object.keys(attrList).map(function(k,v){
				return attrList[v].name.indexOf('data-') > -1 ? attrList[v].name : '';
			}).join(' ');
			dashboard.removeAttr(attrListStr);
			
			$.each(optionAttrList, function() {
				dashboard.attr(this.name, this.value);
			});
			dashboard.data(option.data());
			if (playlistRange[idPlaylist] == undefined) {
				setPlaylistRange(idPlaylist, 0, pageSize);
			}
			playlistContentUpdating.done(function() {
				refreshContentInfos(side);
			});
			$(window).resize();
		});
	};

	refreshContentInfos = function(side) {
		var dashboard =  $('#panel' + side + ' .plDashboard');
		var idPlaylist = dashboard.find('.plSelect select > option:selected').val();

		var range = getPlaylistRange(idPlaylist);
        
		var max = range.from + $('#playlist' + side + ' > li[idkara]').length;
		
		var plInfos = '';
		if(idPlaylist) {
			plInfos = idPlaylist > -4 ? range.from + '-' + max : '';
			plInfos +=
				(idPlaylist > -4 ?
					' / ' + dashboard.attr('karacount') + (!isTouchScreen ? ' karas' : '')
					: '') +
				(idPlaylist > -1 ?
					' ~ dur. ' + secondsTimeSpanToHMS(dashboard.data('length'), 'hm') + ' / re. ' + secondsTimeSpanToHMS(dashboard.data('time_left'), 'hm')
					: '');
					
			dashboard.parent().find('.plInfos').text(plInfos).data('from', range.from).data('to', max);
		}
	};

	/** 
    * refresh the player infos
    * @param {Function} callback - function to call at the end of the refresh
    * @param {anything} param1 - param to give to this function
    */
	refreshPlayerInfos = function (data, callback, param1) {
		if (oldState != data) {
			var newWidth = $('#karaInfo').width() * parseInt(10000 * ( data.timePosition + refreshTime/1000) / $('#karaInfo').attr('length')) / 10000 + 'px';
          
			if (data.timePosition != oldState.timePosition && !stopUpdate && $('#karaInfo').attr('length') != 0) {
				var elm = document.getElementById('progressBarColor');
				elm.style.transform =  'translateX(' + newWidth + ')';
			}
			if (oldState.status != data.status || oldState.playerStatus != data.playerStatus) {
				status = data.status === 'stop' ? 'stop' : data.playerStatus;
				//DEBUG && console.log("status : " + status + " enginestatus : " + data.status  + " playerStatus : " + data.playerStatus );
				switch (status) {
				case 'play':
					$('#status').attr('name','pause');
					$('#progressBarColor').addClass('cssTransform');
					break;
				case 'pause':
					$('#status').attr('name', 'play');
					$('#progressBarColor').removeClass('cssTransform');
					break;
				case 'stop':
					$('#status').attr('name', 'play');
					$('#progressBarColor').removeClass('cssTransform');
					break;
				default:
					DEBUG && console.log('ERR : Kara status unknown : ' + status);
				}
			}
			if($('input[name="lyrics"]').is(':checked') || mode == 'mobile' && $('#switchInfoBar').hasClass('showLyrics')) {
				var text = data['subText'];
				/* if(oldState['subText'] != null && text != null && text.indexOf(oldState['subText']) > -1 && text != oldState['subText']) {
                    text.replace(oldState['subText'], "<span style='color:red;'>" + oldState['subText'] + "</span>");
                }*/
				if (text) text = text.indexOf('\n') == -1 ? text:  text.substring(0, text.indexOf('\n') );
				$('#karaInfo > span').html(text);
			}
			if (data.currentlyPlaying !== oldState.currentlyPlaying && data.currentlyPlaying > 0) {
                
				var barCss = $('#progressBarColor.cssTransform');
				barCss.removeClass('cssTransform');
				$('#progressBarColor').stop().css({transform : 'translateX(0)'});
				barCss.addClass('cssTransform');

				$.ajax({ url: 'public/karas/' + data.currentlyPlaying }).done(function (dataKara) {
					$('#karaInfo').attr('idKara', dataKara[0].kara_id);
					$('#karaInfo').attr('length', dataKara[0].duration);
					$('#karaInfo > span').text( buildKaraTitle(dataKara[0]) );
					$('#karaInfo > span').data('text', buildKaraTitle(dataKara[0]) );
				});
			} 
			if (data.showSubs != oldState.showSubs) {
				if (data.showSubs) {
					$('#showSubs').attr('name','hideSubs');
				} else {
					$('#showSubs').attr('name','showSubs');
				}
			}
			if (data.muteStatus != oldState.muteStatus) {
				if (!data.muteStatus) {
					$('#mutestatus').attr('name','mute');
				} else {
					$('#mutestatus').attr('name','unmute');
				}
			}
			if (data.onTop != oldState.onTop) {
				$('input[name="PlayerStayOnTop"]').bootstrapSwitch('state', data.onTop, true);
				if(scope === 'admin') setSettings($('input[name="PlayerStayOnTop"]'));
			}
			if (data.fullscreen != oldState.fullscreen) {
				$('input[name="PlayerFullscreen"]').bootstrapSwitch('state', data.fullscreen, true);
				if(scope === 'admin') setSettings($('input[name="PlayerFullscreen"]'));
			}
			if (data.volume != oldState.volume) {
				var val = data.volume, base = 100;
				val = val / 100;
				val = Math.pow(base, val);
				val = parseInt(val);
				$('input[name="setVolume"]').val(val);
			}

			oldState = data;
			if (callback && typeof callback === 'function' && typeof param1 != 'undefined') {
				callback(param1);
			}
		}
	};
 
	/** 
    * Build kara title for users depending on the data
    * @param {Object} data - data from the kara
    * @param {String} search - (optional) search made by the user
    * @return {String} the title
    */
	buildKaraTitle = function(data, search) {
		var titleArray = $.grep([data.language.toUpperCase(), data.serie ? data.serie : data.singer,
			data.songtype_i18n_short + (data.songorder > 0 ? ' ' + data.songorder : ''), data.title], Boolean);
		var titleClean = Object.keys(titleArray).map(function (k) {
			return titleArray[k] ? titleArray[k] : '';
		});
		var titleText = titleClean.join(' - ');

		if(search) {
			var search_regexp = new RegExp('(' + search + ')', 'gi');
			titleText = titleText.replace(search_regexp,'<h>$1</h>');
		}
		return titleText;
	};
 
	toggleDetailsKara = function (el) {
		var liKara = el.closest('li');
		var idKara = parseInt(liKara.attr('idkara'));
		var idPlc = parseInt(liKara.attr('idplaylistcontent'));
		var idPlaylist = parseInt( el.closest('.panel').find('.plDashboard').data('playlist_id'));
		var infoKara = liKara.find('.detailsKara');
		if (!infoKara.is(':visible')) { // || infoKara.length == 0
			var urlInfoKara = idPlaylist > 0 ? scope + '/playlists/' + idPlaylist + '/karas/' + idPlc : 'public/karas/' + idKara;

			$.ajax({ url: urlInfoKara }).done(function (data) {
				var detailsHtml = buildKaraDetails(data[0], mode);
				detailsHtml = $(detailsHtml).hide();
				liKara.find('.contentDiv').after(detailsHtml);
				$(detailsHtml).data(data[0]);

				detailsHtml.fadeIn(animTime);
				liKara.find('[name="infoKara"]').css('border-color', '#8aa9af');
				saveDetailsKara(idPlaylist, idKara, 'add');
			});
		} else if (infoKara.is(':visible')) {
			saveDetailsKara(idPlaylist, idKara, 'remove');
			infoKara.add(liKara.find('.lyricsKara')).fadeOut(animTime);
            
			liKara.find('[name="infoKara"]').css('border-color', '');
		} else {
			saveDetailsKara(idPlaylist, idKara, 'add');
			infoKara.fadeIn(animTime);
			liKara.find('[name="infoKara"]').css('border-color', '#8aa9af');
		}
	};

	/** 
    * Build kara details depending on the data
    * @param {Object} data - data from the kara
    * @param {String} mode - html mode
    * @return {String} the details, as html
    */
	buildKaraDetails = function(data, htmlMode) {
		var playTime = new Date(Date.now() + data['time_before_play']*1000);
		var playTimeDate = playTime.getHours() + 'h' + ('0' + playTime.getMinutes()).slice(-2);
		var beforePlayTime = secondsTimeSpanToHMS(data['time_before_play'], 'hm');
		var details = {
			'DETAILS_ADDED': 		(data['date_add'] ? i18n.__('DETAILS_ADDED_2', data['date_add']) : '') + (data['username'] ? i18n.__('DETAILS_ADDED_3', data['username']) : '')
			, 'DETAILS_PLAYING_IN': data['time_before_play'] ? i18n.__('DETAILS_PLAYING_IN_2', ['<span class="time">' + beforePlayTime + '</span>', playTimeDate]) : ''
			, 'BLCTYPE_6': 			data['author']
			, 'DETAILS_VIEWS':		data['viewcount']
			, 'BLCTYPE_4':				data['creator']
			, 'DETAILS_DURATION':	data['duration'] == 0 || isNaN(data['duration']) ? null : ~~(data['duration'] / 60) + ':' + (data['duration'] % 60 < 10 ? '0' : '') + data['duration'] % 60
			, 'DETAILS_LANGUAGE':	data['language_i18n']
			, 'BLCTYPE_7':				data['misc_i18n']
			, 'DETAILS_SERIE':		data['serie']
			, 'DETAILS_SERIE_ALT':	data['serie_altname']
			, 'BLCTYPE_2':				data['singer']
			, 'DETAILS_TYPE ':		data['songtype_i18n'] + data['songorder'] > 0 ? ' ' + data['songorder'] : ''
			, 'DETAILS_YEAR':		data['year']
			, 'BLCTYPE_8':				data['songwriter']
		};
		var htmlDetails = Object.keys(details).map(function (k) {
			if(details[k]) {
				var detailsLine = details[k].toString().replace(/,/g, ', ');
				return '<tr><td>' + i18n.__(k) + '</td><td>' + detailsLine + '</td><tr/>';
			} else return '';
		});
		var htmlTable = '<table>' + htmlDetails.join('') + '</table>';
		infoKaraTemp = 'no mode specified';
		if (htmlMode == 'list') {
			infoKaraTemp = '<div class="detailsKara alert alert-info">' + (isTouchScreen ? '' : closeButton)
				+ (data['previewfile'] ? showVideoButton : '')
				+ showFullTextButton + htmlTable + '</div>';
		} else if (htmlMode == 'mobile') {
			infoKaraTemp = '<div class="detailsKara z-depth-1">'
			+ (data['previewfile'] ? showVideoButton : '')
			+ showFullTextButton + htmlTable + '</div>';
		}
		return infoKaraTemp;
	};
	
	/*
	*	Manage memory of opened kara details
	*	idPlaylist {Int} : id of the playlist the details are opened/closed in 
	*	idKara {Int} : id of the kara having his details opened
	*	command {Int} : command to execute, "add"/"remove" to add/remove to/from the list, nothing to just know if the details are opened
	*/
	saveDetailsKara = function(idPlaylist, idKara, command) {
		if(isNaN(idPlaylist) || isNaN(idKara)) return false;
		idPlaylist = parseInt(idPlaylist);
		idKara = parseInt(idKara);
		if(saveLastDetailsKara[idPlaylist + 1000] == undefined) saveLastDetailsKara[idPlaylist + 1000] = [];
		if(command == 'add') {
			saveLastDetailsKara[idPlaylist + 1000].push(idKara);
		} else if(command == 'remove') {
			saveLastDetailsKara[idPlaylist + 1000].pop(idKara);
		} else {
		//DEBUG && console.log("ah",(-1 != $.inArray(idKara, saveLastDetailsKara[idPlaylist + 1000])));
			return (-1 != $.inArray(idKara, saveLastDetailsKara[idPlaylist + 1000]));
		}
	};

	formatPlaylist = function (playlist) {
		if (!playlist.id) return playlist.text;
		if (!$(playlist.element).data('flag_current') == '1'
			&& !$(playlist.element).data('flag_public') == '1'
			&& !$(playlist.element).data('flag_visible') == '0')  return playlist.text;

		var icon = '';
		if ($(playlist.element).data('flag_current') == '1') {
			icon =  '<i class="glyphicon glyphicon-facetime-video"></i>';
		} else if ($(playlist.element).data('flag_public') == '1') {
			icon = '<i class="glyphicon glyphicon-globe"></i>';
		}
		if ($(playlist.element).data('flag_visible') == '0') {
			icon +=  ' <i class="glyphicon glyphicon-eye-close"></i> ';
		}

		var $option = $('<span>' + icon + ' ' + playlist.text + '</span>');

		return $option;
	};

	$(window).resize(function () {
		//  initSwitchs();
		isSmall = $(window).width() < 1025;        
		var topHeight1 = $('#panel1 .panel-heading.container-fluid').outerHeight();
		var topHeight2 = $('#panel2 .panel-heading.container-fluid').outerHeight();
		$('#playlist1').parent().css('height', 'calc(100% - ' + (scope === 'public' ? 0 : topHeight1) + 'px ');
		$('#playlist2').parent().css('height', 'calc(100% - ' + topHeight2 + 'px  ');

		resizeModal();

		if(!isTouchScreen) {
			$('#nav-profil,#nav-userlist').perfectScrollbar();
			$('.playlistContainer').perfectScrollbar();
			$('#playlist1').parent().find('.ps__scrollbar-y-rail').css('transform', 'translateY(' + topHeight1 + 'px)');
			$('#playlist2').parent().find('.ps__scrollbar-y-rail').css('transform', 'translateY(' + topHeight2 + 'px)');
		}
	});

	resizeModal = function() {
		$('#profilModal,#loginModal,#modalBox').each( (k, modal) => {
			var $modal = $(modal);
			var shrink =	parseFloat($modal.find('.modal-dialog').css('margin-top')) + parseFloat($modal.find('.modal-dialog').css('margin-bottom'))
						+	$modal.find('.modal-header').outerHeight() + ($modal.find('.modal-footer').length > 0 ? $modal.find('.modal-footer').outerHeight() : 0);
			$modal.find('.modal-body').css('max-height', $('body').height() - shrink + 'px');
		});
		
	};
	/** 
    * Init bootstrapSwitchs
    */
	initSwitchs = function () {
		$('input[switch="onoff"],[name="EnginePrivateMode"],[name="kara_panel"],[name="lyrics"]').bootstrapSwitch('destroy', true);

		$('input[switch="onoff"]').bootstrapSwitch({
			wrapperClass: 'btn btn-default',
			'data-size': 'normal'
		});
		$('[name="EnginePrivateMode"],[name="kara_panel"],[name="lyrics"]').bootstrapSwitch({
			'wrapperClass': 'btn',
			'data-size': 'large',
			'labelWidth': '15',
			'handleWidth': '59',
			'data-inverse': 'false'
		});
	};

	/* opposite sideber of playlist : 1 or 2 */
	non = function (side) {
		return 3 - parseInt(side);
	};


	getPlaylistRange = function(idPl) {
		var search = $('#searchPlaylist' + sideOfPlaylist(idPl)).val();
        
		if(!playlistRange[idPl]) playlistRange[idPl] = {};
		return playlistRange[idPl][search] ? playlistRange[idPl][search] : { from : 0, to : pageSize };
	};

	setPlaylistRange = function(idPl, from, to) {
		var search = $('#searchPlaylist' + sideOfPlaylist(idPl)).val();
		if(!playlistRange[idPl]) playlistRange[idPl] = {};
		playlistRange[idPl][search] = { from : from, to : to };
	};

	getPlData = function(idPl) {
		var idPlNorm = Math.min(0, idPl);
		var singlePlData = plData[idPlNorm] ? jQuery.extend({}, plData[idPlNorm]) : null;

		if(singlePlData) singlePlData.url = singlePlData.url.replace('pl_id', idPl);
        
		return singlePlData;
	};
    
	sideOfPlaylist = function(idPlaylist) {
		var side = $('.plSelect select option:selected[value="' + idPlaylist + '"]').parent().attr('side');
		return side;
	};

	addKaraPublic = function(idKara, doneCallback, failCallback) {
		//var karaName = $('li[idkara="' + idKara + '"]').first().find('.contentDiv').text();
		
		$.ajax({ url: 'public/karas/' + idKara,
			type: 'POST',
			data: { requestedby : logInfos.username },
			complete: function() {
				var side = 2;
				if(sideOfPlaylist(playlistToAddId) == side) {
					playlistContentUpdating.done( function() {
						scrollToKara(side, idKara); 
					});
				}
			}
		}).done(function() {
			if(doneCallback) doneCallback();
			//displayMessage('success', '"' + (karaName ? karaName : 'kara') + '"', ' ajouté à la playlist <i>' + playlistToAddName + '</i>');
		}).fail(function() {
			if(failCallback) failCallback();
		});
	};


	/* partie socket */
	socket.on('playerStatus', function(data){
		refreshPlayerInfos(data);
	});
    
	socket.on('settingsUpdated', function(){
		passwordUpdating.done(function () {
			settingsUpdating.done(function () {
				settingsUpdating = scope === 'admin' ? getSettings() : getPublicSettings();

				settingsUpdating.done(function (){
					if(!($('#selectPlaylist' + 1).data('select2') && $('#selectPlaylist' + 1).data('select2').isOpen() 
																		|| $('#selectPlaylist' + 2).data('select2') && $('#selectPlaylist' + 2).data('select2').isOpen() )) {
						playlistsUpdating = refreshPlaylistSelects();
			
						playlistsUpdating.done(function () {
							refreshPlaylistDashboard(1);
							refreshPlaylistDashboard(2);
					
						});
					}
				});
			});
		});
	});

	socket.on('playlistsUpdated', function(){
    
		if(!(($('#selectPlaylist2').data('select2') && $('#selectPlaylist2').data('select2').isOpen())
				|| ($('#selectPlaylist1').data('select2') && $('#selectPlaylist1').data('select2').isOpen()))) { 
			playlistsUpdating = refreshPlaylistSelects();
		}
	});

	socket.on('playlistInfoUpdated', function(idPlaylist){
		if (idPlaylist) {
			if(!($('#selectPlaylist' + 1).data('select2') && $('#selectPlaylist' + 1).data('select2').isOpen() 
																|| $('#selectPlaylist' + 2).data('select2') && $('#selectPlaylist' + 2).data('select2').isOpen() )) {
				playlistsUpdating = refreshPlaylistSelects();

				var side = sideOfPlaylist(idPlaylist); DEBUG && console.log('b' +side);
				if (side) {
					playlistsUpdating.done(function () {
						refreshPlaylistDashboard(side);
					});
				}
               
			}
		}
	});

	socket.on('playingUpdated', function(data){
		var side = sideOfPlaylist(data.playlist_id);
		DEBUG && console.log(side, data.playlist_id);
		
		if(side) {
			var playlist = $('#playlist' + side);
			var container = playlist.parent();
			var previousCurrentlyPlaying = playlist.find('li[currentlyplaying], li[currentlyPlaying=""], li[currentlyPlaying="true"]');
			var newCurrentlyPlaying = playlist.find('li[idplaylistcontent="' + data.plc_id + '"]');
			
			if(previousCurrentlyPlaying.length > 0 && newCurrentlyPlaying.length > 0 && isVisible(previousCurrentlyPlaying, container)) {
				var posKaraMarker = previousCurrentlyPlaying.offset().top;
				var newPosKaraMarker = newCurrentlyPlaying.offset().top;
				container.finish().animate({scrollTop: container.scrollTop() + newPosKaraMarker - posKaraMarker}, 1000, 'swing');
			}
			if(previousCurrentlyPlaying.length > 0) {
				previousCurrentlyPlaying.get(0).removeAttribute('currentlyPlaying');
				// trick for IE/Edge not redrawing layout
				var ul = previousCurrentlyPlaying.closest('ul');
				ul.css('height',  ul.height());
				ul.css('height', 'auto');
			}
			if(newCurrentlyPlaying.length > 0) {
				newCurrentlyPlaying.attr('currentlyplaying', '');
			}

			refreshPlaylistDashboard(side, true);
		}
	});

	socket.on('playlistContentsUpdated', function(idPlaylist){
		var side = sideOfPlaylist(idPlaylist);
		DEBUG && console.log(side, idPlaylist);
		if(side && $('#playlist' + side + '.lyricsKara:visible').length == 0) {
			playlistContentUpdating = fillPlaylist(side);
			refreshPlaylistDashboard(side, true);
		}
	});

	socket.on('blacklistUpdated', function(){
		var idPlaylist = -2;
		var side = sideOfPlaylist(idPlaylist);

		if(side && $('#playlist' + side + '.lyricsKara:visible').length == 0) {
			playlistContentUpdating = fillPlaylist(side);
		}

		idPlaylist = -4;
		side = sideOfPlaylist(idPlaylist);
		if(side && $('#playlist' + side + '.lyricsKara:visible').length == 0) {
			playlistContentUpdating = fillPlaylist(side);
		}
       
	});

	socket.on('whitelistUpdated', function(idPlaylist){
		idPlaylist = -3;
		var side = sideOfPlaylist(idPlaylist);

		if(side && $('#playlist' + side + '.lyricsKara:visible').length == 0) {
			playlistContentUpdating = fillPlaylist(side);
		}
	});

	socket.on('adminMessage', function(data){
		if( scope === 'public') displayMessage('info', i18n.__('CL_INFORMATIVE_MESSAGE')  + ' <br/>', data.message, data.duration);
	});


	var onevent = socket.onevent;
	socket.onevent = function (packet) {
		var args = packet.data || [];
		onevent.call (this, packet);
		packet.data = ['*'].concat(args);
		onevent.call(this, packet);
	};
    
	socket.on('*', function(e, data) {
		true && SOCKETDEBUG && DEBUG && console.log(e, data);
	});
}));<|MERGE_RESOLUTION|>--- conflicted
+++ resolved
@@ -162,15 +162,11 @@
 		};
 
 		$('.changePseudo').click( function() {
-<<<<<<< HEAD
-			showProfil();
-=======
 			if(logInfos.token) {
 				showProfil();
 			} else {
 				$('#loginModal').modal('show');
 			}
->>>>>>> d62c14c8
 		});
 
 		var mugenToken = readCookie('mugenToken');
@@ -512,16 +508,12 @@
 
 		/* login stuff */
 
-<<<<<<< HEAD
-		$('#profilModal').on('show.bs.modal', function (e) {
-=======
 		$('#profilModal,#loginModal,#modalBox').on('shown.bs.modal', function (e) {
 			resizeModal();
 		});
 
 		$('#profilModal').on('show.bs.modal', function (e) {
 			
->>>>>>> d62c14c8
 			if(logInfos && logInfos.role === 'guest') {
 				$(this).find('.profileData').hide();
 			} else {
