--- conflicted
+++ resolved
@@ -168,12 +168,7 @@
 	const server = createServer(app);
 	ws = require('socket.io').listen(server);
 	server.listen(port, () => {
-<<<<<<< HEAD
 		logger.debug(`[Webapp] Webapp is READY and listens on port ${port}`);
 	});
-=======
-		logger.debug( `[Webapp] Webapp is READY and listens on port ${port}`);
-	});	
->>>>>>> a450aded
 }
 
