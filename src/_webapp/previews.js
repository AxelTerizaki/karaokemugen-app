import logger from 'winston';
import {resolve, extname, basename} from 'path';

import {
	resolveFileInDirs, asyncExists, asyncReadDir, asyncRemove, asyncStat
} from '../_common/utils/files';
import {
	getConfig, resolvedPathPreviews, resolvedPathMedias
} from '../_common/utils/config';
import {createPreview} from '../_common/utils/ffmpeg';

async function extractVideoFiles(videoDir) {
	let dirListing = [];
	for (const dir of videoDir.split('|')) {		
		const files = await asyncReadDir(dir);
		files.forEach((file, index) => {
			files[index] = resolve(dir,file);
		});
		dirListing = dirListing.concat(files);
	}
	let videoFiles = [];
	dirListing = dirListing.filter(file => !file.startsWith('.') && (
		file.endsWith('.mp4') || 
			file.endsWith('.webm') ||
			file.endsWith('.avi') ||
			file.endsWith('.mkv'))
	);
	for (const video of dirListing) {
		videoFiles.push({
			file: video,
			stat: await asyncStat(video)
		});
	}
	return videoFiles;
}

async function extractPreviewFiles(previewDir) {
	const previewFiles = [];
	const dirListing = await asyncReadDir(previewDir);
	for (const file of dirListing) {
		if (!file.startsWith('.') && (!file.startsWith('output')) && file.endsWith('.mp4')) previewFiles.push(resolve(previewDir, file));
	}
	return previewFiles;
}

<<<<<<< HEAD
=======
export async function cleanUpPreviewsFolder(config) {
	const conf = config || getConfig();		
	logger.debug( '[Previews] Cleaning up preview generation');
	const videofiles = await extractVideoFiles(resolve(conf.appPath,conf.PathMedias));
	const previewfiles = await extractPreviewFiles(resolvedPathPreviews());		
	// Read all preview files
	// For each check if videofile exists
	// If not then delete preview file
	for (const previewfile of previewfiles) {
		let deletePreview = true;
		const previewparts = previewfile.match(/^(.+)\.([0-9]+)\.([^.]+)$/);		
		const size = previewparts[2];				
		const previewfileWOExt = basename(previewparts[1]);
		for (const videofile of videofiles) {
			const videofileWOExt = basename(videofile, extname(videofile));
			if (previewfileWOExt === videofileWOExt) {
				deletePreview = false;
				const videoStats = await asyncStat(videofile);	
				if (videoStats.size !== size) {
					deletePreview = true;
				}
			}
		}
		if (deletePreview) { 
			asyncRemove(previewfile);
			logger.debug( `[Previews] Cleaned up ${previewfile}`);
		}
	}
}

>>>>>>> ca6c844a
async function compareVideosPreviews(videofiles,previewfiles) {
	const previewFilesToCreate = [];
	for (const videofile of videofiles) {
		let addPreview = true;
		const previewfileWOExt = basename(videofile.file, extname(videofile.file));
		const previewfilename = resolvedPathPreviews()+`/${previewfileWOExt}.${videofile.stat.size}.mp4`;
		if (previewfiles.length > 0) {
			for (const previewfile of previewfiles) {
				const previewparts = previewfile.match(/^(.+)\.([0-9]+)\.([^.]+)$/);
				const size = previewparts[2];
				if (basename(previewparts[1]).toLowerCase() === (basename(videofile.file).toLowerCase().replace(/\.[^.]+$/, ''))) {
					if (+size !== videofile.stat.size)  {
					//If it's different, remove previewfile and create a new one
						logger.debug(`[Previews] Preview ${previewfile} is different in size. V: ${videofile.stat.size} P: ${size}`);
						asyncRemove(previewfile);						
					} else {						
						addPreview = false;
					}
				} 
			}
		}
		if (addPreview) {
			previewFilesToCreate.push({
				videofile: videofile.file,
				previewfile: previewfilename
			});
		}		
	}	
	return previewFilesToCreate;
}
export async function isPreviewAvailable(videofile) {
	const videofilename = await resolveFileInDirs(videofile, resolvedPathMedias());
	let videoStats;
	if (await asyncExists(videofilename)) {
		videoStats = await asyncStat(videofilename);		
	} else {
		logger.debug( `[Previews] Main videofile does not exist : ${videofilename}`);
		return undefined;
	}	
	const previewfileWOExt = basename(videofilename, extname(videofilename));
	const previewfilename = resolve(resolvedPathPreviews(),`${previewfileWOExt}.${videoStats.size}.mp4`);	
	if (await asyncExists(previewfilename)) {
		return basename(previewfilename);
	} else {
		return undefined;
	}
}
export async function createPreviews(config) {
<<<<<<< HEAD
	const conf = config || getConfig();		
	logger.debug('[Previews] Starting preview generation');
	const videoFiles = await extractVideoFiles(resolve(conf.appPath,conf.PathMedias));
	logger.debug('[Previews] Number of videos '+videoFiles.length);
	const previewFiles = await extractPreviewFiles(resolvedPathPreviews());		
	logger.debug('[Previews] Number of previews '+previewFiles.length);
	const videoFilesToPreview = await compareVideosPreviews(videoFiles,previewFiles);
	logger.debug('[Previews] Number of previews to generate '+videoFilesToPreview.length);
	for (const videoPreview of videoFilesToPreview) {
		try { 
			await createPreview(videoPreview);			
			logger.debug(`[Previews] Generated preview for ${videoPreview.videofile}`);
		} catch (err) {
			logger.error(`[Previews] Generation error for ${videoPreview.videofile} : ${err}`);
=======
	try {
		const conf = config || getConfig();		
		logger.debug( '[Previews] Starting preview generation');
		const videoFiles = await extractVideoFiles(resolve(conf.appPath,conf.PathMedias));
		const previewFiles = await extractPreviewFiles(resolvedPathPreviews());		
		const videoFilesToPreview = await compareVideosPreviews(videoFiles,previewFiles);
		for (const videoPreview of videoFilesToPreview) {
			await createPreview(videoPreview);
			logger.debug( `[Previews] Generated ${videoPreview.videofile}`);
		}
		
		if (videoFilesToPreview.length > 0) {
			logger.info(`[Previews] Finished generating ${videoFilesToPreview.length} previews`);
		} else {
			logger.debug( '[Previews] No preview to generate');
>>>>>>> ca6c844a
		}
	}
		
	if (videoFilesToPreview.length > 0) {
		logger.info(`[Previews] Finished generating ${videoFilesToPreview.length} previews`);
	} else {
		logger.debug('[Previews] No preview to generate');
	}	
}<|MERGE_RESOLUTION|>--- conflicted
+++ resolved
@@ -11,7 +11,7 @@
 
 async function extractVideoFiles(videoDir) {
 	let dirListing = [];
-	for (const dir of videoDir.split('|')) {		
+	for (const dir of videoDir.split('|')) {
 		const files = await asyncReadDir(dir);
 		files.forEach((file, index) => {
 			files[index] = resolve(dir,file);
@@ -20,7 +20,7 @@
 	}
 	let videoFiles = [];
 	dirListing = dirListing.filter(file => !file.startsWith('.') && (
-		file.endsWith('.mp4') || 
+		file.endsWith('.mp4') ||
 			file.endsWith('.webm') ||
 			file.endsWith('.avi') ||
 			file.endsWith('.mkv'))
@@ -43,39 +43,39 @@
 	return previewFiles;
 }
 
-<<<<<<< HEAD
-=======
+
 export async function cleanUpPreviewsFolder(config) {
-	const conf = config || getConfig();		
+	//FIXME : This function isn't called anymore
+	// Needs some fixing before being called again.
+	const conf = config || getConfig();
 	logger.debug( '[Previews] Cleaning up preview generation');
 	const videofiles = await extractVideoFiles(resolve(conf.appPath,conf.PathMedias));
-	const previewfiles = await extractPreviewFiles(resolvedPathPreviews());		
+	const previewfiles = await extractPreviewFiles(resolvedPathPreviews());
 	// Read all preview files
 	// For each check if videofile exists
 	// If not then delete preview file
 	for (const previewfile of previewfiles) {
 		let deletePreview = true;
-		const previewparts = previewfile.match(/^(.+)\.([0-9]+)\.([^.]+)$/);		
-		const size = previewparts[2];				
+		const previewparts = previewfile.match(/^(.+)\.([0-9]+)\.([^.]+)$/);
+		const size = previewparts[2];
 		const previewfileWOExt = basename(previewparts[1]);
 		for (const videofile of videofiles) {
 			const videofileWOExt = basename(videofile, extname(videofile));
 			if (previewfileWOExt === videofileWOExt) {
 				deletePreview = false;
-				const videoStats = await asyncStat(videofile);	
+				const videoStats = await asyncStat(videofile);
 				if (videoStats.size !== size) {
 					deletePreview = true;
 				}
 			}
 		}
-		if (deletePreview) { 
+		if (deletePreview) {
 			asyncRemove(previewfile);
 			logger.debug( `[Previews] Cleaned up ${previewfile}`);
 		}
 	}
 }
 
->>>>>>> ca6c844a
 async function compareVideosPreviews(videofiles,previewfiles) {
 	const previewFilesToCreate = [];
 	for (const videofile of videofiles) {
@@ -90,11 +90,11 @@
 					if (+size !== videofile.stat.size)  {
 					//If it's different, remove previewfile and create a new one
 						logger.debug(`[Previews] Preview ${previewfile} is different in size. V: ${videofile.stat.size} P: ${size}`);
-						asyncRemove(previewfile);						
-					} else {						
+						asyncRemove(previewfile);
+					} else {
 						addPreview = false;
 					}
-				} 
+				}
 			}
 		}
 		if (addPreview) {
@@ -102,21 +102,21 @@
 				videofile: videofile.file,
 				previewfile: previewfilename
 			});
-		}		
-	}	
+		}
+	}
 	return previewFilesToCreate;
 }
 export async function isPreviewAvailable(videofile) {
 	const videofilename = await resolveFileInDirs(videofile, resolvedPathMedias());
 	let videoStats;
 	if (await asyncExists(videofilename)) {
-		videoStats = await asyncStat(videofilename);		
+		videoStats = await asyncStat(videofilename);
 	} else {
 		logger.debug( `[Previews] Main videofile does not exist : ${videofilename}`);
 		return undefined;
-	}	
+	}
 	const previewfileWOExt = basename(videofilename, extname(videofilename));
-	const previewfilename = resolve(resolvedPathPreviews(),`${previewfileWOExt}.${videoStats.size}.mp4`);	
+	const previewfilename = resolve(resolvedPathPreviews(),`${previewfileWOExt}.${videoStats.size}.mp4`);
 	if (await asyncExists(previewfilename)) {
 		return basename(previewfilename);
 	} else {
@@ -124,44 +124,26 @@
 	}
 }
 export async function createPreviews(config) {
-<<<<<<< HEAD
-	const conf = config || getConfig();		
+	const conf = config || getConfig();
 	logger.debug('[Previews] Starting preview generation');
 	const videoFiles = await extractVideoFiles(resolve(conf.appPath,conf.PathMedias));
 	logger.debug('[Previews] Number of videos '+videoFiles.length);
-	const previewFiles = await extractPreviewFiles(resolvedPathPreviews());		
+	const previewFiles = await extractPreviewFiles(resolvedPathPreviews());
 	logger.debug('[Previews] Number of previews '+previewFiles.length);
 	const videoFilesToPreview = await compareVideosPreviews(videoFiles,previewFiles);
 	logger.debug('[Previews] Number of previews to generate '+videoFilesToPreview.length);
 	for (const videoPreview of videoFilesToPreview) {
-		try { 
-			await createPreview(videoPreview);			
+		try {
+			await createPreview(videoPreview);
 			logger.debug(`[Previews] Generated preview for ${videoPreview.videofile}`);
 		} catch (err) {
 			logger.error(`[Previews] Generation error for ${videoPreview.videofile} : ${err}`);
-=======
-	try {
-		const conf = config || getConfig();		
-		logger.debug( '[Previews] Starting preview generation');
-		const videoFiles = await extractVideoFiles(resolve(conf.appPath,conf.PathMedias));
-		const previewFiles = await extractPreviewFiles(resolvedPathPreviews());		
-		const videoFilesToPreview = await compareVideosPreviews(videoFiles,previewFiles);
-		for (const videoPreview of videoFilesToPreview) {
-			await createPreview(videoPreview);
-			logger.debug( `[Previews] Generated ${videoPreview.videofile}`);
-		}
-		
-		if (videoFilesToPreview.length > 0) {
-			logger.info(`[Previews] Finished generating ${videoFilesToPreview.length} previews`);
-		} else {
-			logger.debug( '[Previews] No preview to generate');
->>>>>>> ca6c844a
 		}
 	}
-		
+
 	if (videoFilesToPreview.length > 0) {
 		logger.info(`[Previews] Finished generating ${videoFilesToPreview.length} previews`);
 	} else {
 		logger.debug('[Previews] No preview to generate');
-	}	
+	}
 }