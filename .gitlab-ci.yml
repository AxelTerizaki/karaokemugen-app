image: axelterizaki/karaokemugen-ci:node-10

cache:
  key: km
  paths:
  - node_modules/
  - bin/
  - react_client/node_modules/

stages:
  - test
  - build
  - package
  - deploy

test:
  stage: test
  script:
    - yarn install --check-files --force
    - touch mpv
    - echo "BinPlayerLinux=mpv" >>config.ini
    - mkdir -p /builds/karaokemugen/karaokemugen-app/app/data
    - cp -R samples/* /builds/karaokemugen/karaokemugen-app/app/data/
    - export LANG=en_US
    - node --version
    - yarn start --debug --test &disown
    - bash test/run.sh
  only:
    - master
    - next
    - tags

build:
  stage: build
  artifacts:
    expire_in: 1 day
    paths:
      - dist/
      - react_client/build/
  script:
    - npm install -g modclean
    - yarn build
    - yarn install --production
    - cd node_modules
    - find -name *.node -delete
    - modclean -r
  only:
    - master
    - next
    - tags

pkg_win:
  stage: package
  dependencies:
    - build
  artifacts:
    name: "$CI_COMMIT_REF_NAME-win"
    expire_in: 1 day
    paths:
      - bin/
  script:
    - mkdir -p bin
    - npm install -g pkg
    - pkg . -d --targets node10-win-x64 --out-path bin
  only:
    - master
    - next
    - tags

pkg_osx:
  stage: package
  dependencies:
    - build
  artifacts:
    expire_in: 1 day
    paths:
      - bin/
  script:
    - mkdir -p bin
    - npm install -g pkg
    - pkg . -d --targets node10-macos-x64 --out-path bin
  only:
    - master
    - next
    - tags

deploy_win:
  stage: deploy
  dependencies:
    - pkg_win
  script:
    - mkdir build_win
    - cd build_win
<<<<<<< HEAD
    - wget -qO- http://mugen.karaokes.moe/downloads/dist_win.tar.gz | tar xvz
=======
    - wget http://mugen.karaokes.moe/downloads/dist_win_node10.tar.gz
    - tar xvzf dist_win_node10.tar.gz
    - rm dist_win_node10.tar.gz
>>>>>>> 98f6724b
    - mkdir -p app/jingles
    - cd app/jingles
    - wget -qO- https://lab.shelter.moe/karaokemugen/jingles/repository/master/archive.tar | tar xv
    - mv -f jingles-master*/* .
    - rm -Rf jingles-master*
    - cd ../..
    - cp -f ../bin/karaokemugen-app.exe KaraokeMugen.exe
    - cp -f ../config.ini.sample .
    - cp -Rf ../samples .
    - zip -r KaraokeMugen-$CI_COMMIT_REF_NAME-win64.zip *
    - cd ..
    - lftp -c "set ftp:ssl-allow no; open -u $USERNAME,$PASSWORD $HOST; cd site/downloads; put build_win/KaraokeMugen-$CI_COMMIT_REF_NAME-win64.zip"
  only:
    - master
    - next
    - tags

latest_tag:
  stage: deploy
  script:
    - echo $CI_COMMIT_REF_NAME >latest
    - lftp -c "set ftp:ssl-allow no; open -u $USERNAME,$PASSWORD $HOST; cd site/downloads; put latest"
  only:
    - tags

deploy_osx:
  stage: deploy
  dependencies:
    - pkg_osx
  script:
    - mkdir build_mac
    - cd build_mac
    - wget -qO- http://mugen.karaokes.moe/downloads/dist_macos.tar.gz | tar xvz
    - chmod -R +x app/bin
    - mkdir -p app/jingles
    - cd app/jingles
    - wget -qO- https://lab.shelter.moe/karaokemugen/jingles/repository/master/archive.tar | tar xv
    - mv -f jingles-master*/* .
    - rm -Rf jingles-master*
    - rm -f archive.tar
    - cd ../..
    - cp -f ../bin/karaokemugen-app KaraokeMugen
    - cp -f ../config.ini.sample .
    - cp -Rf ../samples .
    - tar cvz * >KaraokeMugen-$CI_COMMIT_REF_NAME-macOS.tar.gz
    - cd ..
    - lftp -c "set ftp:ssl-allow no; open -u $USERNAME,$PASSWORD $HOST; cd site/downloads; put build_mac/KaraokeMugen-$CI_COMMIT_REF_NAME-macOS.tar.gz"
  only:
    - master
    - next
    - tags

apidoc:
  stage: deploy
  script:
    - npm install -g apidoc
    - apidoc -i src/_controllers -o apidoc -t apidoc_template
    - cd apidoc
    - lftp -c "set ftp:ssl-allow no; open -u $USERNAME,$PASSWORD $HOST; cd site/apidoc; mirror -Rnev --parallel=10"
  only:
    - master
    - tags<|MERGE_RESOLUTION|>--- conflicted
+++ resolved
@@ -91,13 +91,7 @@
   script:
     - mkdir build_win
     - cd build_win
-<<<<<<< HEAD
-    - wget -qO- http://mugen.karaokes.moe/downloads/dist_win.tar.gz | tar xvz
-=======
-    - wget http://mugen.karaokes.moe/downloads/dist_win_node10.tar.gz
-    - tar xvzf dist_win_node10.tar.gz
-    - rm dist_win_node10.tar.gz
->>>>>>> 98f6724b
+    - wget -qO- http://mugen.karaokes.moe/downloads/dist_win_node10.tar.gz | tar xvz
     - mkdir -p app/jingles
     - cd app/jingles
     - wget -qO- https://lab.shelter.moe/karaokemugen/jingles/repository/master/archive.tar | tar xv
