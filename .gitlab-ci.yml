--- conflicted
+++ resolved
@@ -43,13 +43,9 @@
     paths:
       - dist/
   script:
-<<<<<<< HEAD
-    - yarn build    
-=======
     - npm install -g modclean
     - yarn build
     - yarn install --production
->>>>>>> 088f48c2
     - cd node_modules
     - find -name *.node -delete
     - modclean -r
