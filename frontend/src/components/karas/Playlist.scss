--- conflicted
+++ resolved
@@ -31,8 +31,6 @@
 			z-index: 10;
 		}
 	}
-<<<<<<< HEAD
-=======
 }
 
 .getPlaylistInProgressIndicator {
@@ -40,5 +38,4 @@
 	display: block;
 	text-align: center;
 	padding: 2em 0;
->>>>>>> 5bb68780
 }