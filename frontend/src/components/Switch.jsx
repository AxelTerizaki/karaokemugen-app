import React, { Component } from "react";

class Switch extends Component {
  constructor(props) {
    super(props);
  }

  render() {
    return (
      <label className="switch-ui" htmlFor={this.props.idInput}>
        <input
          checked={this.props.isChecked}
          onChange={this.props.handleChange}
          type="checkbox"
          namecommand={this.props.nameCommand}
          id={this.props.idInput}
        />
        <span className="switch-ui--control"><span></span></span>
<<<<<<< HEAD
        <span className="switch-ui--label">Input label</span>
=======
>>>>>>> 1cb50983
      </label>
    );
  }
}

export default Switch;<|MERGE_RESOLUTION|>--- conflicted
+++ resolved
@@ -16,10 +16,6 @@
           id={this.props.idInput}
         />
         <span className="switch-ui--control"><span></span></span>
-<<<<<<< HEAD
-        <span className="switch-ui--label">Input label</span>
-=======
->>>>>>> 1cb50983
       </label>
     );
   }
