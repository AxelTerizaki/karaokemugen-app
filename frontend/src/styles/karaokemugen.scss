--- conflicted
+++ resolved
@@ -1268,7 +1268,6 @@
 	background-color: white !important;
 }
 
-<<<<<<< HEAD
 .karaTitle {
 	display: flex;
 	flex-grow: 1;
@@ -1295,8 +1294,4 @@
 	max-height: calc(100vh - 200px);
 }
   
-=======
-#nav-userlist,#nav-login {
-	max-height: calc(100vh - 200px);
-}
->>>>>>> af79e412
+  