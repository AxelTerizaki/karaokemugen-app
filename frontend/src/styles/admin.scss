#adminPage {
	height:100vh;

	.playlist-main, .panel  {
		height: 100%;
	}

	#manage, #manage > .panel  {
		height: 100%;
	}
	#manage > .panel {
		overflow: auto;
		background-color: transparent;
	}
	#settings {
		background-color: #2d2d2f;
		padding: 0;
	}
	.settingsGroupPanel {
		padding: 16px 0px;
		background-color: #304c725c;
		border: solid #585b65;
		border-width: 0px 0px;
		padding: 7px 0px;
	}
	.subCategoryGroupPanel {
		background-color: #41485e61;
		border-width: 1px 0px;
	}
	

	.list-group > li > button {
		position: absolute;
		right: 0;
		height: 100%;
		top: 0;
	}

	#playlist2.list-group > li > button {
		left:0;
		border-left-width: 0;
		border-right-width: 3px;
	}

	.actionDiv {
		display: flex;
		flex-direction: row;
		float: right;
	}

	#panel2 .actionDiv {
		flex-direction: row-reverse;
	}

<<<<<<< HEAD
	.checkboxKara {
=======
	.controls {
		display: flex;
		flex-direction: row;
		float: left;
	}

	#panel2 .controls {
		flex-direction: row-reverse;
	}

	span[name="checkboxKara"] {
>>>>>>> 676a0a2b
		padding: 6px;
		font-size: 19px;
		float: right;
	}
	#panel2 .checkboxKara {
		float: left;
	}

	.btn-danger-low, .btn-danger-low:focus {
		background-color: #1E2124;
		border: 0px solid #1E2124;
		color: white;
	}
	.btn-danger-low[name="stopAfter"] {
		border: 0px solid #9e9e9e;
		border-left-width: 2px;
	}

	.btn-danger-low:hover {
		background-color: #793230;
		color: white;
	}

	.btn-danger-low:active {
		background-color: #773b3b;
		color: white;
	}

	.playlist-main .list-group-item.ui-sortable-helper {
		background-color: #222;
	}
	.playlist-main li.list-group-item.deleted {
		opacity: .2;
	}

	.playlistCommands {
		position: absolute;
		bottom: 0;
		overflow: hidden;
	}
	.playlistCommands > span {
		position: relative;
		overflow: hidden;
	}
	#playlistCommand1 {
		left: 0;
	}
	#playlistCommand2 {
		right: 0;
	}

	.playlistCommands .showPlaylistCommands {
		opacity: .7;
		z-index: 900;
	}
	.playlistCommands .showPlaylistCommands:hover, .playlistCommands .showPlaylistCommands.btn-primary {
		opacity: 1.0;
	}
	#panel2 .actionDiv {
		float: left;
	}

	#panel1 .actionDivContainer {
		margin-left: auto;
	}

	#panel2 .actionDivContainer {
		margin-right: auto;
	}
	.panel-heading > div > div:nth-child(2) {
		padding-left: 4px;
	}

	.plDashboard .flags {
		margin-left: auto;
	}

	button[name="addRandomKaras"] {
		padding: 5px 9px;
	}
	button[name="addRandomKaras"] > img{
		margin-top: -6px;
		width: 18px;
		filter: brightness(90%);
	}

	button[name="smartShuffle"] > i {
		font-weight: bold;
		color: black;
		text-shadow: -1px -1px 0 hsla(0, 0%, 100%, .85), 1px -1px 0 hsla(0, 0%, 100%, .85), -1px 1px 0 hsla(0, 0%, 100%, .85), 0.5px 0.5px 0 hsla(0, 0%, 100%, .85);
	}
	.panel-heading ::-webkit-input-placeholder {
		font-size: 17px;
		line-height: 34px;
		padding-top: 0px;
		height: 34px;
		text-align:right; 
	}

	.panel-heading  ::-moz-placeholder {  /* Firefox 19+ */
		font-size: 17px;
		line-height: 20px;
		padding-top: 0px;
		height: 34px;
		text-align:right; 
	}
	.panel-heading  :-ms-input-placeholder {
		font-size: 17px;
		line-height: 34px;
		padding-top: 0px;
		height: 34px;
		text-align:right; 
	}
	
	.plSearch {
		order: 2;
	}

	.flagsContainer {
		order: 1;
	}
	.advanced .actionDivContainer {
		order: 3
	}

	.automixUserlist {
		max-height: 200px;
		overflow-y: auto;
	}

	.disabled {
		pointer-events: none;
		cursor: not-allowed;
		opacity: 0.66;
	}

	.dragHandle {
		padding-left: 10px;
		padding-right: 10px;
		padding-top: 3px;
	}

	@media (max-width: 900px) {	
		.plDashboard .plSearch {
			flex-basis : 30%;
		}
		#panel2 .plSearch {
			order: 1;
		}
		#panel2 .actionDivContainer {
			order: 2;
		}
		#panel2 .flagsContainer {
			order: 3;
		}
	}

	#panel2 .actionDivContainer .btn:first-child:not(.dropdown-toggle) {
		border-top-left-radius: 0 !important;
		border-bottom-left-radius: 0 !important;
		border-top-right-radius: 4px !important;
  		border-bottom-right-radius: 4px !important;
	}

	#panel2 .actionDivContainer .btn:last-child:not(.dropdown-toggle) {
		border-top-right-radius: 0 !important;
		border-bottom-right-radius: 0 !important;
		border-top-left-radius: 4px !important;
  		border-bottom-left-radius: 4px !important;
	}
}<|MERGE_RESOLUTION|>--- conflicted
+++ resolved
@@ -52,9 +52,6 @@
 		flex-direction: row-reverse;
 	}
 
-<<<<<<< HEAD
-	.checkboxKara {
-=======
 	.controls {
 		display: flex;
 		flex-direction: row;
@@ -65,8 +62,7 @@
 		flex-direction: row-reverse;
 	}
 
-	span[name="checkboxKara"] {
->>>>>>> 676a0a2b
+	.checkboxKara {
 		padding: 6px;
 		font-size: 19px;
 		float: right;
