# Versions

<<<<<<< HEAD
=======
## v4.1.18 "Ôgi Observatrice" - 17/11/2020

### Breaking changes

- Upgraded sockets.io to 3.x because we're upgrading KM Server as well. This allows continuation of service for the kara.moe shortener URL.

### Improvements

- We're stopping collecting favorite stats fromo instances (if you have stats enabled.) Favorites stats on KM Server are now computed using only online user accounts.

### Fixes

- The GET /karas API route can now be used in restricted mode
- Fixed profile fetching from KM Server

## v4.1.17 "Ôgi Observatrice" - 24/10/2020

### Fixes

- Fix Discord Rich Presence (0b9239ce)
- Use the new shortener protocol (10fe233b)
- The karaokes without subtitles works again (sorry Boogie Body, 79b88e5e)
- Fix removing repositories (40b1368c)

>>>>>>> 404834c4
## v4.1.16 "Ôgi Observatrice" - 11/10/2020

### Fixes

- Allow login again if online account password has changed (51362a0f)
- Fix typos in tutorial (thanks @minirop) (b022e2ef)
- Fix shortener communication when KM Server is offline (b1523fbe)

<<<<<<< HEAD
=======
## v4.1.15 "Ôgi Observatrice" - 05/10/2020

### New featuers

- Users are now notified when their quota becomes greater than 0 (when they can add songs again) (3ad268ec)
- Users can't remove a song they added anymore if it's been upvoted (d1759dd1)

### Improvements

- Favorites are now reuploaded to KM Server on login (595b3419)
- "Genre" tag type is now "Theme" in french (83610d3c)
- Preparations under the hood for file/data manipulation functions (#497)
- Added app version to database to prepare for a better handling of app updates (#801)
- Changelog is now included in binary builds (9e9157f0)

### Fixes

- Fixed online auth not rejecting your online token if it's incorrect. This will force you to login again if your online token were invalid. It fixes favorites and profiles not being updated (and failing silently) (f6abbc20 ce2df5a8 9393181e)
- Fixed outros being played after every random song if enabled (37732b5d)
- Added error logging to when kara/tags can't be integrated (951f661c)
- Fixed mpv version check when unknown (assume it's the latest version) (e4f98674)
- Fixed copying kara to another repository not updating database properly (0bb60424)

>>>>>>> 404834c4
## v4.1.12 "Ôgi Observatrice" - 21/09/2020

### Improvements

- mpv's subs loading has been improved (94f7a0e3)
- URL shortener (kara.moe) now communicates through websockets with KM App (#759)
- Karaoke files now have sorted TIDs for each tag category (#786)
- Updated core dependencies

### Fixes

- Fixing tag downloads during karaoke downloads (8f8503c2)
- Songs now are properly removed from generation when they have errors/missing tags, making it so redownloading them from the server works (#797)
- Fixed upgrading from Karaoke Mugen 3.x apps (990687da)
- Added stats payload to Sentry when an error is detected during upload (7fcdc52b 858dfcff)
- Fixed some error reporting issues (2cc6619c 4000b7b9 227b384b d7ea15db)
- Added a specific error message when sub format is unknown in kara edit/add form (4e3f1cc6)

## v4.1.10 "Ôgi Observatrice" - 03/09/2020

### Fixes

- Downgraded Axios on frontend dependencies as it made it impossible to remove songs. A better fix will come later. (e32830247)
- Songs with invalid data are now properly skipped during generation (bd1229f5f)

## v4.1.9 "Ôgi Observatrice" - 30/08/2020

### Improvements

- Updated frontend dependencies (62e06f69)
- Updated backend dependencies (46e7c24d 7cfdcdfc)
- Made some code cleanups (c9776ed5 86466b89 f41f311f aaf48dd1)
- Init screen's logs now automatically scroll (4852489a)

### Fixes

- Added postgres-contrib to .deb package dependencies since tsvector isn't in all PostgreSQL distributions on Linux (would you believe that, Linux has too many distributions and cases to think of when packaging your app!) (b735714a)
- Made some adjustments to Axios interceptors to avoid weird UI errors with API (e137d444)
- The changeAdminPassword utility now uses bcrypt (cb184a6a)
- Do not report to Sentry if media file can't be found (0eab2a9c)
- Do not report to Sentry if there's a query error during database shutdown when the app is quitting (d6d5e64f)
- Do not report to Sentry if avatar unlink doesn't work for some reason (1e8d3a78)
- Avoid crash if no tip to display is found (4faf2b36)
- Fix switching account to admin in login modal (a9e454d7)
- Fix "Author" field filling in song suggestion issue (77754686)
- Moved security code generation to pre-init stage so clicking on the menu will display it correctly (fabdf484 4c4ead00)
- Only fetch player status when logged in (b735714a)
- Better interception of "user already exists online" errors (986fde85)
- Avoid DB query error in case a played / requested song is added twice to the database at the exact same time (how it happened in the first place is beyond me, but your code is like your child, they can do surprising stuff sometimes, like you didn't think your cat would be stupid enough to fall in a chimney but yes, he did.) (215a11f3)
- Avoid sending stats payload if instance ID isn't set (Did I tell you about my cat and the neighbor's chimney?) (1a446b83)

## v4.1.8 "Ôgi Observatrice" - 23/08/2020

### New features

- Added a way to copy tags from one repository to another
- Added a message if trying to add a repository through km:// protocol if it already exists

### Improvements

- When adding random songs, the tag/filter is now taken into account
- Adjustments were made to the system panel's config page

### Fixes

- Fixed double quotes (') searches
- Fixed song search when words is null
- Fixed search with accents
- Fixed frontend sending undefined in searchType to API
- Fixed switching account to administrator during the setup onboarding
- Fixed Sentry.io answer display on the modal asking you about it after setup
- Better file/protocol handling on startup
- Fixed file handler to not pick files starting with --
- Fixed noLiveDownload in lowercase in tag files

## v4.1.7 "Ôgi Observatrice" - 17/08/2020

### Fixes

- Fixed search for " ' and accents

## v4.1.6 "Ôgi Observatrice" - 16/08/2020

### New features

- Sessions can now have a end time. A warning is displayed on the operator screen when a session is near its end (warning time is configurable) (#765)
- Songs can now be moved in a playlist and placed right after the currently playing song with one click (okay, two) (#763)
- Karafun files can now be imported when they only contain metadata information, not video/song blobs (#733)
- Added a filter field in system panel's configuration page (#730)
- Some tags now have a "problematic" flag (Spoiler, Adults only and Epilepsy) which should allow you to recognize karaokes using them more easily in the list (#695)
- Playlists can be inverted between left and right if you select the same playlist in the opposite panel

### Improvements

- Search is now much faster thanks to the us of text search vectors in PostgreSQL (#774)
- When adding a new repository, folders are all pre-filled to make it much easier (#771)
- Polls now work if you're at the last song of a playlist (#753)
- Configuration validation is now more complete and will prevent some errors (#750)
- When KM's network port is busy, it uses a new one but won't save it to config file if it's not your first time running the app (#745)
- Added check for PostgreSQL version when running the bundled one (#743)
- Cleaned some database code (#742)
- A lot of unit tests have been added (about 80) to better test for regressions when developping (#706)
- Updated menu code to make it slicker and rearranged some items

### Fixes

- Language order in filenames are now fixed when editing / creating songs (#767)
- When using a filter on the library, using the "Add all songs" button now takes the filter into account (#762)
- Fixed some series' name display bug (#757)
- Mastodon toots are now displayed correctly (#754)
- Fixed password reset (local and online) mechanisms (#768)
- Do not error out anymore during tag updates if the old tag can't be found anymore
- Fixed searching songs by year
- Fixed BLC set copy not regenerating blacklist
- Fixed BLC set exports
- Fixed generation for tags without any types
- Fixed some tasks not being ended correctly (file download, media download and repository consolidation tasks)
- Fixed locales for consolidation task
- Fixed player stop button with single play
- Fixed series languages mode synchronization between instances for online account

## v4.0.15 "Ôgi Obscure" - 26/07/2020

We've made improvements and fixed bugs to make your Karaoke Mugen experience even better.

### New features

- We are more compliant to Human Interface Guidelines for menu in Mac OS X #723
- Add frontend notifications for non-API triggered events #744
- Better explanation for delete account modal popup #735
- Rework login modal display

### Fixes

- Various fixes about Blacklist criterias display
- Various fixes about poll and stream mode
- Fix gif import for avatar file
- Stats and ErrorTracking are now not fill by default in modal
- Fix change page size in system's kara list
- Reset lavfi-complex on audio-only files to remove seek lag #628
- Fix memory leak on computing playlist media
- Fix delete user with requested songs
- Fix server display in login modal
- Forbid @ character in login modal
- Playlist: Upvote songs by adding them now doesn't display an error anymore
- Electron: fix missing binaries message box #737

## v4.0.13 "Ôgi Obscure" - 17/07/2020

Version numbering has changed :

- Major number version (here, 4) will change whenever we release a new version with additional features and change the character in the version's name
- Middle number version (here, first 0) will change whenever we release an official, stable version of Karaoke Mugen to the public. It'll contain bugfixes and small improvements over the previous version but won't introduce big changes. It changes the second part of the version name.
- Minor version number is subject to change more often. People on master and next branches will get a new minor version every sunday. These are usually automated.

You can find more info in issue #675

### New features

- Public/Private mode has been removed. From now on, playlists can have both current/public flags at once.
  - To get the old "public" behavior, have two playlists, one with the current flag and the other with the public flag.
  - To get the old "private" behavior, have one playlist with both current and public flags set.
- Operator UI has been overhauled and simplified (#704).
  - Less useless notifications
  - The "stop" button now defaults to stop after the current song ends. Press it again to stop the karaoke now.
  - Options have been moved to the K button
  - Current time and time remaining for a song are displayed in the progress bar
  - Jingles and sponsors now appear in the current playlist so the operator can tell when they're going to happen.
  - Playlist and Karaoke options are now in contextual menus inside the wrench icon
  - Filters can be reset
  - Previous & next song buttons are now greyed out if you're at the beginning or end of playlist. Play is greyed out as well if nothing is in the current playlist
  - Application settings have been moved out from the operator settings page. They're now in the system panel.
  - Some options have been simplified or removed.
- You can now play songs directly from the song library without having to add it to a playlist first (#697)
- After a playlist ends, Karaoke Mugen can play random songs until someone adds a new song to the playlist (kind of like an attract mode) (#698)
- Already present in 3.2.2 but this is an important change : A setup page has been added for those using Karaoke Mugen for the first time. It works as a setup wizard asking you questions about accounts and where to download your songs (#661)
- Playlists created from Karaoke Mugen Live or another Karaoke Mugen App can be given to the download page to download all songs in it that you don't have yet (#600)
- Sample songs are now only downloaded if the user wants them (#658)
- Series are now tags as well. This doesn't impact the end-user, but allowed us to clean more than 1500 lines of code since series and tags were treated separately but were basically the same kind of information related to a song. This should also speed up querying songs from the database (#629)
- When you view a different playlist than the current one and hit the play button, a warning will appear to tell you the playlist you're viewing isn't the one that's going to be played. (#634)
- Tips and tricks are displayed during the init phase to give you something to read (#674)
- We now use [Sentry.io](https://sentry.io) to have errors reported to us automatically when they happen. Since this has privacy issues, this can be disabled. Just like for Stats Uploads, you will be asked if you want to allow that or not when updating. (#676 #709)
- Generation during init phase now has a progressbar (#693)
- Karaoke groups are now better displayed on the download page so you can more easily find them and add them to your download queue directly (#646)
- Playlists now has icons depending on their type in the selection list (#612)
- Karaoke Mugen can now handle different kind of files if you drag & drop them into its window or if you associate Karaoke Mugen to th em in your OS so you only need to double-click on them (#689 #600):
  - `.kara.json` files will be played directly (if they exist in your database)
  - `.karabundle` files will add a karaoke to your database. It's an efficient way to download individual songs from the web.
  - `.kmplaylist` files will add a playlist to your database. **If some songs are not in your database, they will be downloaded.**
  - `.kmfavorites` files will replace your favorites with the ones in the file
  - `.kmblcset` will add a new set of blacklist criterias to your list (more info below)
- Added blacklist criterias sets : you can now create different sets of blacklist criterias and switch from one to the other depending on where you're doing your karaoke. Example, between friends, at a wedding, at an anime convention, etc.
- Discord Rich Presence has been added. You can now proudly display what you're singing on in your Discord profile status! This can be disabled. (#685)
- Security code can now be copied to your clipboard in its dialog box (#670)
- Song info popup can now be closed by clicking elsewhere on the screen (#641)
- Added a tool in system panel to compare two repositories and check if lyrics are different between the two if there are identical songs, and allow to update them. This will help song base maintainers to keep multiple repositories with the same songs in sync (#681)
- Added a tool in system panel to show tags with the same name but different types, which could be merged into the same tag. This will help song base maintainers when a singer is also a songwriter but has different identifiers in the database, for example (#672)
- Added a tool in system panel to add/remove a specific tag from a list of songs (#655)
- A database dump is automatically created on startup, allowing you to restore it in case of problems. This will also allow us to upgrade the database software (postgresql) later more easily. (#648)
- A queue has been added to heavy database actions like generations and refreshes, thus avoiding weird behaviors when multiple tasks are triggered at the same time (#639 #638)
- Added a validate button to the database page in system panel to only validate changed files without triggering a generation (#635)
- A details button is available to display song details in the download window (#632)
- Switched database migration tool from db-migrate to postgrator, allowing us to trigger specific tasks when a user updates Karaoke Mugen to the latest version. For example the fact that series are now tags will tell you the app needs to update your songs and ask you if you want that to happen or not (#627)
- All system panel messages are now translated in French (and English of course) (#621)
- Hardware acceleration is now enabled by dafault in auto-safe mode to allow hardware decoding of videos in the most standard cases. You can disable it in case it doesn't work right for you or force it enabled for all videos (not recommended) (#703)
- A new option setting allows you to add extra arguments to mpv's command line, for advanced users only (#703)
- The public interface now lets you easily vote for a song already present in the public playlist when you browse the main song list (#714 #713)
- You can now use media keys on your keyboard if it has them (stop, previous, next, and play/pause) to control Karaoke Mugen (not on macOS due to a bug in Electron 9.x) (#718)

### Improvements

- Passwords are now stored in a more secure way (salted bcrypt instead of SHA256) (#701).
  - As an improvement to account security, changing your password from KM Server or another KM App instance will automatically log you out of other instances, as KM Server now stores the last time your password has been modified.
- User role is now checked when making requests to the API, so that users who lost their admin status can't keep it forever (#588)
- Migrated system panel from antd framework v3 to v4, resulting in better visuals and cleaner code (#610 #593)
- Total repositories size is now displayed in the download page (#626)
- Installer will stop deleting everything in the app folder on update (#640)
- Groups are now displayed as checkboxes in karaoke edit/add form. (#647)
- Anime and video game karaokes are now better differentiated in lists (#643)
- For debug purposes, calls to the internet are better logged (#656 #644)
- When downloading/updating all songs from a repository, a notification will appear to show you what it's doing (#660)
- System panel's dark mode is now complete (#663)
- Singers and series auto-complete is now a bit faster in system panel's karaoke creation tool (#662)
- SQL code is better organized in the app's source code (#688)
- When changing a repository's priority (moving it in the list) a timer will only validate your changes and regenerate your database after a bit (#687)
- The MPV component has been rewritten using our own IPC implementation, because of many issues with node-mpv. We've seen with the node-mpv author to fix some issues with some patches. (#684 #711 #719)
- Init phase has been a bit reworked when you display logs (#683)
- Unit tests are now started at the end of the app's launch, speeding up continuous integration cycle (#633)
- API error codes have been normalized. Karaoke Mugen can be a teapot now. (#716)
- Logs are handled in a better way and are now more colorfun (#715)
- The 404 Not Found page has been reworked.

### Fixes

- Fixed database dead locks in some situations (#708)
- Stopped publishing your IP too often for the URL shortener (#710)
- Fixed long lyrics display in kara detail info (#712)
- Creating a karaoke for repository A with a tag existing only in repository B now creates the tag in repository A too (#682)
- Creating a karaoke with 3x or more the same tag (which didn't exist before) now works (#671)
- The list of playlists is now properly refreshed on login (#654)
- Selecting folders now works properly (#653)
- Fixed crash when KM Server is down (#652)
- Fixed failure to import MKV files (#651)
- Fixed changing primary folder of a repository (#650)
- Fixed song info popup with a # in its name, and search with singer if series is not present (#649)
- Fixes locales by using non-breaking spaces

## v3.2.2 "Nadia Navigatrice" - 23/05/2020

This is a bugfix release with a few features added

### New features

- A setup page has been added for those using Karaoke Mugen for the first time. It works as a setup wizard asking you questions about accounts and where to download your songs (#661)
- An automatic dump of the database in SQL format is made at startup (only if you use the bundled postgresql) (#648)
- You can quit a video preview by hitting the esc key on your keyboard now (#637)

### Improvements

- Songtypes are now always displayed, if there are several ones for a song (24632e19, d4ad66ce)
- Made seeking in mp3 files a bit faster. (#628)
- Help menu is now "Help" not "?" (#665)
- Downloads now show a "Preparing downloads" task popup to keep you updated on what's going on (#660)
- Song family is now displayed on the songs list and repository on songs, tags and series list page to better identify songs (#643)
- All requests now display user-agent so we have a clearer view of which KM versions are used (#644)
- Added a queue for database intensive tasks like refreshes and generation to avoid multiple triggers (#639)

### Fixes

- Fix downloading lots of songs at once by sending only one request (f2de124d)
- Fix removing old kara file when downloading songs (f04e8c5a)
- Fix KM folder being wiped during reinstalls/updates (77f5e849)
- Fix kara edit/creation form to accepts MKVs (741ccfae)
- Fix more info on Wikipedia in some rare cases (with #, or serie not present) (#649)
- (possible) Fix for login/auth errors with KM Server (5ad9654b)
- Fix change primary direction in a repository (2626a9bf)
- Fix consolidate repository (86f41292)
- Tags with no types are now ignored instead of added to the "Misc." category. This is useful when we add new tag types but they're not fully understood by the app (f22f7fe3)
- Fixed display kara in session list (e2153723)
- Fixed for if autoUpdate menu should be displayed or not (06f13869)
- Using move instead of rename when editing a song's filename to avoid cross filesystem issues (#659)
- Fixed display error for the reset password page (e990f78a)
- Fixed refresh playlistList after login (29ec1ae6)
- Fixed adding multiple folders via Electron window (#653)
- Fixed tag file removal when editing/replacing/removing tags (25bd121e)

## v3.2.1 "Nadia Nostalgique" - 01/05/2020

This is a bugfix release with a few plot twists.

### New features

- A confirmation modal will pop up if you try to start playback even though the current playlist is not on screen. This is made to avoid mistakes (and because it was seriously misleading). (#634)

### Improvements

- Song download page now has a link for each song so you can check them out individually (#632)
- In case of database errors, the resulting error and SQL query that triggered it is correctly displayed (2242ddba)
- Ultrastar2ass now works for real. Updated to 1.0.12
- kfn-to-ass is updated to 1.0.9 (Karafun imports)
- In case of a database launch error, display error in logs (bef1448c)
- Singers are now sorted in song filenames (847a5c29, 808e38b2)
- Text is properly centered on init page now (d8ea6185)
- When encountering an unknown error during init, a proper message will be displayed (4bf802d4)
- Generation now works without any series or tags in base (fb6428bc)
- .kara.json files won't be modified anymore during generation, only during validation (`--validate` option) (df79073f and a few others)
- Tags are now sorted in a karaoke line (353192a0)
- Throw an error when the created serie name already exist (67cc8c41)

### Fixes

- When changing a song year, remove all group years and re-add them properly (77b2b2cf)
- Fix avatar not being displayed on screen during audio only songs if visualization effects were disabled (77514ed5)
- `--generate` now properly sets/compares base checksum (c14ed607)
- SD Nanamin is now showing the proper surprised face when an error is shown on the init screen (29511ffa)
- Fixed editing a song without a video (again) (d881e05d)
- The AppImage for Linux now works. Thanks @amoethyst and @zeograd for the help (8d28cbd6, a4c8bec4)
- Disabled electron's auto download because it conflicted with our code (eee54248)
- Subchecksum errors are properly reported when in strict mode (4c05cf76)
- Uncaught Exception / Unhandled Rejection Errors are now displayed correctly (06d46c77)
- mpv should really restart now if you killed it. YOU MONSTER (1903710c)
- Connection to KM Server now has a 5 second timeout (3c1ec94e)
- Fix set volume to not trigger mute/unmute button (b013fcc9)

## v3.2.0 "Nadia Naturiste" - 04/04/2020

This is a major release with almost only UX features and improvements, so you should be safe to upgrade.

### New features

- The app now uses Electron for a better user experience on all
platforms (#533)
  - All links are opened in Electron by default, but you can disable this behavior in the application's menu (#581)
  - A new command flag `--cli` has been added to launch the app without any GUI (for non-interactive operations like updates or generation, or for use on Raspberry Pi (#575)
  - Player progress bar is now visible in the Dock (macOS) or taskbar (Windows) (#572)
  - A initialization page with optional logs is shown at startup (#568)
  - Karaoke Mugen is now packaged in these formats :
    - macOS: .dmg for easy install
    - Windows: portable (.zip) and .exe installer
    - Linux: appImage
  - There is an auto-update system in place which will download updates and install them on startup (unless told not to) or when manually told to. (#7)
  - The Visual C++ Redistribuable 2013 is now included during install on Windows, and installed if it appears you lack some vital DLL files for PostgreSQL (#595)
  - Errors will open a system dialog box
  - When prompted to select a folder or file (in config page, in repositories pages) a Open File system dialog will be used if you're visiting these pages using the electron app instead of a browser. If you're in a browser, a HTML5 browser will be used
- Multiple repository management for songs (#549)
  - Songs are now organized in repositories.
  - You can have multiple repositories in your Karaoke Mugen
  - By default you have a "kara.moe" repository and a "Local" one. The Local one is for your own songs that you don't necessarily want to share with the community through kara.moe.
  - You can add, remove, or edit repositories, if for example someone adds a new song database completely foreign to kara.moe.
  - Repositories can be enabled or disabled depending on the situation. A disabled repository won't be taken into account when generating database or updating stuff.
  - A "Consolidate repository" button allows to move repositories' contents to a new folder (like on a external hard drive) (#569)
- Users are notified when their song is going to play as soon as they add it (#564)
- When streaming Karaoke Mugen to twitch, song polls will be sent to the twitch chat as well so users can vote for it as soon as it is happening, to avoid polls ending sooner without users being able to vote for it due to stream lag (#602)
- Tags and series are now checked when running a song database update. Previously they were not checked, which meant that unless you download a song which used them, you wouldn't get the new data (#616)
- A new "tasks" system allows you to quickly see which background tasks are running on Karaoke Mugen : media updates, downloads, database generation, etc. Tasks are visible on the system panel and the welcome screen

### Improvements

- Initialization is now faster since we're checking file modification dates instead of contents to decide if we need to generate or not (#563)
- Generation is faster as duplicate SID/TID/KIDs check is now done with maps instead of arrays
- Audio visualizer on audio-only songs is now smaller and in a corner of the screen to give more room to artwork (#559)
- Various improvements have been made to the system panel, especially its navigation and to download manager (#579)
- mpv (player) logs have been moved to the logs/ directory (#574)
- Logs are in JSON format now which allows a standardized display in the control panel logs. Logs are now updated in real time on that page (#567)
- Login is now shared between the system panel and frontend (#594)
- You can modify songs without medias (#604)
- Rework of operator tutorial and public tutorial (1130eb69, be5413a8)

### Fixes

- Fix playlist not working if a user added a song to it before, and does not exist anymore or has been converted from local to online. Thanks @Yom for finding this.
- Fix download of songs with # or % in their names.
- Fix download page not showing songs if you change filter while being on a page other than the first one. Now page view is reset when you change filters. Thanks @Cattenize for spotting this and writing an issue! (#620)
- Fix issues with playlist medias updates through git (encores, intros, outros, etc.) by using a HTTP download system instead of using git, which tended to block the main thread and make the app unresponsive for a bit while it decompressed files (#582)
- Fix getLucky button in PC display in public page (10351b73)
- Fix get blacklist criterias from public (6a0fcbe3)
- Fix bug display alias and i18n in system panel (90ce22d3)
- Fix create playlist require to refresh (a5f11ef5)
- Fix welcome page loading when kara.moe is down (e910db1c)
- Fix autocomplete tags with alias when create or edit a kara (457a41a2)
- Fix force language in profil modal (b1047ae8)

## v3.1.2 "Mitsuha Matinale" - 12/03/2020

This is a bugfix release

### Fixes

- Added msvcp120.dll to files checked with other binaries (necessary for Postgresql) (c2492d85)
- Updated ultrastar2ass to 1.0.11, toyunda2ass to 1.0.12 (0f25eff7, 80375c75)
- Updated node-mpv-km to 2.0.2 to remove rogue console.log (9b4674a1)
- Fix playlist medias list creation on startup not happening if no internet is available (9d0aa945)
- Fix base update errors with songs with no updated media to download (19221c4b)
- Fix encore/outro message time (cad586e3)
- Made song integration synchronous again after download to avoid weird behavior near end of download queue (88f68235)

## v3.1.1 "Mitsuha Mélancolique" - 06/03/2020

This is a minor release containing fixes AND new features.

### New Features

- Songs with the "Spoiler" tag will get a red SPOILER WARNING above its details when the song starts on screen (96d3dafb, a67c2e80, d7d1dc2c and aa84a0b4)
- Admin account password is no longer displayed in terminal or tutorial (d5971b98)
- The player and profile modal will now display rounded avatars (#590 and a few other commits)
- Jingles and sponsors can now be disabled completely (instead of you having to set them to 0 to disable) (31f76202 and 943823c5)
- You can now add a message being shown on screen during encore/outros/intros (511ec410)

### Improvements

- Profile modal now has a close button (1d3e2c5c)
- ultrastar2ass has been upgraded to 1.0.9
- toyunda2ass has been upgraded to 1.0.10
- Downloading lots of songs should be faster now :
  - The next song is downloaded as soon as the first one is downloaded. Integration of songs is done asynchronously (98868a04)
  - Instead of downloading tag, series, karas and ass files separately, they're downloaded in one bundle and separated again aftar download (#562)
- The enter key can now be used to login (58ec5d14)
- Song suggestions (when you can't find what you're looking for) now ask for more information because we were tired of getting useless demands for songs we did have no clue what they were (#560)
- Deciding to run KM on another port than the default 1337 one is only decided on first run of the app. If the port is busy and it's not the first time you run KM, it'll throw an error (9eaccd60)

### Fixes

- Fix karaoke stopping after intro if sponsors are disabled or non-existant (f6e09d84)
- Importing favorites is now fixed (650ce09a)
- Reworked playlist reordering so it takes into account songs not available in database anymore (5798d60b)
- When tags or songs have disappeared from database but are still in the app's blacklist criterias, they are now completely removed from output but still kept in database. (b8d32f04 and e62f0fe4)
- Fixed bug in blacklist criteria search (8360154b)
- "Look for application software updates" was ignored in config, this is fixed now (e2e577d1)
- Various fixes to tutorial (cce04418)
- Songs should be displayed correctly now in blacklist criterias (aaf44844)
- Various fixes to specific login/account issues (ff0d6466, bba4aebc)
- Fix system panel behaviour with unusual host/port combinations (df82b603)
- Fix issues with playlist medias updates through git (encores, intros, outros, etc.) (cd9fd878)
  - This is a temporary fix : the issue (#582) is resolved entirely in the future 3.2.0 version.
- Various fixes with Safari on operator interface.
- Download manager now lists remote tags instead of local ones which caused issues when your database was nearly empty (8d98227f, 0b334eb6, 319c88a5 and f607e7ae)
- Various fixes to download manager

## v3.1.0 "Mitsuha Mélodramatique" - 17/01/2020

This is a major release.

### New Features

- The config page in the System Panel is improved, allowing you to change all settings, even some internal ones, paths, etc. (#533)
- Sessions can now be flagged as private if you want to avoid sending them over to Karaoke Mugen Server (#543)
- Added a `--noPlayer` option to avoid starting the player along with KM when you only want to manage your karaoke database. (#541)
- Added a QuickStart setting which equals `--noBaseCheck`. This allows you to bypass the karaoke base verification to save some time on startup when you're absolutely certain nothing has changed. (#541)
- When the current song nears its end, a message appears on users' devices to tell them what the next song is (#537)
- When adding a song, the message also gives you how long before it should be playing (#536)
- This version of Karaoke Mugen does not generate Kara V3 files anymore when creating new karaokes (yes this is a new feature) (#534)
- Download page now has a filter to only show missing or updated songs (#532)
- Download page now has a clean all button (956711e6)
- Playlists now have three new medias in addition of intros and jingles : (#531)
  - Outros are played at the very end of the playlist
  - Encores are played before the last song plays
  - Sponsors are played every interval you have set
  - We offer a few of those in our git repos, they will be downloaded automagically by Karaoke Mugen.
- KM is now bundled with a `portable` file. If this file exists, KM will store everything in the `app` folder, just like before. If not, KM will store all its data files in the user's home folder : `$HOME/KaraokeMugen` (#525)
- User avatars are now displayed next to the songs they added in playlist (#423)
- System panel is now translated in french and english (#263)
- Improve system panel's config page (#486)
- The karaoke submission form now accepts a new karaoke format, karaWin files (.kar). The files will be converted to the ASS format on import. (#550)
- A repository property is added to tag and series files automatically for now in preparation for 3.2's multi-repo (e57ca80a)
- Dropped compatibility for Windows 32 bit OSes (219eaf53)

### Improvements

- The swipe movement to switch from the song list to the playlists in mobile view has been deprecated in favor of a button, as it was causing too many misuses (#547)
- Player (mpv) is now restarted if it's been closed by mistake or voluntarily by the user whenever an action requiring it is made (#540)
- The frontend's and system's APIs have been merged into one, just so we could create more bugs (#539)
- Upgraded all dependencies, notably Got (HTTP client) to version 10 (#535)
- Frontend is now written in typescript, yay. (#528)
- Downloader has been rewritten with async functions and a queue system (#511)
- Logged in users now is a scrollable list in frontend (#476)
- If you login in operator page without an operator account, add a modal to propose to change the type of account (2ad52c9a)
- Changed display for tablets (cfeb689a, 934dcfa8, f35b3245)
- Changed buttons order in playlist's header and in a song for admin (3be92d61)
- Changed login modal in operator page (817ef98b)
- Removed drag&drop useless refresh (747c78e5)
- Playlist is now refreshed when resized (#548)
- Kara creation now include long tag automagic support (#555)

### Fixes

- Display shutdown popup only when disconnect is cause by transport error (0276f4e6)
- Fix Filter by tag + search a value now work (c50dd0c4)
- Fix add Random Karas in operator page (1d85f6c0)
- Users now cannot remove a song from a playlist while that same song is playing and the player is effectively playing it. (#556)
- The Omega character is now translated as O in filenames (e5379db7)
- Suggestion issue template now adds the right suggestion tag to gitlab issues (103aa8de)

## v3.0.2 "Leafa Langoureuse" - 09/01/2020

This is a bugfix release

### Improvements

- Security code can't be used anymore to reset your local password. If you lost your password, use the security code to create a new admin account (c7dad84b)
- Poll winner is sent to Twitch chat when available (df5d27f1)
- Config settings are correctly updated when displaying the settings page (d7acf199)
- When in restricted mode, the frontend will display a modal only on mobile (fad65274)
- Quotes are not being removed anymore during searches. So "May'n" won't search for "May" and "n" anymore. (49cbc80d)
- Add a message to check if the song is not available for download before make a suggestion (95db6039)
- Now use checkAuth route to verify authorization in frontend (824f8b7d)
- Remove use of swipe in mobile for add Kara and change view (#547 - 735b3851, c8cdf0ba, 6756e3c2, b3e2c9b9)
- Icon to tell the difference between mystery karas and others is now clickable (925374eb)
- Add search aliases or locales in serie field on kara page (429458e1, d0ea6b3f)

### Fixes

- Fix autoplay setting not working as intended (f0f2f18c)
- When downloading a song, tags or series could have needed to be removed if their filename were different, but it throwed an error if the file didn't exist anymore, which could happen inbetween database refreshes. Now the error won't throw anymore, just display in debug logs (77af237b)
- Fix samples' TV Series tag. (3bbf5eb2)
- Fix nickname can't be empty error when modifying password (1a4ae993)
- Fix admin tutorial (030c3069)
- Fix issues when playlists are set to invisible (6c2bf0b5)
- When downloading songs, tags/series are now correctly deleted when their name has changed (0751bcf1)
- Toyunda2ASS has been updated to 1.0.8 - correctly detects CRLF line breaks now (0eec58af)
- Percentages in poll votes are now rounded to two decimal digits (e8e3f6c7)
- Polls should work pollfectly now. (84bf4818)
- When going from the kara list to a filtered list (applying a filter) the scroll placement is reset (af79e412)
- Remaining time of a playlist is now correctly updated (32698f3c)
- No more flickering when scroll in a playlist (ee38366a)
- Fix scroll on user list in profile modal (#476)
- Fix add an ip for Host in system panel config page (f2f01947)
- Fix modals on small screen (9cbe227e, 2eed7ef4, 5fdb1997)
- Fix initial render for playlist (8b1ece19, 92c73fa5)
- Fix favorites display in public page (12b67a1b)
- Fix alignement ro playing karaoke in start of a playlist (08b17f43)
- Fix open the login modal when logout (013a421f)
- Fix spam of toast when page was hidden (e6ac7ca7)
- Fix restricted mode (d738745b, 158d7ff2)
- Fix songtype display in mobile when title is multiline (631daded)
- Fix wrong color display for buttons in karaDetail (daddc90f)
- Fix help modal display (a1975f83)
- Fix update songs in download page (7c92302e)
- Fix filter songs in download page (12d13b1d)


## v3.0.1 "Leafa Loyale" - 13/12/2019

This is a bugfix release.

### Improvements

- Described where is the security code in the admin intro d71a5889
- Bumped taskCounter from 5 to 100 during batch downloads so KM doesn't stop downloading every now and then db989b9e
- Added proper error messages for login in operator panel c7fbb20f
- Added proper error messages when using wrong security code in login window 46c9f81a
- Ensures mpv is running before issuing any command, restarts it if it's not present 473dc256
- Added close button for automix modal 0ea139aa
- Added i18n for playlists names af4565b5
- Added modal for delete criteria from blacklist 2dae9632, 3c636e7c, f5dd39de
- Changed songs display order 4aa306fa

### Fixes

- Fixed avatar fetching for online users d68c8748
- Fixed API documentation 48ccf953
- Fixed moving songs from one playlist to the other e1f6bd89
- Fixed playlist buttons not refreshed when you change the other side in operator window 7ae4e647
- Fixed adding blacklist criterias with enter 8c7a7228
- Fixed like button on karas 653fe77d, 512901b5
- Fixed free button 91b855f3
- Fixed convert and delete online profile 80ac08f9
- Fixed import playlist 3a829eda, daf52009, 6407261d
- Fixed right click transfer button 4fdf9c0f, 80ac390e
- Fixed right click add button from public playlist to current playlist de2a88a8
- Fixed blue color display change for playing kara b629c8a0
- Fixed mute button bfb64a44
- Fixed open login modal after log out a9349c54
- Fixed error display for patch kara a263013f
- Fixed right click add button for multiple karas in admin page 7ff87aa2, 9c45a866
- Fixed export playlist button d2a3e85f
- Fixed change visibility of a kara twice without close details da546927
- Fixed buttons display in playlist header 26c9af11
- Fixed nickname is now mandatory 871fb6b4, 101befe3
- Fixed switch to another playlist when delete one f4e895fa
- Fixed input display in rename playlist modal 17ee2a0c
- Fixed blacklist criterias tags display 88a338ae

## v3.0.0 "Leafa Lumineuse" - 29/11/2019

This is a VERY MAJOR release.

Many things have changed, both in database schemas, code base, frontend, and even how Karaoke Mugen works

### New Features

- A banner will be displayed on the welcome screen to signal there is a new Karaoke Mugen version and that you should upgrade (#7)
- All guest accounts now have specific avatars. For fun. (#392)
- Karaoke data files (.kara) are now on version 4 and are named .kara.json. (#341)
  - Karaoke Mugen 3.x is not compatible with Karaoke files version 3 or below. This means you'll need to update your Karaoke Base for Karaoke Mugen 3.x.
  - If you have songs you have not uploaded to the Karaoke Base, please contact us so we can help you convert your files.
- Streamer mode with Twitch integration (#447)
  - Song poll results can be displayed on the player's wallpaper inbetween songs.
  - Twitch users can vote from chat for which song to play next
  - Added a configurable pause time in between songs.
- Song tags have been completely reworked (#443)
  - Tags (languages, songwriters, singers, creators, etc.) are now files in the Karaoke Base, which means they're not tied to the application's version anymore. Anyone can add its own tags if need be.
  - New tag types : Misc (formerly "Tags"), Genres, Origins, Platforms and Families
  - New tags have been added to the Karaoke Base as a result : Fanworks for dojin songs/videos
  - WARNING : As a result, blacklists criterias relying on tags won't be valid anymore and are going to be removed from your blacklist criterias. You can readd them later.
- Mystery karaoke toggle (#441)
  - You can flag a song as visible or invisible. Invisible songs will be marked as ??? to the public, which means they won't know in advance what that song is in the playlist. Good for surprises and troll songs.
  - You can add mystery labels, which are shown randomly in place of the real song's name in a song slot to users. This is troll ammo.
  - You can make it so admins or users added songs are automatically marked as invisible (or not)
- Classic Karaoke Mode (#432)
  - In Karaoke Classic mode, a pause is made in between songs, and the person who requested the song (or admin, or after a time period has elapsed) can hit play on its device. This is a mode for those who prefer a classic karaoke box experience where each user takes the microphone to sing on the song they asked for.
- New features for Download manager :
  - Blacklist system to keep the Download manager to automatically download some songs. Manual download is still possible (#427)
  - A "Update All" button to update existing songs and download all songs missing from your database. See above for the blacklist feature. (#426)
  - Advanced search (via tags/series) (#425)
- Session management on welcome screen (#390)
  - You can now name individual karaoke sessions when starting one with friends or during events. It'll allow you to filter song history to see, for example, which songs were played during Epitanime 2020 or Jonetsu 5555. Sessions are just groups for stats but can be helpful for other purposes later.
  - Session data can be exported as CSV (#508)
- QR Code has been removed (why is it a new feature?) (#451)
- Users can now select which language for series names they tend to prefer (just like an admin can). This setting is saved to your online account. (#440)
- New, updated sample songs included with every release (#452)
- Battle-tested with Node 12 (#439)
- Karaoke Mugen is now coded with TypeScript, for better debugging and safer programming :) (#437 #391)
- For MugenPi users (or those who don't want to look at the console screen), logs are now available in the System Control Panel (#434)
- Live changes to the database (editing a song) won't trigger a new generation on next app startup (#433)
- Admins can restrict song additions by users to one song per series or singer to avoid people trying to force their favorite series or singer by adding all its songs (#431)
- A new (shy) look for the frontend has been achieved with the React rewrite (#430 #300)
- Suggesting a song to be added to the karaoke base now generates an issue on our Gitlab (configurable) (#422)
- An intro video is played at the beginning of a playlist if you're starting on the first song. If a sponsor jingle file is present (Beginning with `Sponsor - `) it will be played right after. (#482)
- The karaoke submission form now accepts new karaoke formats in addition of ASS. The files will be converted to the ASS format on import. New formats supported are :
  - Toyunda files (.txt) (#463)
  - UltraStar files (.txt) (#31)
  - Karafun files (.kfn) (#471)
- Dark theme for the system panel (#468)
- Settings in the options panel now have tooltips to explain what they do (#460)
- Login modal in public and admin interface now has toggles for online/local accounts and password reset feature. (#489)
- Database can be restored from the karaokemugen.sql file in the application's directory (#509)

### Improvements

- System panel's code dependencies are now up to date (#445)
- Playlist information is updated more often on screen so a device coming back from sleep mode can get an updated version of the page sooner (#416)
- Search engine in playlists now looks for the song requester as well. (#448)
- Quotations (" and ') are now taken into account during search (#446)
- Karaoke Mugen's API has been split in smaller chunks for easier debugging and programming.
- A lot of code is now shared between Karaoke Mugen App and Server via the Karaoke Mugen Shared Library (#402) saving us a lot of time
- Importing playlists is now safer thanks to a code rewrite by using constraints instead of tests (#329)
- Preview videos are not generated anymore. It was costly and took a hell lot of time. Now full media files are served instead (#457)
- Updated mpv version to 0.29.1.
- Karaoke base updates now go through the Download Manager and should easier to handle.
- When editing a karaoke in the system UI, tags and series are checked for differences between the old and new karaoke to avoid triggering useless refreshes.
- Added a message in case MS Visual Studio C++ 2013 redist is not installed (Windows only) (#492)
- Karaoke Mugen behaves better when mpv has been shutdown outside of KM (#491)
- Added `--dumpDB` and `--restoreDB` command-line arguments.

### Fixes

- Toggling lyrics/song title display on mobile now works properly (#414)
- Videos aren't weboptimized again even if you don't change anything about it in the edit song form (#436)
- Toots from Mastodon are now displayed proper on the welcome screen's feed (#429)
- Fix KM not allowing you to login your online account if a local account with the same nickname exists in your database. (#466)
- When working with several karaoke/media/lyrics folders, edited karas will be placed in the original folders they belong to instead of the
first one in the list.
- i18n fields in series edit page in control panel are now automatically validated, no need to fiddle with them anymore (#505)
- .ass files are now properly deleted when editing a kara (#490)

## v2.5.3 "Konata Kimono" - 30/06/2019

This is a bugfix release.

### Fixes

- Fixed Downloads submenu in the system panel not working with V4 kara format in KM Server (28236d09)
- Fixed toggleOnTop setting not working (770cc4bd)

## v2.5.2 "Konata 4-Koma" - 22/05/2019

This is a bugfix release.

### Enhancements

- You can now force the admin password to be changed (in case you forgot it, or are running a unattended setup) with the `--forceAdminPassword <password>` flag.

### Fixes

- Fixed file resolver when using multiple folders for karas, series, medias or lyrics files (c2e5eacf)
- Fixed mpv auto restart method (3ca3b6c7)
- Fixed wallpaper not appearing anymore at the end of a song if "stop after current song" has been pressed (7330ed8a)
- Fixed retrying to play song if loading media failed due to mpv hiccup (7f3da9ba)
- Web interface will now request english translations from server if your browser is not set to a known locale (61082963)
- Media files are not weboptimized anymore if you don't modify them in the karaoke edit form (4ee094bc)
- Catch errors when switching to the next song in a playing playlist (35a86966)
- Partly fixed edit user form errors (523a7120)

## v2.5.1 "Konata Kiffante" - 06/05/2019

This is a bugfix release.

### Fixes

- Added notice to type in your full username on system panel login page (463b62e8)
- Fixed tag add/remove on blacklist criterias list ( de6611d4 )
- Fixed import/export favorites from admin interface ( f2ee577e, c76941c7, 7ae9b9b9 )
- Fixed import favorites from public interface ( 0222d592 )
- Fixed blacklist criterias import from an older SQLite database ( 0785947 )
- Fixed downloads not being started automatically on app startup  ( 87d68d9e )
- Fixed public/private switch ( df949195 )
- Fixed online profile updates ( 20a24b1e )
- Fixed suggestion mail modal box ( 6503c363 )
- Fixed errors with multi-series karaokes ( bfbe9eed )

## v2.5.0 "Konata Karaokiste" - 30/04/2019

This is a major release.

### New features

- Songs can now be downloaded individually from a Karaoke Mugen Server (like `kara.moe`) instead of updating the complete karaoke base every time. Go to the Karas -> Downloads submenu in the system panel. This feature is still in beta and we would love feedback (#339)
- Users can now create online accounts on a Karaoke Mugen Server, which means favorites and profile info are stored online and not on the local Karaoke Mugen application. Online accounts are enabled by default. To create/login using local accounts, remove the `kara.moe` part of the Server field on the login/new account form (#303)
- Added tag CREDITLESS for creditless songs (#382)
- Added tag COVER for cover songs (#393)
- Added tag DRAMA for songs from TV drama shows (#393)
- Added tag WIIU for songs from Nintendo Wii U games
- Added tag FANDUB for fandubbed videos (#418)
- Already present since 2.4.1 : Stats are now uploaded periodically to Karaoke Mugen Server (if the instance admin agrees) (#377)

### Improvements

- Configuration storage has been completely revamped and is now a YAML file instead of the old INI format. Your old configuration file will be automatically imported at launch (#355)
- Favorites are now handled in a simpler way. Favorites playlists are no longer used, instead Favorites are stored on a separate table in database. You can safely delete any favorites playlist after upgrading to 2.5.0 (#389)
- Karaoke Mugen now uses a PostgreSQL database instead of a SQLite3 one, leading to cleaner code and faster response times. Your old SQLite3 database will be imported at launch (#379)
- (Already present since 2.4.1) Initialization catchphrases(tm) are now displayed on the welcome screen (#375)
- MP3 playback is now more dynamic with some visualization effects (#349)
- Those who requested a song will now see their avatar next to the song information on screen at the start and end of a song. (#283)
- Downloadable groups can now be filtered / blacklisted
- New guest names and catchphrases!
- Transitions between songs are now shorter as we do not reload the karaoke background image at end of song
- Blacklist is now regenerated after a database generation to keep it consistent
- New option `--noBaseCheck` to disable data file checks to save time (when you're sure the base has not changed)
- New option `--reset` to reset user data. WARNING : this wipes users, stats, playlists, etc.
- Configuration is not updated anymore in real time if you modify the config file while Karaoke Mugen is running (it caused too many problems). You'll need to modify the config file while Karaoke Mugen is stopped for your changes to take effect.
- All communication with Karaoke Mugen Server is now done in HTTPS.
- Executable file has been greatly reduced by replacing some packages with simpler, lighter versions with similar functionality
- Preview generation should be more consistent now
- When creating a new karaoke, mp4 videos are web-optimized automatically
- Karaoke operators can now add several random karaokes to the current playlist by pressing a button on the admin interface, to fill a playlist for example (#392).
- Users can now add a song more than once in a playlist (if the required setting is enabled) (#388)

### Fixes

- Fixed song search so it now also searches in series names aliases (#387)
- Fixed Karaoke Mugen allowing users to put commas in series names (#386)
- Fixed Karaoke Mugen adding you as an author to a karaoke you're editing if there's no author already in metadata info (#385)
- Fixed series name not translated with user's browser's locale in control panel (#384)
- Fixed background listing taking non-image files into account in the `app/background` directory, which could cause mpv to crash.
- Fixed delete button hidden behind menu in mobile public playlist view (#399)
- When the interface is in restricted mode, a modal pops up to explain to the user that it cannot add songs anymore. (#404)
- Guests don't see the favorites button anymore (#415)
- Direct3D is not the default output video driver for mpv anymore on Windows.

## v2.4.2 "Juri Joueuse" - 13/12/2018

This is a bug fix release.

### Improvements

- Issues created automatically when a user makes a song suggestion in Karaoke Mugen App now contain a more polite message, as well as the user's nickname
- Media renaming now doesn't abort if a file is not found

### Fixes

- Fixed importing playlists
- Fixed all jingles playing at once if interval is set to 0
- Fixed using filters in a song list when you're not at the top of the list
- Stats are now properly sent on startup

## v2.4.1 "Juri Joviale" - 28/11/2018

### New features

- Stats are now uploaded periodically to Karaoke Mugen Server (if the instance admin agrees) (#377)
- A media renaming procedure is available in the system panel / database tab to allow people to rename all their media files and avoid redownloading them all. (#376)
- Initialization catchphrases(tm) are now displayed on the welcome screen (#375)

### Fixes

- Drag & Dropping songs within a playlist sometimes didn't work as expected. Song positions are now fixed (#375)
- Fixed automix creation
- Monitor window isn't synced anymore with the main player, as this would cause weird behaviors on many videos when the monitor tries to play catch up.
- Weird error messages about invalid configuration won't appear anymore (#373)

## v2.4.0 "Juri Judicieuse" - 06/11/2018

### New features

- Configuration can be edited by hand from control panel. Not all configuration items are editable. (#338)
- Karaoke Mugen is now fully compatible (and even requires) Node 10 (#307)
- The welcome screen now displays what's new on the karaoke base and site's RSS feeds (#343)
- Our new logo, designed by @Sedeto, has been added to the welcome screen!

### Improvements

- Songs can now be freed from the current playlist
- Progress when generating database or updating base files from the control panel is now displayed on the control panel itself (#348)
- Generation's progress is now displayed in the console.
- Public interface is reloaded when the webapp mode (open, restricted or closed) changes. (#357)
- TAG_VOICELESS has been removed in favor of the language code ZXX which is "No linguistic content" (#366)
- Special language names (FR, JAP, ANG...) in files is now obsolete in favor of ISO639-2B codes. This is for better consistency. (#365)
- The `series.json` file is not used anymore. Instead, series data is read from the new `series/` folder with its `.series.json` files (#364)
- Series' international names are now searchable in control panel (#362)
- When two KIDs are in conflict in your karaoke base, Karaoke Mugen will now tell you which ones are causing the conflict (#361)
- In the karaoke submission form, tags have been replaced by checkboxes for misc tags. (#359)
- Icons and names have been changed for consistency on the welcome screen (#356)
- Your data files are now checked on startup to decide if a generation is needed or not. (#354)
- Series are displayed in a more concise way in case of AMVs. (#350)
- Karaoke and series lists in control panel are now properly paginated. Page position and searches are remembered when coming back to the list after editing/creating a karaoke (#342)
- When creating/editing a language, a text box allows to search for a language code.

### Fixes

- Download problems when updating your base files should be fixed now. Really. (#332)
- Download groups weren't saved properly in .kara files when saving one from the kara submission form (#367)
- Fixed hardsub video submission with the control panel's form
- Fixed adding series without aliases
- Fixed Smart Shuffle
- Fixed deleting favorites
- Fixed editing series not updating i18n data
- Fixed search field in control panel not registering the last character typed

## v2.3.2 "Ichika Imperturbable" - 03/09/2018

This is a bugfix release.

### Fixes

- Fix searching through series original names
- Fix kara/media/sub files not being renamed properly when edited

## v2.3.1 "Ichika Insouciante" - 22/08/2018

This is a bugfix release.

**IMPORTANT : Karaoke files version 2 or lower are now deprecated. Please update your karaoke base.**

### Improvements

- Searches now take the original series' name into account too.
- Karas in error are not added to the database anymore
- Audio files are now accepted in the karaoke add form.
- Various speedups in karaoke and playlist content list display thanks to @Jaerdoster's mad SQL skills
- Added a XBOXONE tag for songs.
- mpv does not try to autoload external files anymore, resulting in better performance if your media files are on a network storage.

### Fixes

- The karaoke base update button now works.
- Editing a hardsubbed karaoke now works.
- Filenames are better sanitized when editing/adding new karaokes
- Searching in playlists now work again.
- Fixed some possible SQL injections.
- When a media is missing, getting karaoke details does not fail anymore
- Fixed some english translations
- Fixed jingles not playing at all
- Fixed log spam on OSX about config file being changed
- Fixed config file being accidentally overwritten with a new one
- Songs are now correctly removed automatically from the public playlist once played.

## v2.3.0 "Ichika Idolâtrice" - 14/08/2018

For a complete run-down on the new features, check out v2.3.0-rc1's changelog below.

We will only cover changes from rc1 to finale here :

### Enhancements

- "Update from Shelter" button now returns a message immediately inviting you to check the console for progress
- "Connection lost" message now displays a cool noise effect
- Database is now more optimized and should make actions involving playlists faster

### Fixes

- #328 Progress bar during updates should scale properly to the window and not display "Infinity" anymore
- Filter panel on karaoke list now displays properly on Safari iOS
- Config file should not be overwritten anymore (hopefully)
- Fixed updating series and displaying karaoke lists and tags in control panel
- Fixed the "Stop after current song" button

## v2.3.0-rc1 "Ichika Immergée" - 08/08/2018

### New exciting features(tm)

- #118 Karaoke Mugen can generate .kara files for you if you fill out a form in the control panel, making it much easier to create karaoke files for the Karaoke Mugen base.
- #325 There is now a link to help users suggest a series they think should be in the Karaoke Mugen database
- #340 In addition of the usual view and favorites view, users can get a new "Most recent songs" view with the last 200 songs added in the database (ordered by creation date)
- #120 Users can now navigate through the song list by tags (language, singer, etc.) year, and series.
- #305 A smarter shuffle is available for those with big playlists.
  - It should spread long and short songs to avoid too many long songs following each other
  - Songs added by one user won't be following each other and will be spread through the playlist
- #334 The series database can be managed from the control panel. This updates the `series.json` file
- #324 Karaoke operators can now free songs manually
- #153 A "more information" link has been added to songs' info panel. It allows you to get more information on a particular series or singer.
- #152 You can add a song multiple times in the current playlist now (optional)

### Enhancements

- #336 The web interface will fade to black and display a message when Karaoke Mugen isn't running anymore
- #330 Buttons have been normalized throughout the web interface
- #322 Many optimizations have been made through the code, making it also simpler to read.
- #321 The temp folder is cleaned at startup.
- #320 Users' login time is not updated in real time anymore to avoid stressing out the database
- The `userdata.sqlite3` file is backuped before a new generation is made.
- #139 PIP Slider in web interface now has percentage values displayed

### Fixes

- #326 Songs cannot be added anymore if they are present in the blacklist
- #317 Catching SQLITE_BUSY error messages from background jobs during database maintenance mode
- Engine asks if player is ready before issuing any commands.

## v2.2.3 "Haruhi Hyperactive" - 16/07/2018

### Fixes

- #332 Fixes an issue some (many) people had with the in-app karaoke base updater, where downloads would get stalled and the app hanged. Writing a complete download system with retries and error handling is difficult, and the issue isn't showing for a lot of people.
- Fixes a big issue with database (re)generation regarding series, which would causes mismatches between a series in the karaoke list and what's going to be played.
- Karaoke Mugen shouldn't hang anymore when trying to generate a database without any kara files present
- Quotes in series names are properly inserted in database now
- FTP downloads for updater now has a retry system
- Medias are now downloaded before subs

## v2.2.2 "Haruhi Hibernante" - 03/07/2018

### Fixes

- #311 AutoPlay mode is now working again, for real.
- #333 Preview generation has been fixed, and won't be canceled on the first video it cannot generate preview for.
- #331 Admin tutorial now checks for `appFirstRun` in addition of `admpwd`
- Media files are now moved from the import folder to the medias folder when doing a mass import.

### Enhancements

- New tag for songs : TAG_3DS
- #335 When using the second video monitor (second mpv), it wasn't synchronized with the first one when you used arrow keys to navigate in the first mpv video. Note that this could potentially lead to video lags on the second mpv window, but since it's just a monitor, we didn't think it would be much of an issue. Please give us feedback about this.
- Default video directory is now `medias`
- Samples have been updated with a `medias` folder.
- Samples now include a `series.json` sample file
- macOS releases are now in `.tar.gz` instead of `zip` to keep permissions intact.

## v2.2.1 "Haruhi Hypnotisante" - 19/06/2018

This version is also known as "Just Haruhi"

### IMPORTANT

In preparation for **July 1st 2018** when the videos folder will be renamed to "medias", your videos folder will be renamed automatically after this date if :

- Your config has the default `app/data/videos`
- That folder exists
- The `medias` folder does not exist.

If any of these conditions are not met, proceed as usual, your configuration and folder structure won't be modified.

### Enhancements

- `userdata.sqlite3` is backupped before running integrity checks so you can recover from a bad karaoke database generation that would have wiped out your playlists, favorites, and other data.
- Added TAG_WII
- Added TAG_SATURN
- Config file change message is now debug only.

### Fixes

- The .kara generation tool has been fixed. Also, if a .kara's subfile has `dummy.ass` it won't trigger a subtitle extraction on its .mkv file anymore. Some .mkvs have hardsubs, yes.
- Blacklisting series now work correctly.
- When triggering the player's play method, make sure it is ready before.
- #316 Base updater should handle connection timeouts better.
- Fixed database generation when using `--generate` without any database existing.

## v2.2.0 "Haruhi Hagiographique" - 04/06/2018

For a complete changelog of v2.2 changes, check out v2.2-rc1's changelog below.

Changes from v2.2-rc1 to v2.2 :

### Bonus features

- #314 Karaoke Mugen can optionally publish its public and local IP to `kara.moe` to allow people to type a shorter URL in order to access the instance from the local network. `kara.moe` will redirect to your local instance.
- #312 A monitor window can be spawned for the player, allowing you, karaoke session operator, to see what the others see on the big screen where your main window is.
- Added new guest names and quotes
- Karaoke Mugen will check during startup if all guests exist. If not, new guests will be added to the user list. So you won't miss on new updates!
- Added the "Duo" tag for karaokes meant to be sung by two people.
- Added a demo mode for online demonstrations (passwords can't be changed and mpv is not controllable)
- .ass files are now read directly by mpv and not by Karaoke Mugen then passed to mpv anymore.

### Fixes

- #313 Control panel's user list now displays dates correctly
- Better error handling for mpv thanks to node-mpv new features
- Database generation from the control panel now works again
- Removed useless code in initial database creation. The `appFirstRun` setting will be overriden to 1 if `userdata.sqlite3` is missing.
- Searches containing quotes (') now return results
- Blank series data is created if it exists in a .kara file but not in the `series.json` file. This allows you to search for that series even if it's not in the JSON file. NOTE : this throws an error in strict mode.

## v2.2-rc1 "Haruhi Hargneuse" - 24/05/2018

This version requires your attention on the following points :

- `PathMedias` setting for storing media files replaces `PathVideos`
- Videos will be stored in a `medias` folder, not `videos` anymore starting July 1st 2018
- .kara format is going to be version 3 from now on, which means older versions of Karaoke Mugen won't be able to import the [Karaoke Base](http://lab.shelter.moe/karaokemugen/karaokebase) beyond July 1st 2018

### New Shiny Features

- #302 As a regular user, you can now remove your own submissions from the current/public playlist, in case you added a song by mistake for instance.
- #288 Alternative series names have been overhauled. We now have a database of series' names depending on language. Admins can select which way series should be displayed:
  - As they are originally (use japanese titles for japanese shows, etc.)
  - According to the song's language (use japanese titles for japanese songs, english titles for english songs, etc.)
  - According to Karaoke Mugen's language (uses system locale to determine which language to use. Defaults back to english and then original name)
  - According to the user's language (uses your browser's language to determine which language to use. Defaults back to english adn then original name)
- #282 Support for audio-only karaokes
  - You can create karaokes with mp3+ass files, for songs which do not have any video available anywhere on the Internets.
  - Supported formats are mp3, m4a and ogg.
  - Your file should have a cover art metadata. If it does it'll be used as background. If not KM's default background will be used.
  - Enjoy your long versions of songs :)
  - As a result KM's .kara format evolves to version 3. Version 2 can still be imported safely in KM 2.1 and below. Version 3 can only be imported in 2.2 and higher.
  - `videos` folder now becomes the `medias` folder. To help with this.
- #279 Song history can now be viewed in the control panel (administration).
  - This is a list of most viewed songs.
- #273 You can import/export your favorites.
  - Useful when you go from one karaoke session to the other, carry your favorites on your phone anywhere and import them in the KM instance you're using!
- #233 Song rankings can now be viewed in the control panel. This is a list of most requested songs (not necessarily viewed)
- #109 Adding songs can now be limited to either number of songs or time.
  - For example you can give users 5 minutes of karaoke each.
  - Adding songs longer than their time left is not allowed.
  - Just like with songs, time is given back once the song is freed or is being played on screen.
- #79 Public vote mode can be enabled and offers a poll to users on their devices with 4 songs to choose from.
  - Songs are taken from the public/suggestions playlist.
  - Poll lasts 30 seconds and the winner song is added to the current playlist.
  - If two or more songs are the highest in votes, a random one is chosen among them.
  - Another poll is created.
  - This is perfect if you want to have your users participate in the current playlist creation or if you want to just lean back and enjoy karaoke with friends without worrying about the playlist (create an AutoMix and make it a public playlist, then enable this mode)

### Enhancements

- #304 Search fields now includes who added the song in a playlist
- #297 Small tweaks made to the welcome page
- #291 Jingle information is now displayed in the UI's song bar when a jingle is playing
- #290 ASS files are no longer stored in the database.
  - This should make database generation much faster
  - Modifying an ASS file (to test stuff while making karaokes) will have an immediate effect now.
- #288 Search/filtering is now done in SQL, which greatly improves speeds
- #285 Config file is now validated and ignored if there are mistakes anywhere

### Fixes

- #299 Better handling of how Karaoke Mugen is shut down regarding database access (should remove any SQLITE_BUSY errors)
- #295 Forbidden messages won't be displayed anymore on first login
- #311 Autoplay/Repeat playlist now behave correctly

## v2.1.2 "Gabriel Gênante" - 16/05/2018

### Information

- Minimum required NodeJS version is now 8.4.0. This does not affect you if you use the packaged, binary versions of Karaoke Mugen

### Fixes

- #40 Lowered number of files processed simultaneously during generation. Linux users won't need to modify their max number of file descriptors with `ulimit`
- Fixed favorites list not being displayed properly
- A proper error message is displayed when trying to add a song already present in the playlist
- #298 Jingles list is now properly created. You won't run out of jingles anymore!
- #293 Song list sort order has been modified a little (music videos are now properly sorted)

### Enhancements

- #294 Karaoke Mugen now exits after karaoke base update is done.
- #296 "Press key on exit" is only displayed if there's an error.

### Features removed

- #7 We pulled a Sony on you and removed the software updater. It wasn't working to begin with and needed separate development efforts. If someone's up for it...

## v2.1.1 "Gabriel Grivoise" - 03/05/2018

### Fixes

- The Magical Girl tag is now properly displayed
- A bug in the function checking if a user is allowed to add a karaoke has been fixed
- Importing playlists has been fixed
- #289 Throttled the commands sent to the player to avoid flooding it when user purposefully clicks like an idiot everywhere at high speeds.

## v2.1.0 "Gabriel Glamoureuse" - 18/04/2018

Refer to the previous release candidates for a full changelog.

Changes sinces 2.1-rc1 :

### Enhancements

- Added a new tag for songs difficult to sing : TAG_HARDMODE
- #287 When using the "stop after current song" button, hitting the Play button will play the next song, not the one you stopped at.
- #253 Rearranged options panel
- #284 Removed admin password change since it's not used anymore
- #281 Songs are now properly ordered by types in lists (Opening first, then insert songs, then endings)
- Added more log messages
- Added some tasks before exiting the app (close database and mpv properly)

### Fixes

- #270 Fixed duplicate kara information panel when opening and closing it quickly.
- #277 Fixed (hopefully) app slowdown under high load
- Fixed some admin tutorial messages
- #274 Songwriter is now a searchable item in karaoke lists
- Fixed song quotas per user not being updated properly
- Fixed song copy from one playlist to another
- Tweaked french translation a little
- #276 Fixed private/public mode switches
- Link to documentation is now correct in welcome screen

### Delayed

- #7 Auto-updater for the app has been moved to v2.2 as we still have some work to do and it's a little tricky.


## v2.1-rc1 "Gabriel Glandeuse" - 05/04/2018

Due to the many changes in this version, you're advised to read the `config.ini.sample` file or the docs to find out about new settings.

You're also advised to read [the documentation](http://mugen.karaokes.moe/docs/
).
[API documentation](http://mugen.karaokes.moe/apidoc/) has also been updated.

Contributors for this version : @Aeden, @AxelTerizaki, @bcourtine, @Kmeuh, @mirukyu, @spokeek, @Ziassan

### Known bugs

- Software updates (#7) are not working properly yet. This will be fixed in the final release. In the meantime it has been disabled.

### New features

- #223 An interactive tutorial has been added for admins and users. A welcome screen has also been added, and the app will open a browser on startup.
- #101 Video previews can be generated (if you switch the setting on) for users to check what the karaoke video looks like on their device.
- #115 Added a user system to better manage permissions and create new features
- #127 Remade the control panel in ReactJS and added new features inside
- #150 Viewcounts can be reset in the control panel.
- #247 Users can be managed from the control panel.
- #151 Songs in lists now change colors if they're soon to be played, or have been played recently
- #167 In public mode, song suggestions can be "liked" by users so the admin can get a better idea of what the public wants. Songs which receive enough "likes" don't count anymore in a user's quota.
- #199 Added a favorites system. Users can add/remove favorite karaokes and add karas from that list.
- #202 Public interface can now be closed down or limited by an admin to disallow adding new karaokes, for example.
- #214 Current playlist now scrolls and follows the currently playing karaoke
- #228 In private mode, makes sure people who didn't request many songs get priority
- #234 `--validate` command-line argument to only validate .kara files (avoid generating database)
- Many command-line arguments have been added. Run `yarn start --help` to get a list.
- #238 A bunch of new tags have been added to the file format
- #240 `config.ini` is now reloaded if modified outside of the app while it's running
- #248 Updating the karaoke base from Shelter can now be done within the app's control panel, or via commandline with the `--updateBase` argument.
- #252 Wallpaper will now be changed once per version
- #266 Added a button in control panel to backup your config.ini file (creates a config.ini.backup file)

### Enhancements

- #201 Generating karaoke database is now faster and simpler
- #218 Jingles are all played before being shuffled again to avoid repeats
- #219 .kara files are now verified before being imported into a database
- #226 The app has been entirely rewritten in ES2015+, meaning it's simpler to read and code for
- #231 Config files have been reorganized. `config.ini.default` isn't needed anymore by the app to start up.
- #239 "Play after" feature has been fixed.
- #246 mpv is now restarted at once if the karaoke isn't running.
- #261 Log files are now in their own directories
- #267 Quotes are now ignored when doing searches

### Fixes

- #217 Obsolete blacklist criterias can now be deleted.
- #227 Long titles now fit in playlists
- #236 Viewcounts are now kept even after a database regeneration
- #251 Karaoke Mugen's URL font on connection info display during play/stop mode has been enlarged as it was difficult to read from afar.
- #260 .kara files' `datemodif` information is now written correctly.
- #244 Lyrics panel in kara information can now be closed.

## v2.0.7 - 17/02/2018

Below here, patch notes were written in french.

Hé ben non c'était pas la dernière version la 2.0.6 vous y avez cru hein ?

### Correctifs

- Fix bug introduit dans la 2.0.6 empêchant d'initialiser la base au lancement.

## v2.0.6 - 15/02/2018

Dernière version (fort probablement) avant le passage à la 2.1.

### Correctifs

- En cas de changement de base de données de karaokés, l'application ne plante plus comme une otarie bourrée à la bière au lancement. (Relancer une seconde fois fonctionnait)
- Les tests d'intégrité en cas de changement de base de données / régénération sont désormais tous executés. Cela pouvait causer des playlists mélangées.
- Les options sont désormais correctement enregistrées même lorsqu'elles sont vides.

## v2.0.5 - 01/12/2017

### Améliorations

- Ajout d'une option `--generate` à la ligne de commande pour forcer une génération de la base et quitter.

### Correctifs

- Faire glisser à gauche sur l'interface mobile ne rajoute plus le kara ! Seulement à droite.
- Fix des samples
- Fix en cas de kara absent d'une génération sur l'autre de la base.

## v2.0.4 - 20/11/2017

- Fix des jingles qui ne se jouent plus si on change l'intervalle entre deux jingles et que cet intervalle devient plus petit que le compteur actuel
- Déploiement continu des nouvelles versions via gitlab

## v2.0.3 - 12/11/2017

- Fix de la réécriture de karas durant la génération
- Fix de l'erreur `OnLog is not a function` du calcul de gain des jingles

## v2.0.2 - 12/11/2017

- #221 Fix en cas d'absence de jingle (cela arrêtait la lecture)

## v2.0.1 - 11/11/2017

- Traduction de certains commentaires de code
- #201 Nouveau système de génération de base de données, plus souple, moins de code.
- Readme anglais/français

## v2.0 "Finé Fantastique" - 06/11/2017

### Améliorations

- Possibilité d'annuler un kara en cours d'ajout depuis la version mobile
- Favicon !
- Le titre de la fenêtre affiche désormais "Karaoke Mugen"
- Le temps total et restant d'une playlist est désormais indiqué en HH:MM plutôt qu'en HH:MM:SS

### Corrections

- Messages d'erreur plus clairs
- Vider une playlist met à jour le temps restant de celle-ci
- #187 Les paramètres plein écran et toujours au dessus sont maintenant plus clairs.
- Le volume ne change plus subitement après un redémarrage
- Le temps restant d'un kara est mieux calculé

### Développement

- Ajout d'une doc complète de l'API : http://mugen.karaokes.moe/apidoc

## v2.0 Release Candidate 1 "Finé Fiévreuse" - 25/10/2017

### Améliorations

- #181 Karaoké Mugen peut désormais passer des jingles vidéo entre X karaokés !
  - Déposez de courtes vidéos dans le dossier `app/jingles` (ou tout autre dossier de votre choix via le paramètre `PathJingles` de votre fichier `config.ini`)
  - Réglez le paramètre "Intervalle entre les jingles" dans l'interface ou modifiez `EngineJinglesInterval` pour définir le nombre de chansons qui doivent passer avant qu'un jingle ne passe (20 chansons par défaut, soit environ 30 minutes de karaoké)
  - Les jingles ne sont pas affichés dans la playlist !
  - Leur gain audio est calculé au démarrage de l'app (#185)
- #180 Le QR Code est maintenant affiché en surimpression par le lecteur vidéo
  - Démarrage du coup plus rapide car pas de fichier image à modifier.
  - Déposez des fonds d'écran dans le dossier `app/backgrounds` et Karaoke Mugen en prendra aléatoirement un pour l'afficher entre deux chansons.
- #182 Dans l'affichage des playlists, le temps restant de celle-ci s'affiche désormais en bas à droite.
- #172 Les fichiers de log sont maintenant nommés avec la date du jour.
- #175 Les chemins spécifiés dans le fichier `config.ini` peuvent maintenant être multiples.
  - Karaoke Mugen ira chercher dans chaque dossier (karas, paroles, vidéos, fonds d'écran
, jingles...) tous les fichiers s'y trouvant. Par exemple si vous avez trois dossiers de vidéos listés, Karaoke Mugen vérifiera la présence de vidéo dans chaque dossier avant d'abandonner.
  - Pour indiquer plusieurs dossiers, il faut séparer leurs chemins par des pipes `|`. `Alt Droit + 6` sur un clavier AZERTY. Exemple : `app/data/videos|D:/mesvideostest`
  - Les chemins seront traités dans l'ordre. Si une même vidéo (par exemple) existe dans deux dossiers, c'est celle du premier dossier listé qui sera prise en priorité
- #174 Ajout d'un paramètre `EngineAutoPlay` (Lecture Automatique) qui lance la lecture automatiquement dés qu'un karaoké est ajouté, si celui est sur stop.
  - Pour toujours plus de KARAOKE INFINI.
- #174 Ajout d'un paramètre `EngineRepeatPlaylist` (Répéter la playlist courante)
  - Cela permet de relancer celle-ci automatiquement lorsqu'on arrive au dernier morceau.
- #137 Nouvelle fonction Lire Ensuite.
  - Un clic droit sur le bouton d'ajout d'un kara permet de l'insérer pile après la chanson en cours !
- #179 Boutons de navigation "retour en haut/en bas/kara en cours" ajoutés
- #196 Personnalisation des infos affichées en bas de l'écran durant les pauses/jingles
  - `EngineDisplayConnectionInfo` : Affiche ou non les infos de connexion (défaut : 1)
  - `EngineDisplayConnectionInfoQRCode` : Affiche ou non le QR Code (défaut : 1)
  - `EngineDisplayConnectionInfoHost` : Force une adresse IP/nom d'hôte pour l'URL de connexion (défaut : vide)
  - `EngineDisplayConnectionInfoMessage` : Ajoute un message avant celui avec l'URL. Par exemple pour indiquer un réseau Wifi auquel se connecter au préalable.
  - Les informations de connexion sont réaffichées à 50% de la chanson en cours pendant 8 secondes
- #195 Les informations de la chanson sont maintenant affichées aussi à la fin de la chanson en cours
- Il est désormais possible d'indiquer à Karaoke Mugen un chemin web (HTTP) pour récupérer les vidéos s'il ne les trouve pas dans vos dossiers.
  - Si vous êtes sur un réseau local ou que vos vidéos sont hébergées sur Internet, vous pouvez spécifier `PathVideosHTTP=http://monsiteweb.com/videos` pour que Karaoke Mugen streame les vidéos. Cela ne les télécharge pas définitivement sur votre disque dur !
- #189 Des openings ou endings spécifiques peuvent être recherchés désormais.
- La recherche prend en compte l'auteur du karaoké
- #184 Le temps de passage d'un karaoké dans la liste de lecture courante est indiqué (genre "dans 25 minutes")
- Les karas dans la liste publique/de suggestions sont supprimés dés qu'ils sont joués en courante.
- #135 L'interface est traduite en anglais et français et se base sur la langue de votre navigateur. On a posé les bases pour une traduction en d'autres langues
- #197 Bouton aller au début/en fin de playlist et aller au kara en cours de lecture
- #204 Nouveau critère de blacklist (nom de la série)
- #92 Une limite de chansons par utilisateur a été mise en place.
  - Une fois définie, la limite empêche les gens d'ajouter un karaoké s'ils ont déjà ajouté trop de chansons. Une fois les chansons de l'utilisateur passées, il peut en ajouter de nouvelles.

### Corrections

- #75 Utilisation d'un nouveau module d'accès à la base de données SQLite permettant de gérer les migrations et les promesses.
- #191 Les pseudos contenant { } sont maintenant correctement affichés à l'écran
- Optimisations de la génération de la base de données
  - La génération de la base de données ne réécrit plus inutilement les .kara (uniquement s'il y a des modifications apportées, vidéo changée, etc.)
  - Ajout de profiling sur les différentes étapes pour voir lesquelles prennent du temps
  - Les tests d'intégrité de la base utilisateur utilisent maintenant une transaction et sont bien plus rapides si vous avez beaucoup de playlists ou de karas blacklistés.
  - Les fichiers de paroles vides (vidéos hardsubbées, etc.) ne sont plus écrits dans la base.
  - Tests en cas de bases de données mal formées pour déclencher une regénération si besoin
- #169 Fix du fichier log inexistant
- #178 Les champs de saisie des critères de blacklist sont désormais pleinement utilisables, en toutes circonstances (même durant les horaires de nuit)
- #177 Le scrolling sur iPad/iPhone/iTouch est maintenant plus fluide
- #114 Les critères de blacklist sont maintenant correctement mis à jour lors d'une régénération e la base.
- Plus de type "inutilisé" parmi les critères de blacklist !
- Quelques fix d'interfaces au niveau des critères de blacklist (notamment #192)
- #193 Les changements de mot de passe devraient mieux se passer désormais.
- #186 Les tests d'intégrité de la base utilisateur sont réalisés à chaque lancement si la base karas et utilisateur n'ont pas été générées en même temps.
- #183 La recherche des noms de série alternatives marche de nouveau correctement
- Un message est affiché quand les paroles ne sont pas affichables dans l'interface
- #205 #206 "Tags" devient "Métadonnées" dans l'interface
- #194 Soucis de scrolling en cas de karas avec plusieurs lignes corrigé
- #207 Les langues sont traduites dans la liste des critères d'une blacklist
- #208 Le critère "tag par nom" n'est plus sensible à la casse
- #210 La blacklist se rafraichit désormais correctement
- #213 Les paramètres "AlwaysOnTop" et "Fullscreen" sont désormais bien affichés sur l'interface par rapport à la réalité du terrain.
- #212 Le QRCode est maintenant en haut de l'écran pour éviter que des lignes trop longues en bas ne s'affichent dessus
- #211 La suppression multiple d'éléments de la whitelist fonctionne de nouveau
- #209 On peut de nouveau ajouter plusieurs karaokés d'un coup à la blacklist
- #190 La suppresion de plusieurs karaokés devrait être plus rapide

### Développement

- Passage à Babel/ES2015+ tout doucement. (Nécessite Node8)
- **Modification d'API** : Les messages de réponse de l'API ont été complètement revus, consultez la documentation pour plus d'informations.
- #135 Les retours de l'API ont été normalisés. Une doc plus précise et complète va bientôt être disponible

### Mettre à jour

#### Versions binaires

- Soon(tm)

#### Version source

- Récupérer le dernier code source

```sh
git fetch
git checkout v2.0-rc1
```

- Mettre à jour les packages

```sh
yarn install
```

Si `yarn` n'est pas installé :

```sh
npm install -g yarn
```

`npm`, c'est un peu comme Internet Explorer, son seul intêret c'est d'installer `yarn`

## v2.0 Beta 2 "Finé Foutraque" - 29/09/2017

### Améliorations

- #130 Le bouton "J'ai de la chance !" piochera désormais dans le résultat de votre recherche. Par exemple si vous tapez "Naruto" il prendra au hasard un OP/ED de Naruto.
- #134 Ajouter une selection deselectionne les karas selectionnés (une modification selectionnée par nos soins)
- #138 Lors d'un changement de paramètre nécessitant un redémarrage du lecteur, celui-ci redémarrera à la fin de la chanson en cours (par exemple changer d'écran ne peut pas être fait à la volée)
- #144 L'export de liste de lecture (et l'import) prend désormais en compte où vous en étiez dans la liste de lecture
- #146 L'administrateur peut maintenant afficher des messages à l'écran du karaoké ou sur les interfaces des utilisateurs (ou les deux). L'affichage à l'écran supporte les tags ASS.
- #164 L'application refusera de démarrer si vous n'avez pas mpv 0.25 d'installé sur votre système. Cela ne concerne que les cas où vous fournissez votre propre mpv à Karaoke Mugen.
- #143 Les paramètres pour spécifier les binaires de mpv selon votre OS (`BinPlayerOSX`, `BinPlayerWindows` et `BinPlayerLinux`) sont désormais bien pris en compte
- #145 Lors du premier lancement, ce sont cinq karaokés aléatoires qui sont ajoutés à la liste de lecture courante, pas juste les 5 premiers.
- #73 Le fond d'écran quand un karaoké n'est pas actif est maintenant personnalisable ! Spécifiez son nom avec l'option `PlayerBackground` dans votre fichier `config.ini`. Les fonds d'écran doivent être déposés dans le dossier `app/backgrounds`
- #62 La génération ne foutra plus en l'air vos .kara en cas d'erreur inattendue.
- #154 Lors de la génération, les fichiers cachés sont ignorés.
- #131 Utiliser la molette quand la souris passe sur la fenêtre du lecteur monte ou descend le son au lieu d'avancer/reculer dans la vidéo.
- #165 Sous macOS, le fichier de log reste dans le dossier de Karaoke Mugen (avant il allait dans le dossier home de l'utilisateur)
- #60 La génération de la base de données affiche désormais sa progression pour éviter de vous faire baliser lorsque que votre ordinateur est trop lent.
- Le lecteur vidéo sous macOS gére bien mieux le plein écran (utilisation de `--no-native-fs`)
- Les informations à l'écran lorsqu'un karaoké n'est pas en cours sont écrites plus clairement, et le QR Code mieux dimensionné
- Les listes de lecture sont maintenant triées par nom
- L'interface est désormais totalement en thème sombre

### Correctifs

- #133 Le paramètre "Toujours au dessus" fonctionne désormais normalement
- #136 Fixes d'interface et francisation de nombreux éléments texte encore en anglais
- #140 Revue du CSS de l'interface
- #129 Optimisation de la base de données pour ne plus ajouter d'ASS vides en cas de hardsubs.
- #148 L'initialisation de certaines pages de la webapp se passe mieux
- Lors de la génération de la base de données, le champ "series" d'un .kara est maintenant pris en compte correctement
- De nombreux, nombreux correctifs d'interface.
- L'import de grandes playlists fonctionne désormais normalement
- Le lecteur s'arrête normalement si la liste de lecture courante est vide et qu'on essaye de la jouer.
- Lorsque la base de données est vide, le Dummy Plug s'active pour vous ajouter 5 karaokés au hasard de votre base. Il n'y aura plus de message d'erreur si vous avez moins de 5 karaokés, voire pas de karaoké du tout.

### Problèmes connus

- Sous certaines configurations macOS, un warning de type `UnhandledPromiseRejection` peut apparaître au changement de chansons, nous sommes sur le coup. Ce message n'empêche en aucun cas d'utiliser l'application.
- Si vous avez des critères de blacklist assez divers, certains peuvent être éronnés après une regénération de votre base. Pensez à les vérifier après chaque génération ! Voir l'issue #114

## v2.0 Beta 1 "Finé Flegmatique" - 18/09/2017

Aucune note de sortie

## v2.0 Alpha "Finé Folklorique" - 29/08/2017

Aucune note de sortie<|MERGE_RESOLUTION|>--- conflicted
+++ resolved
@@ -1,32 +1,135 @@
 # Versions
 
-<<<<<<< HEAD
-=======
-## v4.1.18 "Ôgi Observatrice" - 17/11/2020
+## v5.0.19 "Poppy Partagée" - 06/02/2021
+
+### Important notice
+
+*clears throat* Karaoke Mugen 5.0 introduces a brand new singing experience for y'all! It contains a fully reworked public interface, which aims for ease of use and efficiency.
+
+It also provides an easy way to share your karaoke with friends with **kara.moe subdomains** (example https://wxyz.kara.moe).
+
+- Usernames are now **case-insensitive** (#770). Karaoke Mugen will detect name conflicts in your user database and eventually fixes them automatically or asking you to do something about. In any case, the accounts with conflictual names will be automatically renamed with suffixes.
+
+### New features
+
+#### Privacy policy (#861)
+
+Upon your first launch of thi snew version, you'll get a summary of the data we collect and how we use it. You can choose to disable data collection at anytime if you object to it.
+
+We also added a system to more easily manage news updates whenever you install a new version of Karaoke Mugen (#845)
+#### Stats are now per repository (#875)
+
+Stats can now be sent per-repository and are not global anymore. This means you can choose to send your stats data only to one repository but not to the other.
+
+#### Song versions (#855)
+
+A new type of tag has been introduced in 5.0 : versions.
+
+This will allow you to better filter out (or in) different song versions like "Alternative", "Off Vocal" or "Full".
+#### Remote access (#198)
+
+Karaoke Mugen can now expose itself via Karaoke Mugen Server to allow other people on other networks to access your karaoke. Perfect for remote sessions at anime events or over Discord our Twitch.
+
+![Remote Access control box](https://lab.shelter.moe/karaokemugen/karaokemugen-app/uploads/f769ef18debdb7e4d55abb9b3df91f77/Capture_d_écran_du_2020-12-31_00-08-25.png)
+
+It can be enabled in Settings -> Karaoke. It will generate a token kept by Karaoke Mugen for you. It will allow your room URL (https://XXXX.kara.moe) to be always the same after restarting the app.
+
+The tokens expire after 10 days of non-use, but you can ask an administrator of the server to promote your token into a permanent, customized one like Axel.kara.moe.
+
+*In order to save bandwidth, some karaoke thumbnails or profile pictures may not be available for remote users, but this will not prevent them from adding these songs.*
+
+#### New public interface (#804, #739, #551)
+
+A brand new public interface is available with Karaoke Mugen 5.0. Our goal was to make the user experience better while providing more search tools and exploring capabilities.
+
+- The current song lyrics are available on the home page
+  - The current line is highlighted in yellow
+
+![Lyrics Box](https://lab.shelter.moe/karaokemugen/karaokemugen-app/uploads/49f8517028bc3550e72631a7370fb154/Peek_31-12-2020_00-07.gif)
+
+- The top progress bar has been replaced by a new bottom bar
+
+![Bottom bar](https://lab.shelter.moe/karaokemugen/karaokemugen-app/uploads/43a3b9e5a235e9c3789b1efef43cc7d2/image.png)
+
+- Homepage is now featuring a "now playing" box
+
+![Player Box](https://lab.shelter.moe/karaokemugen/karaokemugen-app/uploads/8cc3b9e6d90d1bb9c6b2b16468c2962f/Capture_d_écran_2020-11-11_à_22.00.58.png)
+
+- You can now explore tags by category
+
+![Tags List](https://lab.shelter.moe/karaokemugen/karaokemugen-app/uploads/e9696536c20526808ada84b13520c085/Capture_d_écran_2020-11-11_à_21.57.50.png)
+
+- Popular songs are now fetched from your configured repositories instead of checking on your local database. You can disable this (#872)
+
+#### New shuffle modes (#772)
+
+We reworked our shuffle modes, including a new one: balancing. Balancing creates pools of users: each user will have one song per pool (A-B-C, A-B-C, etc.), it creates more fairness for people adding less songs than others.
+
+![Shuffle button](http://lab.shelter.moe/karaokemugen/karaokemugen-app/uploads/5307ea7a7f92e4416cca7b11881324eb/image.png)
+
+#### Sessions exports (#773)
+
+You can now more easily **export your sessions data** as .csv, it will contain songs requested by users, play history, etc.
+
+#### Chibi player (#725)
+
+![Chibi player](https://lab.shelter.moe/karaokemugen/karaokemugen-app/uploads/b6a4a7488db7456fadc30a37a15b18fb/Capture_d_%C3%A9cran_2020-12-04_%C3%A0_22.13.15.png)
+
+**Chibi player** is a compact window designed to have easy controls over the Karaoke Mugen player, it can be set to be always on top of other windows.
+
+It can be enabled in the Window menu.
 
 ### Breaking changes
 
-- Upgraded sockets.io to 3.x because we're upgrading KM Server as well. This allows continuation of service for the kara.moe shortener URL.
-
-### Improvements
-
-- We're stopping collecting favorite stats fromo instances (if you have stats enabled.) Favorites stats on KM Server are now computed using only online user accounts.
-
-### Fixes
-
-- The GET /karas API route can now be used in restricted mode
-- Fixed profile fetching from KM Server
-
-## v4.1.17 "Ôgi Observatrice" - 24/10/2020
-
-### Fixes
-
-- Fix Discord Rich Presence (0b9239ce)
-- Use the new shortener protocol (10fe233b)
-- The karaokes without subtitles works again (sorry Boogie Body, 79b88e5e)
-- Fix removing repositories (40b1368c)
-
->>>>>>> 404834c4
+- API is now **using a socket.io** interface, however `POST /api/command` with `{cmd: 'GetKaras', body: {body: {from: 0, size: 400}}}` can be used to send commands without establishing a socket.io command (#666).
+  - This new API will be documented later, we lack workforce to do so right now.
+- database.json config file is now merged with config.yml in `System.Database` object, see config sample (#746)
+  - Karaoke Mugen should handle this change automatically for you and merge the 2 files
+
+### Improvements
+
+- You can now bulk-add songs to your favorites, the white or black list from the operator panel. (#853)
+- Blacklist criterias panel is now explained (#867)
+- You can now see the download queue (#862)
+- KM will now ask you if you want to resume pending download on startup if there are any, instead of resuming them automatically like it did before (#852)
+- The tutorial has been revamped to be shorter and easier to understand (#839)
+- The search engine can now understand exclusion (-word) and group ("group of words") operators.
+  - Search results are now sorted by relevance.
+- (Admin interface) Rename, set as current/public have been merged into a single "Edit playlist" button (#832)
+  - The create playlist screen also allows you to set a playlist as public and/or current.
+- Users now receive notifications when they can add songs again (when their quota becomes positive, #764).
+- Upgrade from KM 3.2 works again (#798)
+- When users upvote a song, it cannot be deleted by the original requester anymore (#803)
+- Thumbnails are generated for each song now (for the public interface, #800)
+- System panel navigation has been reworked with a new home page (#724)
+- Tag names are now uniform against all our applications (#678)
+- Player is now configured to have [loudnorm](https://ffmpeg.org/ffmpeg-filters.html#loudnorm) normalization (bd2964bd) instead of replay gain calculation.
+- Circled avatars aren't created by KM now but instead are automatically generated at playtime by lavfi filters (fb99c6ec)
+- The stats/sentry consent is part of the setup procedure now (#830)
+
+### Fixes
+
+- Karaoke and tag metadata can now contain | (pipe) characters (#844)
+- Editing a kara repository was creating errors (#780)
+  - Copying a karaoke to a new repo updates correctly the database (#778)
+- In French, "Genres" are now "Thèmes" (#802)
+- The "next" button was greyed out if you added a song when the last song was playing (#806)
+- Karaokes with missing tags are now not included in generation (#797)
+- In the karaoke creation form, hitting "Enter" in a tag input is no longer submitting the form (and thus creating a karaoke into database) (#789)
+- Karaoke tags are always in the same order now (#786)
+- Some typos were corrected in French locales (a8eab177)
+
+### Notes, misc
+
+- New icon for macOS 11 Big Sur (#856)
+- Upgraded ffmpeg toolset to 4.3.1 and mpv media player to 0.33 (with libass fixes, #826)
+- Upgraded to Typescript 4.0 (#784)
+- Karaoke Mugen 5.0 isn't generating Karaoke Mugen <3.x series files anymore (#738)
+- appPath detection has been reworked (#747)
+- CLI toolset is now using commander instead of minimist (#748)
+- Bootstrap dependency was removed (#739)
+
+
 ## v4.1.16 "Ôgi Observatrice" - 11/10/2020
 
 ### Fixes
@@ -35,8 +138,6 @@
 - Fix typos in tutorial (thanks @minirop) (b022e2ef)
 - Fix shortener communication when KM Server is offline (b1523fbe)
 
-<<<<<<< HEAD
-=======
 ## v4.1.15 "Ôgi Observatrice" - 05/10/2020
 
 ### New featuers
@@ -60,7 +161,6 @@
 - Fixed mpv version check when unknown (assume it's the latest version) (e4f98674)
 - Fixed copying kara to another repository not updating database properly (0bb60424)
 
->>>>>>> 404834c4
 ## v4.1.12 "Ôgi Observatrice" - 21/09/2020
 
 ### Improvements
