# Versions

## v2.5.0 "Konata Karaokiste"

This is a major release.

### New features

- Songs can now be downloaded individually from a Karaoke Mugen Server (like `kara.moe`) instead of updating the complete karaoke base every time. Go to the Karas -> Downloads submenu in the system panel (#339)
- Users can now create online accounts on a Karaoke Mugen Server, which means favorites and profile info are stored online and not on the local Karaoke Mugen application. Online accounts are enabled by default. To create/login using local accounts, remove the `kara.moe` part of the Server field on the login/new account form (#303)
- Added tag CREDITLESS for creditless songs (#382)
- Added tag COVER for cover songs (#393)
- Added tag DRAMA for songs from TV drama shows (#393)
- Added tag WIIU for songs from Nintendo Wii U games
- Already present since 2.4.1 : Stats are now uploaded periodically to Karaoke Mugen Server (if the instance admin agrees) (#377)

### Improvements

- Configuration storage has been completely revamped and is now a YAML file instead of the old INI format. Your old configuration file will be automatically imported at launch (#355)
- Favorites are now handled in a simpler way. Favorites playlists are no longer used, instead Favorites are stored on a separate table in database. You can safely delete any favorites playlist after upgrading to 2.5.0 (#389)
- Karaoke Mugen now uses a PostgreSQL database instead of a SQLite3 one, leading to cleaner code and faster response times (#379)
- Already present since 2.4.1 : Initialization catchphrases(tm) are now displayed on the welcome screen (#375)
- MP3 playback is now more dynamic with some visualization effects (#349)
- Those who requested a song will now see their avatar next to the song information on screen at the start and end of a song. (#283)
- Downloadable groups can now be filtered / blacklisted
- New guest names and catchphrases !
- Transitions between songs are now shorter as we do not reload the karaoke background image
- Blacklist is now regenerated after a kara generation to keep it consistent
- New option `--noBaseCheck` to disable data file checks to save time (when you're sure the base has not changed)
- Configuration is not updated anymore in realtime if you modify the config file while Karaoke Mugen is running (it caused too many problems). You'll need to modify the config file while Karaoke Mugen is stopped for your changes to take effect.
- All communication with Karaoke Mugen Server is now done in HTTPS.
- Executable file has been greatly reduced by replacing some packages with simpler, lighter versions
<<<<<<< HEAD
- Preview generation should be more consistent now.
=======
- Preview generation should be more consistent now
>>>>>>> 2ffe13a1
- When creating a new karaoke, mp4 videos are web-optimized automatically
- Karaoke operators can now add several random karaokes to the current playlist by pressing a button on the admin interface, to fill a playlist for example (#392).

### Fixes

- Users can now add a song more than once in a playlist (if the required setting is enabled) (#388)
- Fixed song search so it now also searches in series names aliases (#387)
- Fixed Karaoke Mugen allowing users to put commas in series names (#386)
- Fixed Karaoke Mugen adding you as an author to a karaoke you're editing if there's no author already in metadata info (#385)
- Fixed series name not translated with user's browser's locale in control panel (#384)
- Fixed background listing taking non-image files into account in the `app/background` directory, which could cause mpv to crash.
- Fixed delete button hidden behind menu in mobile public playlist view (#399)

## v2.4.2 "Juri Joueuse" - 13/12/2018

This is a bug fix release.

### Improvements

- Issues created automatically when a user makes a song suggestion in Karaoke Mugen App now contain a more polite message, as well as the user's nickname
- Media renaming now doesn't abort if a file is not found

### Fixes

- Fixed importing playlists
- Fixed all jingles playing at once if interval is set to 0
- Fixed using filters in a song list when you're not at the top of the list
- Stats are now properly sent on startup

## v2.4.1 "Juri Joviale" - 28/11/2018

### New features

- Stats are now uploaded periodically to Karaoke Mugen Server (if the instance admin agrees) (#377)
- A media renaming procedure is available in the system panel / database tab to allow people to rename all their media files and avoid redownloading them all. (#376)
- Initialization catchphrases(tm) are now displayed on the welcome screen (#375)

### Fixes

- Drag & Dropping songs within a playlist sometimes didn't work as expected. Song positions are now fixed (#375)
- Fixed automix creation
- Monitor window isn't synced anymore with the main player, as this would cause weird behaviors on many videos when the monitor tries to play catch up.
- Weird error messages about invalid configuration won't appear anymore (#373)

## v2.4.0 "Juri Judicieuse" - 06/11/2018

### New features

- Configuration can be edited by hand from control panel. Not all configuration items are editable. (#338)
- Karaoke Mugen is now fully compatible (and even requires) Node 10 (#307)
- The welcome screen now displays what's new on the karaoke base and site's RSS feeds (#343)
- Our new logo, designed by @Sedeto, has been added to the welcome screen!

### Improvements

- Songs can now be freed from the current playlist
- Progress when generating database or updating base files from the control panel is now displayed on the control panel itself (#348)
- Generation's progress is now displayed in the console.
- Public interface is reloaded when the webapp mode (open, restricted or closed) changes. (#357)
- TAG_VOICELESS has been removed in favor of the language code ZXX which is "No linguistic content" (#366)
- Special language names (FR, JAP, ANG...) in files is now obsolete in favor of ISO639-2B codes. This is for better consistency. (#365)
- The `series.json` file is not used anymore. Instead, series data is read from the new `series/` folder with its `.series.json` files (#364)
- Series' international names are now searchable in control panel (#362)
- When two KIDs are in conflict in your karaoke base, Karaoke Mugen will now tell you which ones are causing the conflict (#361)
- In the karaoke submission form, tags have been replaced by checkboxes for misc tags. (#359)
- Icons and names have been changed for consistency on the welcome screen (#356)
- Your data files are now checked on startup to decide if a generation is needed or not. (#354)
- Series are displayed in a more concise way in case of AMVs. (#350)
- Karaoke and series lists in control panel are now properly paginated. Page position and searches are remembered when coming back to the list after editing/creating a karaoke (#342)
- When creating/editing a language, a text box allows to search for a language code.

### Fixes

- Download problems when updating your base files should be fixed now. Really. (#332)
- Download groups weren't saved properly in .kara files when saving one from the kara submission form (#367)
- Fixed hardsub video submission with the control panel's form
- Fixed adding series without aliases
- Fixed Smart Shuffle
- Fixed deleting favorites
- Fixed editing series not updating i18n data
- Fixed search field in control panel not registering the last character typed

## v2.3.2 "Ichika Imperturbable" - 03/09/2018

This is a bugfix release.

### Fixes

- Fix searching through series original names
- Fix kara/media/sub files not being renamed properly when edited

## v2.3.1 "Ichika Insouciante" - 22/08/2018

This is a bugfix release.

**IMPORTANT : Karaoke files version 2 or lower are now deprecated. Please update your karaoke base.**

### Improvements

- Searches now take the original series' name into account too.
- Karas in error are not added to the database anymore
- Audio files are now accepted in the karaoke add form.
- Various speedups in karaoke and playlist content list display thanks to @Jaerdoster's mad SQL skills
- Added a XBOXONE tag for songs.
- mpv does not try to autoload external files anymore, resulting in better performance if your media files are on a network storage.

### Fixes

- The karaoke base update button now works.
- Editing a hardsubbed karaoke now works.
- Filenames are better sanitized when editing/adding new karaokes
- Searching in playlists now work again.
- Fixed some possible SQL injections.
- When a media is missing, getting karaoke details does not fail anymore
- Fixed some english translations
- Fixed jingles not playing at all
- Fixed log spam on OSX about config file being changed
- Fixed config file being accidentally overwritten with a new one
- Songs are now correctly removed automatically from the public playlist once played.

## v2.3.0 "Ichika Idolâtrice" - 14/08/2018

For a complete run-down on the new features, check out v2.3.0-rc1's changelog below.

We will only cover changes from rc1 to finale here :

### Enhancements

- "Update from Shelter" button now returns a message immediately inviting you to check the console for progress
- "Connection lost" message now displays a cool noise effect
- Database is now more optimized and should make actions involving playlists faster

### Fixes

- #328 Progress bar during updates should scale properly to the window and not display "Infinity" anymore
- Filter panel on karaoke list now displays properly on Safari iOS
- Config file should not be overwritten anymore (hopefully)
- Fixed updating series and displaying karaoke lists and tags in control panel
- Fixed the "Stop after current song" button

## v2.3.0-rc1 "Ichika Immergée" - 08/08/2018

### New exciting features(tm)

- #118 Karaoke Mugen can generate .kara files for you if you fill out a form in the control panel, making it much easier to create karaoke files for the Karaoke Mugen base.
- #325 There is now a link to help users suggest a series they think should be in the Karaoke Mugen database
- #340 In addition of the usual view and favorites view, users can get a new "Most recent songs" view with the last 200 songs added in the database (ordered by creation date)
- #120 Users can now navigate through the song list by tags (language, singer, etc.) year, and series.
- #305 A smarter shuffle is available for those with big playlists.
  - It should spread long and short songs to avoid too many long songs following each other
  - Songs added by one user won't be following each other and will be spread through the playlist
- #334 The series database can be managed from the control panel. This updates the `series.json` file
- #324 Karaoke operators can now free songs manually
- #153 A "more information" link has been added to songs' info panel. It allows you to get more information on a particular series or singer.
- #152 You can add a song multiple times in the current playlist now (optional)

### Enhancements

- #336 The web interface will fade to black and display a message when Karaoke Mugen isn't running anymore
- #330 Buttons have been normalized throughout the web interface
- #322 Many optimizations have been made through the code, making it also simpler to read.
- #321 The temp folder is cleaned at startup.
- #320 Users' login time is not updated in real time anymore to avoid stressing out the database
- The `userdata.sqlite3` file is backuped before a new generation is made.
- #139 PIP Slider in web interface now has percentage values displayed

### Fixes

- #326 Songs cannot be added anymore if they are present in the blacklist
- #317 Catching SQLITE_BUSY error messages from background jobs during database maintenance mode
- Engine asks if player is ready before issuing any commands.

## v2.2.3 "Haruhi Hyperactive" - 16/07/2018

### Fixes

- #332 Fixes an issue some (many) people had with the in-app karaoke base updater, where downloads would get stalled and the app hanged. Writing a complete download system with retries and error handling is difficult, and the issue isn't showing for a lot of people.
- Fixes a big issue with database (re)generation regarding series, which would causes mismatches between a series in the karaoke list and what's going to be played.
- Karaoke Mugen shouldn't hang anymore when trying to generate a database without any kara files present
- Quotes in series names are properly inserted in database now
- FTP downloads for updater now has a retry system
- Medias are now downloaded before subs

## v2.2.2 "Haruhi Hibernante" - 03/07/2018

### Fixes

- #311 AutoPlay mode is now working again, for real.
- #333 Preview generation has been fixed, and won't be canceled on the first video it cannot generate preview for.
- #331 Admin tutorial now checks for `appFirstRun` in addition of `admpwd`
- Media files are now moved from the import folder to the medias folder when doing a mass import.

### Enhancements

- New tag for songs : TAG_3DS
- #335 When using the second video monitor (second mpv), it wasn't synchronized with the first one when you used arrow keys to navigate in the first mpv video. Note that this could potentially lead to video lags on the second mpv window, but since it's just a monitor, we didn't think it would be much of an issue. Please give us feedback about this.
- Default video directory is now `medias`
- Samples have been updated with a `medias` folder.
- Samples now include a `series.json` sample file
- macOS releases are now in `.tar.gz` instead of `zip` to keep permissions intact.

## v2.2.1 "Haruhi Hypnotisante" - 19/06/2018

This version is also known as "Just Haruhi"

### IMPORTANT

In preparation for **July 1st 2018** when the videos folder will be renamed to "medias", your videos folder will be renamed automatically after this date if :

- Your config has the default `app/data/videos`
- That folder exists
- The `medias` folder does not exist.

If any of these conditions are not met, proceed as usual, your configuration and folder structure won't be modified.

### Enhancements

- `userdata.sqlite3` is backupped before running integrity checks so you can recover from a bad karaoke database generation that would have wiped out your playlists, favorites, and other data.
- Added TAG_WII
- Added TAG_SATURN
- Config file change message is now debug only.

### Fixes

- The .kara generation tool has been fixed. Also, if a .kara's subfile has `dummy.ass` it won't trigger a subtitle extraction on its .mkv file anymore. Some .mkvs have hardsubs, yes.
- Blacklisting series now work correctly.
- When triggering the player's play method, make sure it is ready before.
- #316 Base updater should handle connection timeouts better.
- Fixed database generation when using `--generate` without any database existing.

## v2.2.0 "Haruhi Hagiographique" - 04/06/2018

For a complete changelog of v2.2 changes, check out v2.2-rc1's changelog below.

Changes from v2.2-rc1 to v2.2 :

### Bonus features

- #314 Karaoke Mugen can optionally publish its public and local IP to `kara.moe` to allow people to type a shorter URL in order to access the instance from the local network. `kara.moe` will redirect to your local instance.
- #312 A monitor window can be spawned for the player, allowing you, karaoke session operator, to see what the others see on the big screen where your main window is.
- Added new guest names and quotes
- Karaoke Mugen will check during startup if all guests exist. If not, new guests will be added to the user list. So you won't miss on new updates!
- Added the "Duo" tag for karaokes meant to be sung by two people.
- Added a demo mode for online demonstrations (passwords can't be changed and mpv is not controllable)
- .ass files are now read directly by mpv and not by Karaoke Mugen then passed to mpv anymore.

### Fixes

- #313 Control panel's user list now displays dates correctly
- Better error handling for mpv thanks to node-mpv new features
- Database generation from the control panel now works again
- Removed useless code in initial database creation. The `appFirstRun` setting will be overriden to 1 if `userdata.sqlite3` is missing.
- Searches containing quotes (') now return results
- Blank series data is created if it exists in a .kara file but not in the `series.json` file. This allows you to search for that series even if it's not in the JSON file. NOTE : this throws an error in strict mode.

## v2.2-rc1 "Haruhi Hargneuse" - 24/05/2018

This version requires your attention on the following points :

- `PathMedias` setting for storing media files replaces `PathVideos`
- Videos will be stored in a `medias` folder, not `videos` anymore starting July 1st 2018
- .kara format is going to be version 3 from now on, which means older versions of Karaoke Mugen won't be able to import the [Karaoke Base](http://lab.shelter.moe/karaokemugen/karaokebase) beyond July 1st 2018

### New Shiny Features

- #302 As a regular user, you can now remove your own submissions from the current/public playlist, in case you added a song by mistake for instance.
- #288 Alternative series names have been overhauled. We now have a database of series' names depending on language. Admins can select which way series should be displayed:
  - As they are originally (use japanese titles for japanese shows, etc.)
  - According to the song's language (use japanese titles for japanese songs, english titles for english songs, etc.)
  - According to Karaoke Mugen's language (uses system locale to determine which language to use. Defaults back to english and then original name)
  - According to the user's language (uses your browser's language to determine which language to use. Defaults back to english adn then original name)
- #282 Support for audio-only karaokes
  - You can create karaokes with mp3+ass files, for songs which do not have any video available anywhere on the Internets.
  - Supported formats are mp3, m4a and ogg.
  - Your file should have a cover art metadata. If it does it'll be used as background. If not KM's default background will be used.
  - Enjoy your long versions of songs :)
  - As a result KM's .kara format evolves to version 3. Version 2 can still be imported safely in KM 2.1 and below. Version 3 can only be imported in 2.2 and higher.
  - `videos` folder now becomes the `medias` folder. To help with this.
- #279 Song history can now be viewed in the control panel (administration).
  - This is a list of most viewed songs.
- #273 You can import/export your favorites.
  - Useful when you go from one karaoke session to the other, carry your favorites on your phone anywhere and import them in the KM instance you're using!
- #233 Song rankings can now be viewed in the control panel. This is a list of most requested songs (not necessarily viewed)
- #109 Adding songs can now be limited to either number of songs or time.
  - For example you can give users 5 minutes of karaoke each.
  - Adding songs longer than their time left is not allowed.
  - Just like with songs, time is given back once the song is freed or is being played on screen.
- #79 Public vote mode can be enabled and offers a poll to users on their devices with 4 songs to choose from.
  - Songs are taken from the public/suggestions playlist.
  - Poll lasts 30 seconds and the winner song is added to the current playlist.
  - If two or more songs are the highest in votes, a random one is chosen among them.
  - Another poll is created.
  - This is perfect if you want to have your users participate in the current playlist creation or if you want to just lean back and enjoy karaoke with friends without worrying about the playlist (create an AutoMix and make it a public playlist, then enable this mode)

### Enhancements

- #304 Search fields now includes who added the song in a playlist
- #297 Small tweaks made to the welcome page
- #291 Jingle information is now displayed in the UI's song bar when a jingle is playing
- #290 ASS files are no longer stored in the database.
  - This should make database generation much faster
  - Modifying an ASS file (to test stuff while making karaokes) will have an immediate effect now.
- #288 Search/filtering is now done in SQL, which greatly improves speeds
- #285 Config file is now validated and ignored if there are mistakes anywhere

### Fixes

- #299 Better handling of how Karaoke Mugen is shut down regarding database access (should remove any SQLITE_BUSY errors)
- #295 Forbidden messages won't be displayed anymore on first login
- #311 Autoplay/Repeat playlist now behave correctly

## v2.1.2 "Gabriel Gênante" - 16/05/2018

### Information

- Minimum required NodeJS version is now 8.4.0. This does not affect you if you use the packaged, binary versions of Karaoke Mugen

### Fixes

- #40 Lowered number of files processed simultaneously during generation. Linux users won't need to modify their max number of file descriptors with `ulimit`
- Fixed favorites list not being displayed properly
- A proper error message is displayed when trying to add a song already present in the playlist
- #298 Jingles list is now properly created. You won't run out of jingles anymore!
- #293 Song list sort order has been modified a little (music videos are now properly sorted)

### Enhancements

- #294 Karaoke Mugen now exits after karaoke base update is done.
- #296 "Press key on exit" is only displayed if there's an error.

### Features removed

- #7 We pulled a Sony on you and removed the software updater. It wasn't working to begin with and needed separate development efforts. If someone's up for it...

## v2.1.1 "Gabriel Grivoise" - 03/05/2018

### Fixes

- The Magical Girl tag is now properly displayed
- A bug in the function checking if a user is allowed to add a karaoke has been fixed
- Importing playlists has been fixed
- #289 Throttled the commands sent to the player to avoid flooding it when user purposefully clicks like an idiot everywhere at high speeds.

## v2.1.0 "Gabriel Glamoureuse" - 18/04/2018

Refer to the previous release candidates for a full changelog.

Changes sinces 2.1-rc1 :

### Enhancements

- Added a new tag for songs difficult to sing : TAG_HARDMODE
- #287 When using the "stop after current song" button, hitting the Play button will play the next song, not the one you stopped at.
- #253 Rearranged options panel
- #284 Removed admin password change since it's not used anymore
- #281 Songs are now properly ordered by types in lists (Opening first, then insert songs, then endings)
- Added more log messages
- Added some tasks before exiting the app (close database and mpv properly)

### Fixes

- #270 Fixed duplicate kara information panel when opening and closing it quickly.
- #277 Fixed (hopefully) app slowdown under high load
- Fixed some admin tutorial messages
- #274 Songwriter is now a searchable item in karaoke lists
- Fixed song quotas per user not being updated properly
- Fixed song copy from one playlist to another
- Tweaked french translation a little
- #276 Fixed private/public mode switches
- Link to documentation is now correct in welcome screen

### Delayed

- #7 Auto-updater for the app has been moved to v2.2 as we still have some work to do and it's a little tricky.


## v2.1-rc1 "Gabriel Glandeuse" - 05/04/2018

Due to the many changes in this version, you're advised to read the `config.ini.sample` file or the docs to find out about new settings.

You're also advised to read [the documentation](http://mugen.karaokes.moe/docs/
).
[API documentation](http://mugen.karaokes.moe/apidoc/) has also been updated.

Contributors for this version : @Aeden, @AxelTerizaki, @bcourtine, @Kmeuh, @mirukyu, @spokeek, @Ziassan

### Known bugs

- Software updates (#7) are not working properly yet. This will be fixed in the final release. In the meantime it has been disabled.

### New features

- #223 An interactive tutorial has been added for admins and users. A welcome screen has also been added, and the app will open a browser on startup.
- #101 Video previews can be generated (if you switch the setting on) for users to check what the karaoke video looks like on their device.
- #115 Added a user system to better manage permissions and create new features
- #127 Remade the control panel in ReactJS and added new features inside
- #150 Viewcounts can be reset in the control panel.
- #247 Users can be managed from the control panel.
- #151 Songs in lists now change colors if they're soon to be played, or have been played recently
- #167 In public mode, song suggestions can be "liked" by users so the admin can get a better idea of what the public wants. Songs which receive enough "likes" don't count anymore in a user's quota.
- #199 Added a favorites system. Users can add/remove favorite karaokes and add karas from that list.
- #202 Public interface can now be closed down or limited by an admin to disallow adding new karaokes, for example.
- #214 Current playlist now scrolls and follows the currently playing karaoke
- #228 In private mode, makes sure people who didn't request many songs get priority
- #234 `--validate` command-line argument to only validate .kara files (avoid generating database)
- Many command-line arguments have been added. Run `yarn start --help` to get a list.
- #238 A bunch of new tags have been added to the file format
- #240 `config.ini` is now reloaded if modified outside of the app while it's running
- #248 Updating the karaoke base from Shelter can now be done within the app's control panel, or via commandline with the `--updateBase` argument.
- #252 Wallpaper will now be changed once per version
- #266 Added a button in control panel to backup your config.ini file (creates a config.ini.backup file)

### Enhancements

- #201 Generating karaoke database is now faster and simpler
- #218 Jingles are all played before being shuffled again to avoid repeats
- #219 .kara files are now verified before being imported into a database
- #226 The app has been entirely rewritten in ES2015+, meaning it's simpler to read and code for
- #231 Config files have been reorganized. `config.ini.default` isn't needed anymore by the app to start up.
- #239 "Play after" feature has been fixed.
- #246 mpv is now restarted at once if the karaoke isn't running.
- #261 Log files are now in their own directories
- #267 Quotes are now ignored when doing searches

### Fixes

- #217 Obsolete blacklist criterias can now be deleted.
- #227 Long titles now fit in playlists
- #236 Viewcounts are now kept even after a database regeneration
- #251 Karaoke Mugen's URL font on connection info display during play/stop mode has been enlarged as it was difficult to read from afar.
- #260 .kara files' `datemodif` information is now written correctly.
- #244 Lyrics panel in kara information can now be closed.

## v2.0.7 - 17/02/2018

Below here, patch notes were written in french.

Hé ben non c'était pas la dernière version la 2.0.6 vous y avez cru hein ?

### Correctifs

- Fix bug introduit dans la 2.0.6 empêchant d'initialiser la base au lancement.

## v2.0.6 - 15/02/2018

Dernière version (fort probablement) avant le passage à la 2.1.

### Correctifs

- En cas de changement de base de données de karaokés, l'application ne plante plus comme une otarie bourrée à la bière au lancement. (Relancer une seconde fois fonctionnait)
- Les tests d'intégrité en cas de changement de base de données / régénération sont désormais tous executés. Cela pouvait causer des playlists mélangées.
- Les options sont désormais correctement enregistrées même lorsqu'elles sont vides.

## v2.0.5 - 01/12/2017

### Améliorations

- Ajout d'une option `--generate` à la ligne de commande pour forcer une génération de la base et quitter.

### Correctifs

- Faire glisser à gauche sur l'interface mobile ne rajoute plus le kara ! Seulement à droite.
- Fix des samples
- Fix en cas de kara absent d'une génération sur l'autre de la base.

## v2.0.4 - 20/11/2017

- Fix des jingles qui ne se jouent plus si on change l'intervalle entre deux jingles et que cet intervalle devient plus petit que le compteur actuel
- Déploiement continu des nouvelles versions via gitlab

## v2.0.3 - 12/11/2017

- Fix de la réécriture de karas durant la génération
- Fix de l'erreur `OnLog is not a function` du calcul de gain des jingles

## v2.0.2 - 12/11/2017

- #221 Fix en cas d'absence de jingle (cela arrêtait la lecture)

## v2.0.1 - 11/11/2017

- Traduction de certains commentaires de code
- #201 Nouveau système de génération de base de données, plus souple, moins de code.
- Readme anglais/français

## v2.0 "Finé Fantastique" - 06/11/2017

### Améliorations

- Possibilité d'annuler un kara en cours d'ajout depuis la version mobile
- Favicon !
- Le titre de la fenêtre affiche désormais "Karaoke Mugen"
- Le temps total et restant d'une playlist est désormais indiqué en HH:MM plutôt qu'en HH:MM:SS

### Corrections

- Messages d'erreur plus clairs
- Vider une playlist met à jour le temps restant de celle-ci
- #187 Les paramètres plein écran et toujours au dessus sont maintenant plus clairs.
- Le volume ne change plus subitement après un redémarrage
- Le temps restant d'un kara est mieux calculé

### Développement

- Ajout d'une doc complète de l'API : http://mugen.karaokes.moe/apidoc

## v2.0 Release Candidate 1 "Finé Fiévreuse" - 25/10/2017

### Améliorations

- #181 Karaoké Mugen peut désormais passer des jingles vidéo entre X karaokés !
  - Déposez de courtes vidéos dans le dossier `app/jingles` (ou tout autre dossier de votre choix via le paramètre `PathJingles` de votre fichier `config.ini`)
  - Réglez le paramètre "Intervalle entre les jingles" dans l'interface ou modifiez `EngineJinglesInterval` pour définir le nombre de chansons qui doivent passer avant qu'un jingle ne passe (20 chansons par défaut, soit environ 30 minutes de karaoké)
  - Les jingles ne sont pas affichés dans la playlist !
  - Leur gain audio est calculé au démarrage de l'app (#185)
- #180 Le QR Code est maintenant affiché en surimpression par le lecteur vidéo
  - Démarrage du coup plus rapide car pas de fichier image à modifier.
  - Déposez des fonds d'écran dans le dossier `app/backgrounds` et Karaoke Mugen en prendra aléatoirement un pour l'afficher entre deux chansons.
- #182 Dans l'affichage des playlists, le temps restant de celle-ci s'affiche désormais en bas à droite.
- #172 Les fichiers de log sont maintenant nommés avec la date du jour.
- #175 Les chemins spécifiés dans le fichier `config.ini` peuvent maintenant être multiples.
  - Karaoke Mugen ira chercher dans chaque dossier (karas, paroles, vidéos, fonds d'écran
, jingles...) tous les fichiers s'y trouvant. Par exemple si vous avez trois dossiers de vidéos listés, Karaoke Mugen vérifiera la présence de vidéo dans chaque dossier avant d'abandonner.
  - Pour indiquer plusieurs dossiers, il faut séparer leurs chemins par des pipes `|`. `Alt Droit + 6` sur un clavier AZERTY. Exemple : `app/data/videos|D:/mesvideostest`
  - Les chemins seront traités dans l'ordre. Si une même vidéo (par exemple) existe dans deux dossiers, c'est celle du premier dossier listé qui sera prise en priorité
- #174 Ajout d'un paramètre `EngineAutoPlay` (Lecture Automatique) qui lance la lecture automatiquement dés qu'un karaoké est ajouté, si celui est sur stop.
  - Pour toujours plus de KARAOKE INFINI.
- #174 Ajout d'un paramètre `EngineRepeatPlaylist` (Répéter la playlist courante)
  - Cela permet de relancer celle-ci automatiquement lorsqu'on arrive au dernier morceau.
- #137 Nouvelle fonction Lire Ensuite.
  - Un clic droit sur le bouton d'ajout d'un kara permet de l'insérer pile après la chanson en cours !
- #179 Boutons de navigation "retour en haut/en bas/kara en cours" ajoutés
- #196 Personnalisation des infos affichées en bas de l'écran durant les pauses/jingles
  - `EngineDisplayConnectionInfo` : Affiche ou non les infos de connexion (défaut : 1)
  - `EngineDisplayConnectionInfoQRCode` : Affiche ou non le QR Code (défaut : 1)
  - `EngineDisplayConnectionInfoHost` : Force une adresse IP/nom d'hôte pour l'URL de connexion (défaut : vide)
  - `EngineDisplayConnectionInfoMessage` : Ajoute un message avant celui avec l'URL. Par exemple pour indiquer un réseau Wifi auquel se connecter au préalable.
  - Les informations de connexion sont réaffichées à 50% de la chanson en cours pendant 8 secondes
- #195 Les informations de la chanson sont maintenant affichées aussi à la fin de la chanson en cours
- Il est désormais possible d'indiquer à Karaoke Mugen un chemin web (HTTP) pour récupérer les vidéos s'il ne les trouve pas dans vos dossiers.
  - Si vous êtes sur un réseau local ou que vos vidéos sont hébergées sur Internet, vous pouvez spécifier `PathVideosHTTP=http://monsiteweb.com/videos` pour que Karaoke Mugen streame les vidéos. Cela ne les télécharge pas définitivement sur votre disque dur !
- #189 Des openings ou endings spécifiques peuvent être recherchés désormais.
- La recherche prend en compte l'auteur du karaoké
- #184 Le temps de passage d'un karaoké dans la liste de lecture courante est indiqué (genre "dans 25 minutes")
- Les karas dans la liste publique/de suggestions sont supprimés dés qu'ils sont joués en courante.
- #135 L'interface est traduite en anglais et français et se base sur la langue de votre navigateur. On a posé les bases pour une traduction en d'autres langues
- #197 Bouton aller au début/en fin de playlist et aller au kara en cours de lecture
- #204 Nouveau critère de blacklist (nom de la série)
- #92 Une limite de chansons par utilisateur a été mise en place.
  - Une fois définie, la limite empêche les gens d'ajouter un karaoké s'ils ont déjà ajouté trop de chansons. Une fois les chansons de l'utilisateur passées, il peut en ajouter de nouvelles.

### Corrections

- #75 Utilisation d'un nouveau module d'accès à la base de données SQLite permettant de gérer les migrations et les promesses.
- #191 Les pseudos contenant { } sont maintenant correctement affichés à l'écran
- Optimisations de la génération de la base de données
  - La génération de la base de données ne réécrit plus inutilement les .kara (uniquement s'il y a des modifications apportées, vidéo changée, etc.)
  - Ajout de profiling sur les différentes étapes pour voir lesquelles prennent du temps
  - Les tests d'intégrité de la base utilisateur utilisent maintenant une transaction et sont bien plus rapides si vous avez beaucoup de playlists ou de karas blacklistés.
  - Les fichiers de paroles vides (vidéos hardsubbées, etc.) ne sont plus écrits dans la base.
  - Tests en cas de bases de données mal formées pour déclencher une regénération si besoin
- #169 Fix du fichier log inexistant
- #178 Les champs de saisie des critères de blacklist sont désormais pleinement utilisables, en toutes circonstances (même durant les horaires de nuit)
- #177 Le scrolling sur iPad/iPhone/iTouch est maintenant plus fluide
- #114 Les critères de blacklist sont maintenant correctement mis à jour lors d'une régénération e la base.
- Plus de type "inutilisé" parmi les critères de blacklist !
- Quelques fix d'interfaces au niveau des critères de blacklist (notamment #192)
- #193 Les changements de mot de passe devraient mieux se passer désormais.
- #186 Les tests d'intégrité de la base utilisateur sont réalisés à chaque lancement si la base karas et utilisateur n'ont pas été générées en même temps.
- #183 La recherche des noms de série alternatives marche de nouveau correctement
- Un message est affiché quand les paroles ne sont pas affichables dans l'interface
- #205 #206 "Tags" devient "Métadonnées" dans l'interface
- #194 Soucis de scrolling en cas de karas avec plusieurs lignes corrigé
- #207 Les langues sont traduites dans la liste des critères d'une blacklist
- #208 Le critère "tag par nom" n'est plus sensible à la casse
- #210 La blacklist se rafraichit désormais correctement
- #213 Les paramètres "AlwaysOnTop" et "Fullscreen" sont désormais bien affichés sur l'interface par rapport à la réalité du terrain.
- #212 Le QRCode est maintenant en haut de l'écran pour éviter que des lignes trop longues en bas ne s'affichent dessus
- #211 La suppression multiple d'éléments de la whitelist fonctionne de nouveau
- #209 On peut de nouveau ajouter plusieurs karaokés d'un coup à la blacklist
- #190 La suppresion de plusieurs karaokés devrait être plus rapide

### Développement

- Passage à Babel/ES2015+ tout doucement. (Nécessite Node8)
- **Modification d'API** : Les messages de réponse de l'API ont été complètement revus, consultez la documentation pour plus d'informations.
- #135 Les retours de l'API ont été normalisés. Une doc plus précise et complète va bientôt être disponible

### Mettre à jour

#### Versions binaires

- Soon(tm)

#### Version source

- Récupérer le dernier code source

```sh
git fetch
git checkout v2.0-rc1
```

- Mettre à jour les packages

```sh
yarn install
```

Si `yarn` n'est pas installé :

```sh
npm install -g yarn
```

`npm`, c'est un peu comme Internet Explorer, son seul intêret c'est d'installer `yarn`

## v2.0 Beta 2 "Finé Foutraque" - 29/09/2017

### Améliorations

- #130 Le bouton "J'ai de la chance !" piochera désormais dans le résultat de votre recherche. Par exemple si vous tapez "Naruto" il prendra au hasard un OP/ED de Naruto.
- #134 Ajouter une selection deselectionne les karas selectionnés (une modification selectionnée par nos soins)
- #138 Lors d'un changement de paramètre nécessitant un redémarrage du lecteur, celui-ci redémarrera à la fin de la chanson en cours (par exemple changer d'écran ne peut pas être fait à la volée)
- #144 L'export de liste de lecture (et l'import) prend désormais en compte où vous en étiez dans la liste de lecture
- #146 L'administrateur peut maintenant afficher des messages à l'écran du karaoké ou sur les interfaces des utilisateurs (ou les deux). L'affichage à l'écran supporte les tags ASS.
- #164 L'application refusera de démarrer si vous n'avez pas mpv 0.25 d'installé sur votre système. Cela ne concerne que les cas où vous fournissez votre propre mpv à Karaoke Mugen.
- #143 Les paramètres pour spécifier les binaires de mpv selon votre OS (`BinPlayerOSX`, `BinPlayerWindows` et `BinPlayerLinux`) sont désormais bien pris en compte
- #145 Lors du premier lancement, ce sont cinq karaokés aléatoires qui sont ajoutés à la liste de lecture courante, pas juste les 5 premiers.
- #73 Le fond d'écran quand un karaoké n'est pas actif est maintenant personnalisable ! Spécifiez son nom avec l'option `PlayerBackground` dans votre fichier `config.ini`. Les fonds d'écran doivent être déposés dans le dossier `app/backgrounds`
- #62 La génération ne foutra plus en l'air vos .kara en cas d'erreur inattendue.
- #154 Lors de la génération, les fichiers cachés sont ignorés.
- #131 Utiliser la molette quand la souris passe sur la fenêtre du lecteur monte ou descend le son au lieu d'avancer/reculer dans la vidéo.
- #165 Sous macOS, le fichier de log reste dans le dossier de Karaoke Mugen (avant il allait dans le dossier home de l'utilisateur)
- #60 La génération de la base de données affiche désormais sa progression pour éviter de vous faire baliser lorsque que votre ordinateur est trop lent.
- Le lecteur vidéo sous macOS gére bien mieux le plein écran (utilisation de `--no-native-fs`)
- Les informations à l'écran lorsqu'un karaoké n'est pas en cours sont écrites plus clairement, et le QR Code mieux dimensionné
- Les listes de lecture sont maintenant triées par nom
- L'interface est désormais totalement en thème sombre

### Correctifs

- #133 Le paramètre "Toujours au dessus" fonctionne désormais normalement
- #136 Fixes d'interface et francisation de nombreux éléments texte encore en anglais
- #140 Revue du CSS de l'interface
- #129 Optimisation de la base de données pour ne plus ajouter d'ASS vides en cas de hardsubs.
- #148 L'initialisation de certaines pages de la webapp se passe mieux
- Lors de la génération de la base de données, le champ "series" d'un .kara est maintenant pris en compte correctement
- De nombreux, nombreux correctifs d'interface.
- L'import de grandes playlists fonctionne désormais normalement
- Le lecteur s'arrête normalement si la liste de lecture courante est vide et qu'on essaye de la jouer.
- Lorsque la base de données est vide, le Dummy Plug s'active pour vous ajouter 5 karaokés au hasard de votre base. Il n'y aura plus de message d'erreur si vous avez moins de 5 karaokés, voire pas de karaoké du tout.

### Problèmes connus

- Sous certaines configurations macOS, un warning de type `UnhandledPromiseRejection` peut apparaître au changement de chansons, nous sommes sur le coup. Ce message n'empêche en aucun cas d'utiliser l'application.
- Si vous avez des critères de blacklist assez divers, certains peuvent être éronnés après une regénération de votre base. Pensez à les vérifier après chaque génération ! Voir l'issue #114

## v2.0 Beta 1 "Finé Flegmatique" - 18/09/2017

Aucune note de sortie

## v2.0 Alpha "Finé Folklorique" - 29/08/2017

Aucune note de sortie<|MERGE_RESOLUTION|>--- conflicted
+++ resolved
@@ -30,11 +30,7 @@
 - Configuration is not updated anymore in realtime if you modify the config file while Karaoke Mugen is running (it caused too many problems). You'll need to modify the config file while Karaoke Mugen is stopped for your changes to take effect.
 - All communication with Karaoke Mugen Server is now done in HTTPS.
 - Executable file has been greatly reduced by replacing some packages with simpler, lighter versions
-<<<<<<< HEAD
-- Preview generation should be more consistent now.
-=======
 - Preview generation should be more consistent now
->>>>>>> 2ffe13a1
 - When creating a new karaoke, mp4 videos are web-optimized automatically
 - Karaoke operators can now add several random karaokes to the current playlist by pressing a button on the admin interface, to fill a playlist for example (#392).
 
