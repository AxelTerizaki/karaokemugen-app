<<<<<<< HEAD
=======
# v5.1.12 - 17/06/2021

## Hotfix

- A migration bug kept KM from being able to update the repositories properly to the new format

>>>>>>> fbe09c81
# v5.1.11 - 17/06/2021

This is a minor but major but still minor but well, it's a new version.

## Important notice regarding song management (#969)

Karaoke Mugen changes how it handles songs from version 5.1 and onwards.

We realize people don't wish to download all medias for all songs because it can take up a lot of space (currently ~420Gb) and don't seem to understand they need to donwload songs for them to appear in lists.

As a result, Karaoke Mugen will now download your repositories entirely if empty and keep them updated on startup.

Medias will be downloaded separately, as you need them :

- When you add a song to the current playlist, it'll be downloaded in the background.
- If you play a song from the library directly, and if it hasn't been downloaded, it'll be streamed directly from the repository's server.

There are ways for you now to see how much space a repository takes on your hard drive, and clean up unused songs manually or in bulk.

Since we're basing this work on git (we have Karaoke Mugen Server create a diff and then apply it to your files), your repository will be kept up to date when Karaoke Mugen starts. If medias have been updated for songs you have already downloaded the medias for before, they will be redownloaded.

## New features

- A blacklist criteria set "Safe for karaoke" is now created automatically the first time you start Karaoke Mugen. It contains all problematic tags like R18, Spoilers and Epilepsy. You can use it or not :) (#1013)
- You can now have music during pauses in your karaokes sessions. (#938)
	- Put any audio file in the `backgrounds` folder.
	- If the audio file has the same name as a particular background image, it'll be played when that background image appears.
	- If a background image has no audio file associated, it'll select a random music from the folder
- A new option "Use my favorites and song requests for stats" has been added to user profiles (#950)
- A new option "Location" has been added to user profiles to define where you are in the world. This is for the KoE (Karaoke On Earth) project (#951)
- Some improvements have been made for Twitch streamers :
  - The pause screen now has a progress bar (#967)
  - The pause screen can now be paused for a longer time if you need to, by hitting the Stop button in the player controls (#990)
  - The Twitch chat now has a `!song` command to display the current song being played (#996)
  - A new window containing the currently playing song and the next ones can be opened and captured via OBS to display on your stream layout (#998)
  - Karaoke Mugen now writes some useful information in text files so you can read them through OBS Studio or similar to get useful information. These are located in the `streamFiles` directory (#997) :
    - Current song name
	  - URL to access your karaoke session
	  - Interface status (opened/closed/restricted)
	  - Number of songs in the current and public playlists
	  - Time remaining in the current playlist
- There is a new comment field in karaoke information (maintainers only) (#1012)

## Improvements

- Settings are better explained on the options screen (#1026)
- More songs are displayed in the public song library on mobile (#1015)
- Added a warning on user profiles when email is empty (#1002)
- All API documentation can now be found at [here](http://api.karaokes.moe/app) and is made with @nuxt/content. As a result, all old Apidoc comments have been removed from the app's source code. (#805)
- The "About" window has been fully translated (#857)
- Song list in system panel can now be filtered by tags (#945)
- Song list in system panel now has a bulk delete option (#945)
- Requester is added to stats sent to Karaoke Mugen Server (only if the user has opted in for its requests to be used for stats) (#949)
- The unused tags/medias list now has a "Delete" button in front of each entry. (#976)
- Some unused localized strings have been removed (#978)
- Navigation in the operator panel has been improved (#989)
- Improved sentry reports for frontend errors (#994)
- The user list in the operator page can now be closed with the ESC key (#1010)
- The border has been increased to 2 on the player's font for song info (#1011)
- You can now use the ENTER key to submit the form on the login in setup page (#1018)
- Tags are a little smaller in the player progress bar (#1021)
- Bulk actions are now available in the blacklist view (#909)

## Fixes

- Fixed OBS not capturing the KM window properly if it's hidden behind other windows/minimized
- Fixed the "Select All" button on operator panel (#1019)
- Fixed scroll in library (#1014)
- Fixed volume button state on startup (#1016)
- Blacklist criterias: Several fixes have been made (#909)
	- Can't have "Longer than" and "Shorter than" at the same time, or even several of them.
	- Can't have a "Shorter than" bigger than the "Longer than" criterias anymore
	- The blacklist view explains a bit better how it's created from the current BLC set
	- The reason why a song is blacklisted is now displayed in the karaoke info window
- When running a packaged version, the first command-line argument is no longer ignored (#986)
- Some SQL migrations now have a `if exists` clause for drops (#988)
- Fixed some DB errors during shutdown (#991)
- The remote is now properly reinitialized after some settings changes (#992)
- Fixed some error popups (#993)
- Fixed song list position in public interface when you come back from the karaoke detail page
- Fixed Socket not initialized properly when remote is being enabled (#1006)

## Other

- For users using Karaoke Mugen from its git/source code, the minimal MPV version required is now 0.33 (#1008)
- The `https://kara.moe` URL has been disabled since it only worked when on the same network. It's replaced by the Remote system (with codes like `abcd.kara.moe`) which is now stable. Plus it was confusing (#1003)
- Some playlist specific code has been moved to the KM shared library so we can use it for a new exciting feature on Karaoke Mugen Server (#1005)
- Dependencies have been updated


# v5.0.37 - 09/05/2021

## Fixes

- Fixed reset password for local account (a72066a)
- Change discord link in init page (1c024ad)

# v5.0.36 - 09/05/2021

## Fixes

- Fixed a weird case when adding a song to a current playlist with autoplay on, and the kara added isn't the last one in the playlist, but the currently playing song is the last one. Yes, complicated and stuff. That's why we have users : to test our app for bugs. (6f9723672)
- Fixed a few minor web interface errors (5be0121d2 53b4a2bd4)
- Added more breadcrumbs (logs) to Sentry on the web interface (68f711149)
- Fixed i18n input field length in tag submission form (45d63c4c)

## Misc

- Upgraded backend dependencies (62dd5c1b)

# v5.0.33 - 25/04/2021

## Improvements

- There's now a warning if your email's left blank when you update your profile. Without any email, you won't be able to reset your password if you forget it.
  - You can still ask for a password reset in exchange for 50 000 Karaoke Points(*)
  - (*) Feature not yet implemented.

## Fixes

- "We have resolved some bugs and improved stability to make your karaoke experience even better."
  - Seriously though...
- The "Consolidate repository" feature is now fixed.
- Some english translations were missing in the app
- There was a rare case when a minor functionality would prevent mpv from loading up files
- Blacklist generation will work as intended even if no set is current.
  - How it did happen is beyond us.
- Some fixes were made on some success modals
- We've added more logs to Sentry for frontend-related issues.


# v5.0.32 - 16/04/2021

## Improvements

- In case of migration errors, migrations already applied are now logged.
- Display original name between parenthesis when search serie in kara form

## Fixes

- Fixed stop causing pauseScreen to disappear (#990)
- Fixed stopAfter toast appearing when trying to stop (pause) the pauseScreen (#990)
- Fixed command-line processing ignoring the first argument (#986)
- Fixed some migrations for some people (#988) Don't ask how it happened, we don't even know. Karaoke Mugen is like magic sometimes. Or a child who grew up too quickly :(

# v5.0.31 "Poppy Partagée" - 14/04/2021

## Important notice

*clears throat* Karaoke Mugen 5.0 introduces a brand new singing experience for y'all! It contains a fully reworked public interface, which aims for ease of use and efficiency.

It also provides an easy way to share your karaoke with friends with **kara.moe subdomains** (example https://wxyz.kara.moe).

- Usernames are now **case-insensitive** (#770). Karaoke Mugen will detect name conflicts in your user database and eventually fixes them automatically or asking you to do something about. In any case, the accounts with conflictual names will be automatically renamed with suffixes.

## New features

### Privacy policy (#861)

Upon your first launch of this new version, you'll get a summary of the data we collect and how we use it. You can choose to disable data collection at anytime if you object to it.

We also added a system to more easily manage news updates whenever you install a new version of Karaoke Mugen (#845)

### Stats are now per repository (#875)

Stats can now be sent per-repository and are not global anymore. This means you can choose to send your stats data only to one repository but not to the other.

### Song versions (#855)

A new type of tag has been introduced in 5.0 : versions.

This will allow you to better filter out (or in) different song versions like "Alternative", "Off Vocal" or "Full".

### Remote access (#198)

Karaoke Mugen can now expose itself via Karaoke Mugen Server to allow other people on other networks to access your karaoke. Perfect for remote sessions at anime events or over Discord our Twitch.

![Remote Access control box](https://lab.shelter.moe/karaokemugen/karaokemugen-app/uploads/f769ef18debdb7e4d55abb9b3df91f77/Capture_d_écran_du_2020-12-31_00-08-25.png)

It can be enabled in Settings -> Karaoke. It will generate a token kept by Karaoke Mugen for you. It will allow your room URL (https://XXXX.kara.moe) to be always the same after restarting the app.

The tokens expire after 10 days of non-use, but you can ask an administrator of the server to promote your token into a permanent, customized one like Axel.kara.moe.

*In order to save bandwidth, some karaoke thumbnails or profile pictures may not be available for remote users, but this will not prevent them from adding these songs.*

### New public interface (#804, #739, #551)

A brand new public interface is available with Karaoke Mugen 5.0. Our goal was to make the user experience better while providing more search tools and exploring capabilities.

- The current song lyrics are available on the home page
  - The current line is highlighted in yellow

![Lyrics Box](https://lab.shelter.moe/karaokemugen/karaokemugen-app/uploads/49f8517028bc3550e72631a7370fb154/Peek_31-12-2020_00-07.gif)

- The top progress bar has been replaced by a new bottom bar

![Bottom bar](https://lab.shelter.moe/karaokemugen/karaokemugen-app/uploads/43a3b9e5a235e9c3789b1efef43cc7d2/image.png)

- Homepage is now featuring a "now playing" box

![Player Box](https://lab.shelter.moe/karaokemugen/karaokemugen-app/uploads/8cc3b9e6d90d1bb9c6b2b16468c2962f/Capture_d_écran_2020-11-11_à_22.00.58.png)

- You can now explore tags by category

![Tags List](https://lab.shelter.moe/karaokemugen/karaokemugen-app/uploads/e9696536c20526808ada84b13520c085/Capture_d_écran_2020-11-11_à_21.57.50.png)

- Popular songs are now fetched from your configured repositories instead of checking on your local database. You can disable this (#872)

### New shuffle modes (#772)

We reworked our shuffle modes, including a new one: balancing. Balancing creates pools of users: each user will have one song per pool (A-B-C, A-B-C, etc.), it creates more fairness for people adding less songs than others.

![Shuffle button](http://lab.shelter.moe/karaokemugen/karaokemugen-app/uploads/5307ea7a7f92e4416cca7b11881324eb/image.png)

### Sort playlist by likes (#887)

You can now sort a playlist by its number of likes from your guests. The playlist can also auto-sort itself (it's another property in the edit playlist window)

### Accept/refuse songs (#902)

When having a public and current playlist side by side in the operator page, you can accept or refuse songs in the suggestion playlist.

- Accepted songs are copied into the current playlist and marked as free (thus freeing quota for the users who requested them)
- Refused songs just sit there. Refusing a song frees it for the user who requested it, but since the song is in the public playlist the song will not be requested ever again.
- Playlist can be viewed sorted by number of likes. Unaccepted/unrefused songs are shown first, then accepted then refused songs.

### Sessions exports (#773)

You can now more easily **export your sessions data** as .csv, it will contain songs requested by users, play history, etc.

### Chibi player (#725)

![Chibi player](https://lab.shelter.moe/karaokemugen/karaokemugen-app/uploads/b6a4a7488db7456fadc30a37a15b18fb/Capture_d_%C3%A9cran_2020-12-04_%C3%A0_22.13.15.png)

**Chibi player** is a compact window designed to have easy controls over the Karaoke Mugen player, it can be set to be always on top of other windows.

It can be enabled in the Window menu.

## Breaking changes

- API is now **using a socket.io** interface, however `POST /api/command` with `{cmd: 'GetKaras', body: {body: {from: 0, size: 400}}}` can be used to send commands without establishing a socket.io command (#666).
  - This new API will be documented later, we lack workforce to do so right now.
- database.json config file is now merged with config.yml in `System.Database` object, see config sample (#746)
  - Karaoke Mugen should handle this change automatically for you and merge the two files

## Improvements

- Downloads are now made 3 at a time, not one at a time, to speed up big download queues (#910)
- Security code begone! The security code still exists when you're using a browser, but when using the app's electron browser, it will communicate with the app directly to get it and authenticate you. (#891)
- When creating automixes, the songs' requesters are now the ones who had that song in their favorites (#897)
- In streamer mode, stopping the player during a pause will disable pause time (allowing you to manually play the song once you're ready to sing again.) (#890)
- The player window now has borders! (you can disable them like it was before) (#889)
- Player window will stop resizing itself depending on the aspect ratio of the video (#888)
- In classic/streamer mode, the "Next song" text isn't underlined anymore. Apparently it was a crime against mankind to do so (#886)
- You can now bulk-add songs to your favorites, the white or black list from the operator panel. (#853)
- Blacklist criterias panel is now explained (#867)
- You can now see the download queue (#862)
- KM will now ask you if you want to resume pending download on startup if there are any, instead of resuming them automatically like it did before (#852)
- The tutorial has been revamped to be shorter and easier to understand (#839)
- The search engine can now understand exclusion (-word) and group ("group of words") operators.
- (Admin interface) Rename, set as current/public have been merged into a single "Edit playlist" button (#832)
  - The create playlist screen also allows you to set a playlist as public and/or current.
- Users now receive notifications when they can add songs again (when their quota becomes positive, #764).
- Upgrade from KM 3.2 works again (#798)
- When users upvote a song, it cannot be deleted by the original requester anymore (#803)
- Thumbnails are generated for each song now (for the public interface, #800)
- System panel navigation has been reworked with a new home page (#724)
- Tag names are now uniform against all our applications (#678)
- Player is now configured to have [loudnorm](https://ffmpeg.org/ffmpeg-filters.html#loudnorm) normalization (bd2964bd) instead of replay gain calculation.
- Circled avatars aren't created by KM now but instead are automatically generated at playtime by lavfi filters (fb99c6ec)
- The stats/sentry consent is part of the setup procedure now (#830)
- Fingerprinting has been disabled. It allowed to recognize browsers/devices to keep them from unlogging and relogging as random guests to get new ones. Problem is a lot of browsers now keep the fingerprintjs library from working correctly for privacy/tracking reasons, so we stopped using it (#893)
- Database rework! We reworked how songs are stored and accessed in the database, making adding/editing/removing karaokes and tags will be much faster for karaoke database maintainers. It also allows you to edit your song library during a karaoke as it won't conflict with users accessing it (#884 #882)
- All window modals have been reworked and are more beautiful. (#881)
- Admin messages can now coexist with the other messages (Go to kara.moe, song informations, b2e2bc52)
- You can now delete a song with the flag_playing attribute set as long as it's not currently playing (#917)

## Fixes

- Time before a song is going to play is now correctly displaying the right time (#912)
- "Next song is..." notifications are disabled if the playlist is set as non visible (#896)
- Playing a song from the library when the current playlist is near the end does not trigger a outro/encore jingle anymore (#908)
- Telling if a user is connected to your karaoke session is now clearer (#906)
- Fixed playlist outro triggered even though another song is due to play. This happened when you moved around a song from the playlsit to the end, after the currently last song (#905)
- Karaoke and tag metadata can now contain | (pipe) characters (#844)
- Editing a kara repository was creating errors (#780)
  - Copying a karaoke to a new repo updates correctly the database (#778)
- In French, "Genres" are now "Thèmes" (#802)
- The "next" button was greyed out if you added a song when the last song was playing (#806)
- Karaokes with missing tags are now not included in generation (#797)
- In the karaoke creation form, hitting "Enter" in a tag input is no longer submitting the form (and thus creating a karaoke into database) (#789)
- Karaoke tags are always in the same order now (#786)
- Some typos were corrected in French locales (a8eab177)

## Notes, misc

- Removed option to disallow duplicates of the same series/singer in a playlist.
- Removed option to display visualization effects during audio-only karaokes. This wasn't very nice-looking and caused issues with some songs. (#934)
- New icon for macOS 11 Big Sur (#856)
- Upgraded ffmpeg toolset to 4.3.2 and mpv media player to 0.33.1 (with libass fixes, #826)
- Upgraded to Typescript 4.0 (#784)
- Karaoke Mugen 5.0 isn't generating Karaoke Mugen <3.x series files anymore (#738)
- appPath detection has been reworked (#747)
- CLI toolset is now using commander instead of minimist (#748)
- Bootstrap dependency was removed (#739)


# v4.1.16 "Ôgi Observatrice" - 11/10/2020

## Fixes

- Allow login again if online account password has changed (51362a0f)
- Fix typos in tutorial (thanks @minirop) (b022e2ef)
- Fix shortener communication when KM Server is offline (b1523fbe)

# v4.1.15 "Ôgi Observatrice" - 05/10/2020

## New featuers

- Users are now notified when their quota becomes greater than 0 (when they can add songs again) (3ad268ec)
- Users can't remove a song they added anymore if it's been upvoted (d1759dd1)

## Improvements

- Favorites are now reuploaded to KM Server on login (595b3419)
- "Genre" tag type is now "Theme" in french (83610d3c)
- Preparations under the hood for file/data manipulation functions (#497)
- Added app version to database to prepare for a better handling of app updates (#801)
- Changelog is now included in binary builds (9e9157f0)

## Fixes

- Fixed online auth not rejecting your online token if it's incorrect. This will force you to login again if your online token were invalid. It fixes favorites and profiles not being updated (and failing silently) (f6abbc20 ce2df5a8 9393181e)
- Fixed outros being played after every random song if enabled (37732b5d)
- Added error logging to when kara/tags can't be integrated (951f661c)
- Fixed mpv version check when unknown (assume it's the latest version) (e4f98674)
- Fixed copying kara to another repository not updating database properly (0bb60424)

# v4.1.12 "Ôgi Observatrice" - 21/09/2020

## Improvements

- mpv's subs loading has been improved (94f7a0e3)
- URL shortener (kara.moe) now communicates through websockets with KM App (#759)
- Karaoke files now have sorted TIDs for each tag category (#786)
- Updated core dependencies

## Fixes

- Fixing tag downloads during karaoke downloads (8f8503c2)
- Songs now are properly removed from generation when they have errors/missing tags, making it so redownloading them from the server works (#797)
- Fixed upgrading from Karaoke Mugen 3.x apps (990687da)
- Added stats payload to Sentry when an error is detected during upload (7fcdc52b 858dfcff)
- Fixed some error reporting issues (2cc6619c 4000b7b9 227b384b d7ea15db)
- Added a specific error message when sub format is unknown in kara edit/add form (4e3f1cc6)

# v4.1.10 "Ôgi Observatrice" - 03/09/2020

## Fixes

- Downgraded Axios on frontend dependencies as it made it impossible to remove songs. A better fix will come later. (e32830247)
- Songs with invalid data are now properly skipped during generation (bd1229f5f)

# v4.1.9 "Ôgi Observatrice" - 30/08/2020

## Improvements

- Updated frontend dependencies (62e06f69)
- Updated backend dependencies (46e7c24d 7cfdcdfc)
- Made some code cleanups (c9776ed5 86466b89 f41f311f aaf48dd1)
- Init screen's logs now automatically scroll (4852489a)

## Fixes

- Added postgres-contrib to .deb package dependencies since tsvector isn't in all PostgreSQL distributions on Linux (would you believe that, Linux has too many distributions and cases to think of when packaging your app!) (b735714a)
- Made some adjustments to Axios interceptors to avoid weird UI errors with API (e137d444)
- The changeAdminPassword utility now uses bcrypt (cb184a6a)
- Do not report to Sentry if media file can't be found (0eab2a9c)
- Do not report to Sentry if there's a query error during database shutdown when the app is quitting (d6d5e64f)
- Do not report to Sentry if avatar unlink doesn't work for some reason (1e8d3a78)
- Avoid crash if no tip to display is found (4faf2b36)
- Fix switching account to admin in login modal (a9e454d7)
- Fix "Author" field filling in song suggestion issue (77754686)
- Moved security code generation to pre-init stage so clicking on the menu will display it correctly (fabdf484 4c4ead00)
- Only fetch player status when logged in (b735714a)
- Better interception of "user already exists online" errors (986fde85)
- Avoid DB query error in case a played / requested song is added twice to the database at the exact same time (how it happened in the first place is beyond me, but your code is like your child, they can do surprising stuff sometimes, like you didn't think your cat would be stupid enough to fall in a chimney but yes, he did.) (215a11f3)
- Avoid sending stats payload if instance ID isn't set (Did I tell you about my cat and the neighbor's chimney?) (1a446b83)

# v4.1.8 "Ôgi Observatrice" - 23/08/2020

## New features

- Added a way to copy tags from one repository to another
- Added a message if trying to add a repository through km:// protocol if it already exists

## Improvements

- When adding random songs, the tag/filter is now taken into account
- Adjustments were made to the system panel's config page

## Fixes

- Fixed double quotes (') searches
- Fixed song search when words is null
- Fixed search with accents
- Fixed frontend sending undefined in searchType to API
- Fixed switching account to administrator during the setup onboarding
- Fixed Sentry.io answer display on the modal asking you about it after setup
- Better file/protocol handling on startup
- Fixed file handler to not pick files starting with --
- Fixed noLiveDownload in lowercase in tag files

# v4.1.7 "Ôgi Observatrice" - 17/08/2020

## Fixes

- Fixed search for " ' and accents

# v4.1.6 "Ôgi Observatrice" - 16/08/2020

## New features

- Sessions can now have a end time. A warning is displayed on the operator screen when a session is near its end (warning time is configurable) (#765)
- Songs can now be moved in a playlist and placed right after the currently playing song with one click (okay, two) (#763)
- Karafun files can now be imported when they only contain metadata information, not video/song blobs (#733)
- Added a filter field in system panel's configuration page (#730)
- Some tags now have a "problematic" flag (Spoiler, Adults only and Epilepsy) which should allow you to recognize karaokes using them more easily in the list (#695)
- Playlists can be inverted between left and right if you select the same playlist in the opposite panel

## Improvements

- Search is now much faster thanks to the us of text search vectors in PostgreSQL (#774)
- When adding a new repository, folders are all pre-filled to make it much easier (#771)
- Polls now work if you're at the last song of a playlist (#753)
- Configuration validation is now more complete and will prevent some errors (#750)
- When KM's network port is busy, it uses a new one but won't save it to config file if it's not your first time running the app (#745)
- Added check for PostgreSQL version when running the bundled one (#743)
- Cleaned some database code (#742)
- A lot of unit tests have been added (about 80) to better test for regressions when developping (#706)
- Updated menu code to make it slicker and rearranged some items

## Fixes

- Language order in filenames are now fixed when editing / creating songs (#767)
- When using a filter on the library, using the "Add all songs" button now takes the filter into account (#762)
- Fixed some series' name display bug (#757)
- Mastodon toots are now displayed correctly (#754)
- Fixed password reset (local and online) mechanisms (#768)
- Do not error out anymore during tag updates if the old tag can't be found anymore
- Fixed searching songs by year
- Fixed BLC set copy not regenerating blacklist
- Fixed BLC set exports
- Fixed generation for tags without any types
- Fixed some tasks not being ended correctly (file download, media download and repository consolidation tasks)
- Fixed locales for consolidation task
- Fixed player stop button with single play
- Fixed series languages mode synchronization between instances for online account

# v4.0.15 "Ôgi Obscure" - 26/07/2020

We've made improvements and fixed bugs to make your Karaoke Mugen experience even better.

## New features

- We are more compliant to Human Interface Guidelines for menu in Mac OS X #723
- Add frontend notifications for non-API triggered events #744
- Better explanation for delete account modal popup #735
- Rework login modal display

## Fixes

- Various fixes about Blacklist criterias display
- Various fixes about poll and stream mode
- Fix gif import for avatar file
- Stats and ErrorTracking are now not fill by default in modal
- Fix change page size in system's kara list
- Reset lavfi-complex on audio-only files to remove seek lag #628
- Fix memory leak on computing playlist media
- Fix delete user with requested songs
- Fix server display in login modal
- Forbid @ character in login modal
- Playlist: Upvote songs by adding them now doesn't display an error anymore
- Electron: fix missing binaries message box #737

# v4.0.13 "Ôgi Obscure" - 17/07/2020

Version numbering has changed :

- Major number version (here, 4) will change whenever we release a new version with additional features and change the character in the version's name
- Middle number version (here, first 0) will change whenever we release an official, stable version of Karaoke Mugen to the public. It'll contain bugfixes and small improvements over the previous version but won't introduce big changes. It changes the second part of the version name.
- Minor version number is subject to change more often. People on master and next branches will get a new minor version every sunday. These are usually automated.

You can find more info in issue #675

## New features

- Public/Private mode has been removed. From now on, playlists can have both current/public flags at once.
  - To get the old "public" behavior, have two playlists, one with the current flag and the other with the public flag.
  - To get the old "private" behavior, have one playlist with both current and public flags set.
- Operator UI has been overhauled and simplified (#704).
  - Less useless notifications
  - The "stop" button now defaults to stop after the current song ends. Press it again to stop the karaoke now.
  - Options have been moved to the K button
  - Current time and time remaining for a song are displayed in the progress bar
  - Jingles and sponsors now appear in the current playlist so the operator can tell when they're going to happen.
  - Playlist and Karaoke options are now in contextual menus inside the wrench icon
  - Filters can be reset
  - Previous & next song buttons are now greyed out if you're at the beginning or end of playlist. Play is greyed out as well if nothing is in the current playlist
  - Application settings have been moved out from the operator settings page. They're now in the system panel.
  - Some options have been simplified or removed.
- You can now play songs directly from the song library without having to add it to a playlist first (#697)
- After a playlist ends, Karaoke Mugen can play random songs until someone adds a new song to the playlist (kind of like an attract mode) (#698)
- Already present in 3.2.2 but this is an important change : A setup page has been added for those using Karaoke Mugen for the first time. It works as a setup wizard asking you questions about accounts and where to download your songs (#661)
- Playlists created from Karaoke Mugen Live or another Karaoke Mugen App can be given to the download page to download all songs in it that you don't have yet (#600)
- Sample songs are now only downloaded if the user wants them (#658)
- Series are now tags as well. This doesn't impact the end-user, but allowed us to clean more than 1500 lines of code since series and tags were treated separately but were basically the same kind of information related to a song. This should also speed up querying songs from the database (#629)
- When you view a different playlist than the current one and hit the play button, a warning will appear to tell you the playlist you're viewing isn't the one that's going to be played. (#634)
- Tips and tricks are displayed during the init phase to give you something to read (#674)
- We now use [Sentry.io](https://sentry.io) to have errors reported to us automatically when they happen. Since this has privacy issues, this can be disabled. Just like for Stats Uploads, you will be asked if you want to allow that or not when updating. (#676 #709)
- Generation during init phase now has a progressbar (#693)
- Karaoke groups are now better displayed on the download page so you can more easily find them and add them to your download queue directly (#646)
- Playlists now has icons depending on their type in the selection list (#612)
- Karaoke Mugen can now handle different kind of files if you drag & drop them into its window or if you associate Karaoke Mugen to th em in your OS so you only need to double-click on them (#689 #600):
  - `.kara.json` files will be played directly (if they exist in your database)
  - `.karabundle` files will add a karaoke to your database. It's an efficient way to download individual songs from the web.
  - `.kmplaylist` files will add a playlist to your database. **If some songs are not in your database, they will be downloaded.**
  - `.kmfavorites` files will replace your favorites with the ones in the file
  - `.kmblcset` will add a new set of blacklist criterias to your list (more info below)
- Added blacklist criterias sets : you can now create different sets of blacklist criterias and switch from one to the other depending on where you're doing your karaoke. Example, between friends, at a wedding, at an anime convention, etc.
- Discord Rich Presence has been added. You can now proudly display what you're singing on in your Discord profile status! This can be disabled. (#685)
- Security code can now be copied to your clipboard in its dialog box (#670)
- Song info popup can now be closed by clicking elsewhere on the screen (#641)
- Added a tool in system panel to compare two repositories and check if lyrics are different between the two if there are identical songs, and allow to update them. This will help song base maintainers to keep multiple repositories with the same songs in sync (#681)
- Added a tool in system panel to show tags with the same name but different types, which could be merged into the same tag. This will help song base maintainers when a singer is also a songwriter but has different identifiers in the database, for example (#672)
- Added a tool in system panel to add/remove a specific tag from a list of songs (#655)
- A database dump is automatically created on startup, allowing you to restore it in case of problems. This will also allow us to upgrade the database software (postgresql) later more easily. (#648)
- A queue has been added to heavy database actions like generations and refreshes, thus avoiding weird behaviors when multiple tasks are triggered at the same time (#639 #638)
- Added a validate button to the database page in system panel to only validate changed files without triggering a generation (#635)
- A details button is available to display song details in the download window (#632)
- Switched database migration tool from db-migrate to postgrator, allowing us to trigger specific tasks when a user updates Karaoke Mugen to the latest version. For example the fact that series are now tags will tell you the app needs to update your songs and ask you if you want that to happen or not (#627)
- All system panel messages are now translated in French (and English of course) (#621)
- Hardware acceleration is now enabled by dafault in auto-safe mode to allow hardware decoding of videos in the most standard cases. You can disable it in case it doesn't work right for you or force it enabled for all videos (not recommended) (#703)
- A new option setting allows you to add extra arguments to mpv's command line, for advanced users only (#703)
- The public interface now lets you easily vote for a song already present in the public playlist when you browse the main song list (#714 #713)
- You can now use media keys on your keyboard if it has them (stop, previous, next, and play/pause) to control Karaoke Mugen (not on macOS due to a bug in Electron 9.x) (#718)

## Improvements

- Passwords are now stored in a more secure way (salted bcrypt instead of SHA256) (#701).
  - As an improvement to account security, changing your password from KM Server or another KM App instance will automatically log you out of other instances, as KM Server now stores the last time your password has been modified.
- User role is now checked when making requests to the API, so that users who lost their admin status can't keep it forever (#588)
- Migrated system panel from antd framework v3 to v4, resulting in better visuals and cleaner code (#610 #593)
- Total repositories size is now displayed in the download page (#626)
- Installer will stop deleting everything in the app folder on update (#640)
- Groups are now displayed as checkboxes in karaoke edit/add form. (#647)
- Anime and video game karaokes are now better differentiated in lists (#643)
- For debug purposes, calls to the internet are better logged (#656 #644)
- When downloading/updating all songs from a repository, a notification will appear to show you what it's doing (#660)
- System panel's dark mode is now complete (#663)
- Singers and series auto-complete is now a bit faster in system panel's karaoke creation tool (#662)
- SQL code is better organized in the app's source code (#688)
- When changing a repository's priority (moving it in the list) a timer will only validate your changes and regenerate your database after a bit (#687)
- The MPV component has been rewritten using our own IPC implementation, because of many issues with node-mpv. We've seen with the node-mpv author to fix some issues with some patches. (#684 #711 #719)
- Init phase has been a bit reworked when you display logs (#683)
- Unit tests are now started at the end of the app's launch, speeding up continuous integration cycle (#633)
- API error codes have been normalized. Karaoke Mugen can be a teapot now. (#716)
- Logs are handled in a better way and are now more colorfun (#715)
- The 404 Not Found page has been reworked.

## Fixes

- Fixed database dead locks in some situations (#708)
- Stopped publishing your IP too often for the URL shortener (#710)
- Fixed long lyrics display in kara detail info (#712)
- Creating a karaoke for repository A with a tag existing only in repository B now creates the tag in repository A too (#682)
- Creating a karaoke with 3x or more the same tag (which didn't exist before) now works (#671)
- The list of playlists is now properly refreshed on login (#654)
- Selecting folders now works properly (#653)
- Fixed crash when KM Server is down (#652)
- Fixed failure to import MKV files (#651)
- Fixed changing primary folder of a repository (#650)
- Fixed song info popup with a # in its name, and search with singer if series is not present (#649)
- Fixes locales by using non-breaking spaces

# v3.2.2 "Nadia Navigatrice" - 23/05/2020

This is a bugfix release with a few features added

## New features

- A setup page has been added for those using Karaoke Mugen for the first time. It works as a setup wizard asking you questions about accounts and where to download your songs (#661)
- An automatic dump of the database in SQL format is made at startup (only if you use the bundled postgresql) (#648)
- You can quit a video preview by hitting the esc key on your keyboard now (#637)

## Improvements

- Songtypes are now always displayed, if there are several ones for a song (24632e19, d4ad66ce)
- Made seeking in mp3 files a bit faster. (#628)
- Help menu is now "Help" not "?" (#665)
- Downloads now show a "Preparing downloads" task popup to keep you updated on what's going on (#660)
- Song family is now displayed on the songs list and repository on songs, tags and series list page to better identify songs (#643)
- All requests now display user-agent so we have a clearer view of which KM versions are used (#644)
- Added a queue for database intensive tasks like refreshes and generation to avoid multiple triggers (#639)

## Fixes

- Fix downloading lots of songs at once by sending only one request (f2de124d)
- Fix removing old kara file when downloading songs (f04e8c5a)
- Fix KM folder being wiped during reinstalls/updates (77f5e849)
- Fix kara edit/creation form to accepts MKVs (741ccfae)
- Fix more info on Wikipedia in some rare cases (with #, or serie not present) (#649)
- (possible) Fix for login/auth errors with KM Server (5ad9654b)
- Fix change primary direction in a repository (2626a9bf)
- Fix consolidate repository (86f41292)
- Tags with no types are now ignored instead of added to the "Misc." category. This is useful when we add new tag types but they're not fully understood by the app (f22f7fe3)
- Fixed display kara in session list (e2153723)
- Fixed for if autoUpdate menu should be displayed or not (06f13869)
- Using move instead of rename when editing a song's filename to avoid cross filesystem issues (#659)
- Fixed display error for the reset password page (e990f78a)
- Fixed refresh playlistList after login (29ec1ae6)
- Fixed adding multiple folders via Electron window (#653)
- Fixed tag file removal when editing/replacing/removing tags (25bd121e)

# v3.2.1 "Nadia Nostalgique" - 01/05/2020

This is a bugfix release with a few plot twists.

## New features

- A confirmation modal will pop up if you try to start playback even though the current playlist is not on screen. This is made to avoid mistakes (and because it was seriously misleading). (#634)

## Improvements

- Song download page now has a link for each song so you can check them out individually (#632)
- In case of database errors, the resulting error and SQL query that triggered it is correctly displayed (2242ddba)
- Ultrastar2ass now works for real. Updated to 1.0.12
- kfn-to-ass is updated to 1.0.9 (Karafun imports)
- In case of a database launch error, display error in logs (bef1448c)
- Singers are now sorted in song filenames (847a5c29, 808e38b2)
- Text is properly centered on init page now (d8ea6185)
- When encountering an unknown error during init, a proper message will be displayed (4bf802d4)
- Generation now works without any series or tags in base (fb6428bc)
- .kara.json files won't be modified anymore during generation, only during validation (`--validate` option) (df79073f and a few others)
- Tags are now sorted in a karaoke line (353192a0)
- Throw an error when the created serie name already exist (67cc8c41)

## Fixes

- When changing a song year, remove all group years and re-add them properly (77b2b2cf)
- Fix avatar not being displayed on screen during audio only songs if visualization effects were disabled (77514ed5)
- `--generate` now properly sets/compares base checksum (c14ed607)
- SD Nanamin is now showing the proper surprised face when an error is shown on the init screen (29511ffa)
- Fixed editing a song without a video (again) (d881e05d)
- The AppImage for Linux now works. Thanks @amoethyst and @zeograd for the help (8d28cbd6, a4c8bec4)
- Disabled electron's auto download because it conflicted with our code (eee54248)
- Subchecksum errors are properly reported when in strict mode (4c05cf76)
- Uncaught Exception / Unhandled Rejection Errors are now displayed correctly (06d46c77)
- mpv should really restart now if you killed it. YOU MONSTER (1903710c)
- Connection to KM Server now has a 5 second timeout (3c1ec94e)
- Fix set volume to not trigger mute/unmute button (b013fcc9)

# v3.2.0 "Nadia Naturiste" - 04/04/2020

This is a major release with almost only UX features and improvements, so you should be safe to upgrade.

## New features

- The app now uses Electron for a better user experience on all
platforms (#533)
  - All links are opened in Electron by default, but you can disable this behavior in the application's menu (#581)
  - A new command flag `--cli` has been added to launch the app without any GUI (for non-interactive operations like updates or generation, or for use on Raspberry Pi (#575)
  - Player progress bar is now visible in the Dock (macOS) or taskbar (Windows) (#572)
  - A initialization page with optional logs is shown at startup (#568)
  - Karaoke Mugen is now packaged in these formats :
    - macOS: .dmg for easy install
    - Windows: portable (.zip) and .exe installer
    - Linux: appImage
  - There is an auto-update system in place which will download updates and install them on startup (unless told not to) or when manually told to. (#7)
  - The Visual C++ Redistribuable 2013 is now included during install on Windows, and installed if it appears you lack some vital DLL files for PostgreSQL (#595)
  - Errors will open a system dialog box
  - When prompted to select a folder or file (in config page, in repositories pages) a Open File system dialog will be used if you're visiting these pages using the electron app instead of a browser. If you're in a browser, a HTML5 browser will be used
- Multiple repository management for songs (#549)
  - Songs are now organized in repositories.
  - You can have multiple repositories in your Karaoke Mugen
  - By default you have a "kara.moe" repository and a "Local" one. The Local one is for your own songs that you don't necessarily want to share with the community through kara.moe.
  - You can add, remove, or edit repositories, if for example someone adds a new song database completely foreign to kara.moe.
  - Repositories can be enabled or disabled depending on the situation. A disabled repository won't be taken into account when generating database or updating stuff.
  - A "Consolidate repository" button allows to move repositories' contents to a new folder (like on a external hard drive) (#569)
- Users are notified when their song is going to play as soon as they add it (#564)
- When streaming Karaoke Mugen to twitch, song polls will be sent to the twitch chat as well so users can vote for it as soon as it is happening, to avoid polls ending sooner without users being able to vote for it due to stream lag (#602)
- Tags and series are now checked when running a song database update. Previously they were not checked, which meant that unless you download a song which used them, you wouldn't get the new data (#616)
- A new "tasks" system allows you to quickly see which background tasks are running on Karaoke Mugen : media updates, downloads, database generation, etc. Tasks are visible on the system panel and the welcome screen

## Improvements

- Initialization is now faster since we're checking file modification dates instead of contents to decide if we need to generate or not (#563)
- Generation is faster as duplicate SID/TID/KIDs check is now done with maps instead of arrays
- Audio visualizer on audio-only songs is now smaller and in a corner of the screen to give more room to artwork (#559)
- Various improvements have been made to the system panel, especially its navigation and to download manager (#579)
- mpv (player) logs have been moved to the logs/ directory (#574)
- Logs are in JSON format now which allows a standardized display in the control panel logs. Logs are now updated in real time on that page (#567)
- Login is now shared between the system panel and frontend (#594)
- You can modify songs without medias (#604)
- Rework of operator tutorial and public tutorial (1130eb69, be5413a8)

## Fixes

- Fix playlist not working if a user added a song to it before, and does not exist anymore or has been converted from local to online. Thanks @Yom for finding this.
- Fix download of songs with # or % in their names.
- Fix download page not showing songs if you change filter while being on a page other than the first one. Now page view is reset when you change filters. Thanks @Cattenize for spotting this and writing an issue! (#620)
- Fix issues with playlist medias updates through git (encores, intros, outros, etc.) by using a HTTP download system instead of using git, which tended to block the main thread and make the app unresponsive for a bit while it decompressed files (#582)
- Fix getLucky button in PC display in public page (10351b73)
- Fix get blacklist criterias from public (6a0fcbe3)
- Fix bug display alias and i18n in system panel (90ce22d3)
- Fix create playlist require to refresh (a5f11ef5)
- Fix welcome page loading when kara.moe is down (e910db1c)
- Fix autocomplete tags with alias when create or edit a kara (457a41a2)
- Fix force language in profil modal (b1047ae8)

# v3.1.2 "Mitsuha Matinale" - 12/03/2020

This is a bugfix release

## Fixes

- Added msvcp120.dll to files checked with other binaries (necessary for Postgresql) (c2492d85)
- Updated ultrastar2ass to 1.0.11, toyunda2ass to 1.0.12 (0f25eff7, 80375c75)
- Updated node-mpv-km to 2.0.2 to remove rogue console.log (9b4674a1)
- Fix playlist medias list creation on startup not happening if no internet is available (9d0aa945)
- Fix base update errors with songs with no updated media to download (19221c4b)
- Fix encore/outro message time (cad586e3)
- Made song integration synchronous again after download to avoid weird behavior near end of download queue (88f68235)

# v3.1.1 "Mitsuha Mélancolique" - 06/03/2020

This is a minor release containing fixes AND new features.

## New Features

- Songs with the "Spoiler" tag will get a red SPOILER WARNING above its details when the song starts on screen (96d3dafb, a67c2e80, d7d1dc2c and aa84a0b4)
- Admin account password is no longer displayed in terminal or tutorial (d5971b98)
- The player and profile modal will now display rounded avatars (#590 and a few other commits)
- Jingles and sponsors can now be disabled completely (instead of you having to set them to 0 to disable) (31f76202 and 943823c5)
- You can now add a message being shown on screen during encore/outros/intros (511ec410)

## Improvements

- Profile modal now has a close button (1d3e2c5c)
- ultrastar2ass has been upgraded to 1.0.9
- toyunda2ass has been upgraded to 1.0.10
- Downloading lots of songs should be faster now :
  - The next song is downloaded as soon as the first one is downloaded. Integration of songs is done asynchronously (98868a04)
  - Instead of downloading tag, series, karas and ass files separately, they're downloaded in one bundle and separated again aftar download (#562)
- The enter key can now be used to login (58ec5d14)
- Song suggestions (when you can't find what you're looking for) now ask for more information because we were tired of getting useless demands for songs we did have no clue what they were (#560)
- Deciding to run KM on another port than the default 1337 one is only decided on first run of the app. If the port is busy and it's not the first time you run KM, it'll throw an error (9eaccd60)

## Fixes

- Fix karaoke stopping after intro if sponsors are disabled or non-existant (f6e09d84)
- Importing favorites is now fixed (650ce09a)
- Reworked playlist reordering so it takes into account songs not available in database anymore (5798d60b)
- When tags or songs have disappeared from database but are still in the app's blacklist criterias, they are now completely removed from output but still kept in database. (b8d32f04 and e62f0fe4)
- Fixed bug in blacklist criteria search (8360154b)
- "Look for application software updates" was ignored in config, this is fixed now (e2e577d1)
- Various fixes to tutorial (cce04418)
- Songs should be displayed correctly now in blacklist criterias (aaf44844)
- Various fixes to specific login/account issues (ff0d6466, bba4aebc)
- Fix system panel behaviour with unusual host/port combinations (df82b603)
- Fix issues with playlist medias updates through git (encores, intros, outros, etc.) (cd9fd878)
  - This is a temporary fix : the issue (#582) is resolved entirely in the future 3.2.0 version.
- Various fixes with Safari on operator interface.
- Download manager now lists remote tags instead of local ones which caused issues when your database was nearly empty (8d98227f, 0b334eb6, 319c88a5 and f607e7ae)
- Various fixes to download manager

# v3.1.0 "Mitsuha Mélodramatique" - 17/01/2020

This is a major release.

## New Features

- The config page in the System Panel is improved, allowing you to change all settings, even some internal ones, paths, etc. (#533)
- Sessions can now be flagged as private if you want to avoid sending them over to Karaoke Mugen Server (#543)
- Added a `--noPlayer` option to avoid starting the player along with KM when you only want to manage your karaoke database. (#541)
- Added a QuickStart setting which equals `--noBaseCheck`. This allows you to bypass the karaoke base verification to save some time on startup when you're absolutely certain nothing has changed. (#541)
- When the current song nears its end, a message appears on users' devices to tell them what the next song is (#537)
- When adding a song, the message also gives you how long before it should be playing (#536)
- This version of Karaoke Mugen does not generate Kara V3 files anymore when creating new karaokes (yes this is a new feature) (#534)
- Download page now has a filter to only show missing or updated songs (#532)
- Download page now has a clean all button (956711e6)
- Playlists now have three new medias in addition of intros and jingles : (#531)
  - Outros are played at the very end of the playlist
  - Encores are played before the last song plays
  - Sponsors are played every interval you have set
  - We offer a few of those in our git repos, they will be downloaded automagically by Karaoke Mugen.
- KM is now bundled with a `portable` file. If this file exists, KM will store everything in the `app` folder, just like before. If not, KM will store all its data files in the user's home folder : `$HOME/KaraokeMugen` (#525)
- User avatars are now displayed next to the songs they added in playlist (#423)
- System panel is now translated in french and english (#263)
- Improve system panel's config page (#486)
- The karaoke submission form now accepts a new karaoke format, karaWin files (.kar). The files will be converted to the ASS format on import. (#550)
- A repository property is added to tag and series files automatically for now in preparation for 3.2's multi-repo (e57ca80a)
- Dropped compatibility for Windows 32 bit OSes (219eaf53)

## Improvements

- The swipe movement to switch from the song list to the playlists in mobile view has been deprecated in favor of a button, as it was causing too many misuses (#547)
- Player (mpv) is now restarted if it's been closed by mistake or voluntarily by the user whenever an action requiring it is made (#540)
- The frontend's and system's APIs have been merged into one, just so we could create more bugs (#539)
- Upgraded all dependencies, notably Got (HTTP client) to version 10 (#535)
- Frontend is now written in typescript, yay. (#528)
- Downloader has been rewritten with async functions and a queue system (#511)
- Logged in users now is a scrollable list in frontend (#476)
- If you login in operator page without an operator account, add a modal to propose to change the type of account (2ad52c9a)
- Changed display for tablets (cfeb689a, 934dcfa8, f35b3245)
- Changed buttons order in playlist's header and in a song for admin (3be92d61)
- Changed login modal in operator page (817ef98b)
- Removed drag&drop useless refresh (747c78e5)
- Playlist is now refreshed when resized (#548)
- Kara creation now include long tag automagic support (#555)

## Fixes

- Display shutdown popup only when disconnect is cause by transport error (0276f4e6)
- Fix Filter by tag + search a value now work (c50dd0c4)
- Fix add Random Karas in operator page (1d85f6c0)
- Users now cannot remove a song from a playlist while that same song is playing and the player is effectively playing it. (#556)
- The Omega character is now translated as O in filenames (e5379db7)
- Suggestion issue template now adds the right suggestion tag to gitlab issues (103aa8de)

# v3.0.2 "Leafa Langoureuse" - 09/01/2020

This is a bugfix release

## Improvements

- Security code can't be used anymore to reset your local password. If you lost your password, use the security code to create a new admin account (c7dad84b)
- Poll winner is sent to Twitch chat when available (df5d27f1)
- Config settings are correctly updated when displaying the settings page (d7acf199)
- When in restricted mode, the frontend will display a modal only on mobile (fad65274)
- Quotes are not being removed anymore during searches. So "May'n" won't search for "May" and "n" anymore. (49cbc80d)
- Add a message to check if the song is not available for download before make a suggestion (95db6039)
- Now use checkAuth route to verify authorization in frontend (824f8b7d)
- Remove use of swipe in mobile for add Kara and change view (#547 - 735b3851, c8cdf0ba, 6756e3c2, b3e2c9b9)
- Icon to tell the difference between mystery karas and others is now clickable (925374eb)
- Add search aliases or locales in serie field on kara page (429458e1, d0ea6b3f)

## Fixes

- Fix autoplay setting not working as intended (f0f2f18c)
- When downloading a song, tags or series could have needed to be removed if their filename were different, but it throwed an error if the file didn't exist anymore, which could happen inbetween database refreshes. Now the error won't throw anymore, just display in debug logs (77af237b)
- Fix samples' TV Series tag. (3bbf5eb2)
- Fix nickname can't be empty error when modifying password (1a4ae993)
- Fix admin tutorial (030c3069)
- Fix issues when playlists are set to invisible (6c2bf0b5)
- When downloading songs, tags/series are now correctly deleted when their name has changed (0751bcf1)
- Toyunda2ASS has been updated to 1.0.8 - correctly detects CRLF line breaks now (0eec58af)
- Percentages in poll votes are now rounded to two decimal digits (e8e3f6c7)
- Polls should work pollfectly now. (84bf4818)
- When going from the kara list to a filtered list (applying a filter) the scroll placement is reset (af79e412)
- Remaining time of a playlist is now correctly updated (32698f3c)
- No more flickering when scroll in a playlist (ee38366a)
- Fix scroll on user list in profile modal (#476)
- Fix add an ip for Host in system panel config page (f2f01947)
- Fix modals on small screen (9cbe227e, 2eed7ef4, 5fdb1997)
- Fix initial render for playlist (8b1ece19, 92c73fa5)
- Fix favorites display in public page (12b67a1b)
- Fix alignement ro playing karaoke in start of a playlist (08b17f43)
- Fix open the login modal when logout (013a421f)
- Fix spam of toast when page was hidden (e6ac7ca7)
- Fix restricted mode (d738745b, 158d7ff2)
- Fix songtype display in mobile when title is multiline (631daded)
- Fix wrong color display for buttons in karaDetail (daddc90f)
- Fix help modal display (a1975f83)
- Fix update songs in download page (7c92302e)
- Fix filter songs in download page (12d13b1d)


# v3.0.1 "Leafa Loyale" - 13/12/2019

This is a bugfix release.

## Improvements

- Described where is the security code in the admin intro d71a5889
- Bumped taskCounter from 5 to 100 during batch downloads so KM doesn't stop downloading every now and then db989b9e
- Added proper error messages for login in operator panel c7fbb20f
- Added proper error messages when using wrong security code in login window 46c9f81a
- Ensures mpv is running before issuing any command, restarts it if it's not present 473dc256
- Added close button for automix modal 0ea139aa
- Added i18n for playlists names af4565b5
- Added modal for delete criteria from blacklist 2dae9632, 3c636e7c, f5dd39de
- Changed songs display order 4aa306fa

## Fixes

- Fixed avatar fetching for online users d68c8748
- Fixed API documentation 48ccf953
- Fixed moving songs from one playlist to the other e1f6bd89
- Fixed playlist buttons not refreshed when you change the other side in operator window 7ae4e647
- Fixed adding blacklist criterias with enter 8c7a7228
- Fixed like button on karas 653fe77d, 512901b5
- Fixed free button 91b855f3
- Fixed convert and delete online profile 80ac08f9
- Fixed import playlist 3a829eda, daf52009, 6407261d
- Fixed right click transfer button 4fdf9c0f, 80ac390e
- Fixed right click add button from public playlist to current playlist de2a88a8
- Fixed blue color display change for playing kara b629c8a0
- Fixed mute button bfb64a44
- Fixed open login modal after log out a9349c54
- Fixed error display for patch kara a263013f
- Fixed right click add button for multiple karas in admin page 7ff87aa2, 9c45a866
- Fixed export playlist button d2a3e85f
- Fixed change visibility of a kara twice without close details da546927
- Fixed buttons display in playlist header 26c9af11
- Fixed nickname is now mandatory 871fb6b4, 101befe3
- Fixed switch to another playlist when delete one f4e895fa
- Fixed input display in rename playlist modal 17ee2a0c
- Fixed blacklist criterias tags display 88a338ae

# v3.0.0 "Leafa Lumineuse" - 29/11/2019

This is a VERY MAJOR release.

Many things have changed, both in database schemas, code base, frontend, and even how Karaoke Mugen works

## New Features

- A banner will be displayed on the welcome screen to signal there is a new Karaoke Mugen version and that you should upgrade (#7)
- All guest accounts now have specific avatars. For fun. (#392)
- Karaoke data files (.kara) are now on version 4 and are named .kara.json. (#341)
  - Karaoke Mugen 3.x is not compatible with Karaoke files version 3 or below. This means you'll need to update your Karaoke Base for Karaoke Mugen 3.x.
  - If you have songs you have not uploaded to the Karaoke Base, please contact us so we can help you convert your files.
- Streamer mode with Twitch integration (#447)
  - Song poll results can be displayed on the player's wallpaper inbetween songs.
  - Twitch users can vote from chat for which song to play next
  - Added a configurable pause time in between songs.
- Song tags have been completely reworked (#443)
  - Tags (languages, songwriters, singers, creators, etc.) are now files in the Karaoke Base, which means they're not tied to the application's version anymore. Anyone can add its own tags if need be.
  - New tag types : Misc (formerly "Tags"), Genres, Origins, Platforms and Families
  - New tags have been added to the Karaoke Base as a result : Fanworks for dojin songs/videos
  - WARNING : As a result, blacklists criterias relying on tags won't be valid anymore and are going to be removed from your blacklist criterias. You can readd them later.
- Mystery karaoke toggle (#441)
  - You can flag a song as visible or invisible. Invisible songs will be marked as ??? to the public, which means they won't know in advance what that song is in the playlist. Good for surprises and troll songs.
  - You can add mystery labels, which are shown randomly in place of the real song's name in a song slot to users. This is troll ammo.
  - You can make it so admins or users added songs are automatically marked as invisible (or not)
- Classic Karaoke Mode (#432)
  - In Karaoke Classic mode, a pause is made in between songs, and the person who requested the song (or admin, or after a time period has elapsed) can hit play on its device. This is a mode for those who prefer a classic karaoke box experience where each user takes the microphone to sing on the song they asked for.
- New features for Download manager :
  - Blacklist system to keep the Download manager to automatically download some songs. Manual download is still possible (#427)
  - A "Update All" button to update existing songs and download all songs missing from your database. See above for the blacklist feature. (#426)
  - Advanced search (via tags/series) (#425)
- Session management on welcome screen (#390)
  - You can now name individual karaoke sessions when starting one with friends or during events. It'll allow you to filter song history to see, for example, which songs were played during Epitanime 2020 or Jonetsu 5555. Sessions are just groups for stats but can be helpful for other purposes later.
  - Session data can be exported as CSV (#508)
- QR Code has been removed (why is it a new feature?) (#451)
- Users can now select which language for series names they tend to prefer (just like an admin can). This setting is saved to your online account. (#440)
- New, updated sample songs included with every release (#452)
- Battle-tested with Node 12 (#439)
- Karaoke Mugen is now coded with TypeScript, for better debugging and safer programming :) (#437 #391)
- For MugenPi users (or those who don't want to look at the console screen), logs are now available in the System Control Panel (#434)
- Live changes to the database (editing a song) won't trigger a new generation on next app startup (#433)
- Admins can restrict song additions by users to one song per series or singer to avoid people trying to force their favorite series or singer by adding all its songs (#431)
- A new (shy) look for the frontend has been achieved with the React rewrite (#430 #300)
- Suggesting a song to be added to the karaoke base now generates an issue on our Gitlab (configurable) (#422)
- An intro video is played at the beginning of a playlist if you're starting on the first song. If a sponsor jingle file is present (Beginning with `Sponsor - `) it will be played right after. (#482)
- The karaoke submission form now accepts new karaoke formats in addition of ASS. The files will be converted to the ASS format on import. New formats supported are :
  - Toyunda files (.txt) (#463)
  - UltraStar files (.txt) (#31)
  - Karafun files (.kfn) (#471)
- Dark theme for the system panel (#468)
- Settings in the options panel now have tooltips to explain what they do (#460)
- Login modal in public and admin interface now has toggles for online/local accounts and password reset feature. (#489)
- Database can be restored from the karaokemugen.sql file in the application's directory (#509)

## Improvements

- System panel's code dependencies are now up to date (#445)
- Playlist information is updated more often on screen so a device coming back from sleep mode can get an updated version of the page sooner (#416)
- Search engine in playlists now looks for the song requester as well. (#448)
- Quotations (" and ') are now taken into account during search (#446)
- Karaoke Mugen's API has been split in smaller chunks for easier debugging and programming.
- A lot of code is now shared between Karaoke Mugen App and Server via the Karaoke Mugen Shared Library (#402) saving us a lot of time
- Importing playlists is now safer thanks to a code rewrite by using constraints instead of tests (#329)
- Preview videos are not generated anymore. It was costly and took a hell lot of time. Now full media files are served instead (#457)
- Updated mpv version to 0.29.1.
- Karaoke base updates now go through the Download Manager and should easier to handle.
- When editing a karaoke in the system UI, tags and series are checked for differences between the old and new karaoke to avoid triggering useless refreshes.
- Added a message in case MS Visual Studio C++ 2013 redist is not installed (Windows only) (#492)
- Karaoke Mugen behaves better when mpv has been shutdown outside of KM (#491)
- Added `--dumpDB` and `--restoreDB` command-line arguments.

## Fixes

- Toggling lyrics/song title display on mobile now works properly (#414)
- Videos aren't weboptimized again even if you don't change anything about it in the edit song form (#436)
- Toots from Mastodon are now displayed proper on the welcome screen's feed (#429)
- Fix KM not allowing you to login your online account if a local account with the same nickname exists in your database. (#466)
- When working with several karaoke/media/lyrics folders, edited karas will be placed in the original folders they belong to instead of the
first one in the list.
- i18n fields in series edit page in control panel are now automatically validated, no need to fiddle with them anymore (#505)
- .ass files are now properly deleted when editing a kara (#490)

# v2.5.3 "Konata Kimono" - 30/06/2019

This is a bugfix release.

## Fixes

- Fixed Downloads submenu in the system panel not working with V4 kara format in KM Server (28236d09)
- Fixed toggleOnTop setting not working (770cc4bd)

# v2.5.2 "Konata 4-Koma" - 22/05/2019

This is a bugfix release.

## Enhancements

- You can now force the admin password to be changed (in case you forgot it, or are running a unattended setup) with the `--forceAdminPassword <password>` flag.

## Fixes

- Fixed file resolver when using multiple folders for karas, series, medias or lyrics files (c2e5eacf)
- Fixed mpv auto restart method (3ca3b6c7)
- Fixed wallpaper not appearing anymore at the end of a song if "stop after current song" has been pressed (7330ed8a)
- Fixed retrying to play song if loading media failed due to mpv hiccup (7f3da9ba)
- Web interface will now request english translations from server if your browser is not set to a known locale (61082963)
- Media files are not weboptimized anymore if you don't modify them in the karaoke edit form (4ee094bc)
- Catch errors when switching to the next song in a playing playlist (35a86966)
- Partly fixed edit user form errors (523a7120)

# v2.5.1 "Konata Kiffante" - 06/05/2019

This is a bugfix release.

## Fixes

- Added notice to type in your full username on system panel login page (463b62e8)
- Fixed tag add/remove on blacklist criterias list ( de6611d4 )
- Fixed import/export favorites from admin interface ( f2ee577e, c76941c7, 7ae9b9b9 )
- Fixed import favorites from public interface ( 0222d592 )
- Fixed blacklist criterias import from an older SQLite database ( 0785947 )
- Fixed downloads not being started automatically on app startup  ( 87d68d9e )
- Fixed public/private switch ( df949195 )
- Fixed online profile updates ( 20a24b1e )
- Fixed suggestion mail modal box ( 6503c363 )
- Fixed errors with multi-series karaokes ( bfbe9eed )

# v2.5.0 "Konata Karaokiste" - 30/04/2019

This is a major release.

## New features

- Songs can now be downloaded individually from a Karaoke Mugen Server (like `kara.moe`) instead of updating the complete karaoke base every time. Go to the Karas -> Downloads submenu in the system panel. This feature is still in beta and we would love feedback (#339)
- Users can now create online accounts on a Karaoke Mugen Server, which means favorites and profile info are stored online and not on the local Karaoke Mugen application. Online accounts are enabled by default. To create/login using local accounts, remove the `kara.moe` part of the Server field on the login/new account form (#303)
- Added tag CREDITLESS for creditless songs (#382)
- Added tag COVER for cover songs (#393)
- Added tag DRAMA for songs from TV drama shows (#393)
- Added tag WIIU for songs from Nintendo Wii U games
- Added tag FANDUB for fandubbed videos (#418)
- Already present since 2.4.1 : Stats are now uploaded periodically to Karaoke Mugen Server (if the instance admin agrees) (#377)

## Improvements

- Configuration storage has been completely revamped and is now a YAML file instead of the old INI format. Your old configuration file will be automatically imported at launch (#355)
- Favorites are now handled in a simpler way. Favorites playlists are no longer used, instead Favorites are stored on a separate table in database. You can safely delete any favorites playlist after upgrading to 2.5.0 (#389)
- Karaoke Mugen now uses a PostgreSQL database instead of a SQLite3 one, leading to cleaner code and faster response times. Your old SQLite3 database will be imported at launch (#379)
- (Already present since 2.4.1) Initialization catchphrases(tm) are now displayed on the welcome screen (#375)
- MP3 playback is now more dynamic with some visualization effects (#349)
- Those who requested a song will now see their avatar next to the song information on screen at the start and end of a song. (#283)
- Downloadable groups can now be filtered / blacklisted
- New guest names and catchphrases!
- Transitions between songs are now shorter as we do not reload the karaoke background image at end of song
- Blacklist is now regenerated after a database generation to keep it consistent
- New option `--noBaseCheck` to disable data file checks to save time (when you're sure the base has not changed)
- New option `--reset` to reset user data. WARNING : this wipes users, stats, playlists, etc.
- Configuration is not updated anymore in real time if you modify the config file while Karaoke Mugen is running (it caused too many problems). You'll need to modify the config file while Karaoke Mugen is stopped for your changes to take effect.
- All communication with Karaoke Mugen Server is now done in HTTPS.
- Executable file has been greatly reduced by replacing some packages with simpler, lighter versions with similar functionality
- Preview generation should be more consistent now
- When creating a new karaoke, mp4 videos are web-optimized automatically
- Karaoke operators can now add several random karaokes to the current playlist by pressing a button on the admin interface, to fill a playlist for example (#392).
- Users can now add a song more than once in a playlist (if the required setting is enabled) (#388)

## Fixes

- Fixed song search so it now also searches in series names aliases (#387)
- Fixed Karaoke Mugen allowing users to put commas in series names (#386)
- Fixed Karaoke Mugen adding you as an author to a karaoke you're editing if there's no author already in metadata info (#385)
- Fixed series name not translated with user's browser's locale in control panel (#384)
- Fixed background listing taking non-image files into account in the `app/background` directory, which could cause mpv to crash.
- Fixed delete button hidden behind menu in mobile public playlist view (#399)
- When the interface is in restricted mode, a modal pops up to explain to the user that it cannot add songs anymore. (#404)
- Guests don't see the favorites button anymore (#415)
- Direct3D is not the default output video driver for mpv anymore on Windows.

# v2.4.2 "Juri Joueuse" - 13/12/2018

This is a bug fix release.

## Improvements

- Issues created automatically when a user makes a song suggestion in Karaoke Mugen App now contain a more polite message, as well as the user's nickname
- Media renaming now doesn't abort if a file is not found

## Fixes

- Fixed importing playlists
- Fixed all jingles playing at once if interval is set to 0
- Fixed using filters in a song list when you're not at the top of the list
- Stats are now properly sent on startup

# v2.4.1 "Juri Joviale" - 28/11/2018

## New features

- Stats are now uploaded periodically to Karaoke Mugen Server (if the instance admin agrees) (#377)
- A media renaming procedure is available in the system panel / database tab to allow people to rename all their media files and avoid redownloading them all. (#376)
- Initialization catchphrases(tm) are now displayed on the welcome screen (#375)

## Fixes

- Drag & Dropping songs within a playlist sometimes didn't work as expected. Song positions are now fixed (#375)
- Fixed automix creation
- Monitor window isn't synced anymore with the main player, as this would cause weird behaviors on many videos when the monitor tries to play catch up.
- Weird error messages about invalid configuration won't appear anymore (#373)

# v2.4.0 "Juri Judicieuse" - 06/11/2018

## New features

- Configuration can be edited by hand from control panel. Not all configuration items are editable. (#338)
- Karaoke Mugen is now fully compatible (and even requires) Node 10 (#307)
- The welcome screen now displays what's new on the karaoke base and site's RSS feeds (#343)
- Our new logo, designed by @Sedeto, has been added to the welcome screen!

## Improvements

- Songs can now be freed from the current playlist
- Progress when generating database or updating base files from the control panel is now displayed on the control panel itself (#348)
- Generation's progress is now displayed in the console.
- Public interface is reloaded when the webapp mode (open, restricted or closed) changes. (#357)
- TAG_VOICELESS has been removed in favor of the language code ZXX which is "No linguistic content" (#366)
- Special language names (FR, JAP, ANG...) in files is now obsolete in favor of ISO639-2B codes. This is for better consistency. (#365)
- The `series.json` file is not used anymore. Instead, series data is read from the new `series/` folder with its `.series.json` files (#364)
- Series' international names are now searchable in control panel (#362)
- When two KIDs are in conflict in your karaoke base, Karaoke Mugen will now tell you which ones are causing the conflict (#361)
- In the karaoke submission form, tags have been replaced by checkboxes for misc tags. (#359)
- Icons and names have been changed for consistency on the welcome screen (#356)
- Your data files are now checked on startup to decide if a generation is needed or not. (#354)
- Series are displayed in a more concise way in case of AMVs. (#350)
- Karaoke and series lists in control panel are now properly paginated. Page position and searches are remembered when coming back to the list after editing/creating a karaoke (#342)
- When creating/editing a language, a text box allows to search for a language code.

## Fixes

- Download problems when updating your base files should be fixed now. Really. (#332)
- Download groups weren't saved properly in .kara files when saving one from the kara submission form (#367)
- Fixed hardsub video submission with the control panel's form
- Fixed adding series without aliases
- Fixed Smart Shuffle
- Fixed deleting favorites
- Fixed editing series not updating i18n data
- Fixed search field in control panel not registering the last character typed

# v2.3.2 "Ichika Imperturbable" - 03/09/2018

This is a bugfix release.

## Fixes

- Fix searching through series original names
- Fix kara/media/sub files not being renamed properly when edited

# v2.3.1 "Ichika Insouciante" - 22/08/2018

This is a bugfix release.

**IMPORTANT : Karaoke files version 2 or lower are now deprecated. Please update your karaoke base.**

## Improvements

- Searches now take the original series' name into account too.
- Karas in error are not added to the database anymore
- Audio files are now accepted in the karaoke add form.
- Various speedups in karaoke and playlist content list display thanks to @Jaerdoster's mad SQL skills
- Added a XBOXONE tag for songs.
- mpv does not try to autoload external files anymore, resulting in better performance if your media files are on a network storage.

## Fixes

- The karaoke base update button now works.
- Editing a hardsubbed karaoke now works.
- Filenames are better sanitized when editing/adding new karaokes
- Searching in playlists now work again.
- Fixed some possible SQL injections.
- When a media is missing, getting karaoke details does not fail anymore
- Fixed some english translations
- Fixed jingles not playing at all
- Fixed log spam on OSX about config file being changed
- Fixed config file being accidentally overwritten with a new one
- Songs are now correctly removed automatically from the public playlist once played.

# v2.3.0 "Ichika Idolâtrice" - 14/08/2018

For a complete run-down on the new features, check out v2.3.0-rc1's changelog below.

We will only cover changes from rc1 to finale here :

## Enhancements

- "Update from Shelter" button now returns a message immediately inviting you to check the console for progress
- "Connection lost" message now displays a cool noise effect
- Database is now more optimized and should make actions involving playlists faster

## Fixes

- #328 Progress bar during updates should scale properly to the window and not display "Infinity" anymore
- Filter panel on karaoke list now displays properly on Safari iOS
- Config file should not be overwritten anymore (hopefully)
- Fixed updating series and displaying karaoke lists and tags in control panel
- Fixed the "Stop after current song" button

# v2.3.0-rc1 "Ichika Immergée" - 08/08/2018

## New exciting features(tm)

- #118 Karaoke Mugen can generate .kara files for you if you fill out a form in the control panel, making it much easier to create karaoke files for the Karaoke Mugen base.
- #325 There is now a link to help users suggest a series they think should be in the Karaoke Mugen database
- #340 In addition of the usual view and favorites view, users can get a new "Most recent songs" view with the last 200 songs added in the database (ordered by creation date)
- #120 Users can now navigate through the song list by tags (language, singer, etc.) year, and series.
- #305 A smarter shuffle is available for those with big playlists.
  - It should spread long and short songs to avoid too many long songs following each other
  - Songs added by one user won't be following each other and will be spread through the playlist
- #334 The series database can be managed from the control panel. This updates the `series.json` file
- #324 Karaoke operators can now free songs manually
- #153 A "more information" link has been added to songs' info panel. It allows you to get more information on a particular series or singer.
- #152 You can add a song multiple times in the current playlist now (optional)

## Enhancements

- #336 The web interface will fade to black and display a message when Karaoke Mugen isn't running anymore
- #330 Buttons have been normalized throughout the web interface
- #322 Many optimizations have been made through the code, making it also simpler to read.
- #321 The temp folder is cleaned at startup.
- #320 Users' login time is not updated in real time anymore to avoid stressing out the database
- The `userdata.sqlite3` file is backuped before a new generation is made.
- #139 PIP Slider in web interface now has percentage values displayed

## Fixes

- #326 Songs cannot be added anymore if they are present in the blacklist
- #317 Catching SQLITE_BUSY error messages from background jobs during database maintenance mode
- Engine asks if player is ready before issuing any commands.

# v2.2.3 "Haruhi Hyperactive" - 16/07/2018

## Fixes

- #332 Fixes an issue some (many) people had with the in-app karaoke base updater, where downloads would get stalled and the app hanged. Writing a complete download system with retries and error handling is difficult, and the issue isn't showing for a lot of people.
- Fixes a big issue with database (re)generation regarding series, which would causes mismatches between a series in the karaoke list and what's going to be played.
- Karaoke Mugen shouldn't hang anymore when trying to generate a database without any kara files present
- Quotes in series names are properly inserted in database now
- FTP downloads for updater now has a retry system
- Medias are now downloaded before subs

# v2.2.2 "Haruhi Hibernante" - 03/07/2018

## Fixes

- #311 AutoPlay mode is now working again, for real.
- #333 Preview generation has been fixed, and won't be canceled on the first video it cannot generate preview for.
- #331 Admin tutorial now checks for `appFirstRun` in addition of `admpwd`
- Media files are now moved from the import folder to the medias folder when doing a mass import.

## Enhancements

- New tag for songs : TAG_3DS
- #335 When using the second video monitor (second mpv), it wasn't synchronized with the first one when you used arrow keys to navigate in the first mpv video. Note that this could potentially lead to video lags on the second mpv window, but since it's just a monitor, we didn't think it would be much of an issue. Please give us feedback about this.
- Default video directory is now `medias`
- Samples have been updated with a `medias` folder.
- Samples now include a `series.json` sample file
- macOS releases are now in `.tar.gz` instead of `zip` to keep permissions intact.

# v2.2.1 "Haruhi Hypnotisante" - 19/06/2018

This version is also known as "Just Haruhi"

## IMPORTANT

In preparation for **July 1st 2018** when the videos folder will be renamed to "medias", your videos folder will be renamed automatically after this date if :

- Your config has the default `app/data/videos`
- That folder exists
- The `medias` folder does not exist.

If any of these conditions are not met, proceed as usual, your configuration and folder structure won't be modified.

## Enhancements

- `userdata.sqlite3` is backupped before running integrity checks so you can recover from a bad karaoke database generation that would have wiped out your playlists, favorites, and other data.
- Added TAG_WII
- Added TAG_SATURN
- Config file change message is now debug only.

## Fixes

- The .kara generation tool has been fixed. Also, if a .kara's subfile has `dummy.ass` it won't trigger a subtitle extraction on its .mkv file anymore. Some .mkvs have hardsubs, yes.
- Blacklisting series now work correctly.
- When triggering the player's play method, make sure it is ready before.
- #316 Base updater should handle connection timeouts better.
- Fixed database generation when using `--generate` without any database existing.

# v2.2.0 "Haruhi Hagiographique" - 04/06/2018

For a complete changelog of v2.2 changes, check out v2.2-rc1's changelog below.

Changes from v2.2-rc1 to v2.2 :

## Bonus features

- #314 Karaoke Mugen can optionally publish its public and local IP to `kara.moe` to allow people to type a shorter URL in order to access the instance from the local network. `kara.moe` will redirect to your local instance.
- #312 A monitor window can be spawned for the player, allowing you, karaoke session operator, to see what the others see on the big screen where your main window is.
- Added new guest names and quotes
- Karaoke Mugen will check during startup if all guests exist. If not, new guests will be added to the user list. So you won't miss on new updates!
- Added the "Duo" tag for karaokes meant to be sung by two people.
- Added a demo mode for online demonstrations (passwords can't be changed and mpv is not controllable)
- .ass files are now read directly by mpv and not by Karaoke Mugen then passed to mpv anymore.

## Fixes

- #313 Control panel's user list now displays dates correctly
- Better error handling for mpv thanks to node-mpv new features
- Database generation from the control panel now works again
- Removed useless code in initial database creation. The `appFirstRun` setting will be overriden to 1 if `userdata.sqlite3` is missing.
- Searches containing quotes (') now return results
- Blank series data is created if it exists in a .kara file but not in the `series.json` file. This allows you to search for that series even if it's not in the JSON file. NOTE : this throws an error in strict mode.

# v2.2-rc1 "Haruhi Hargneuse" - 24/05/2018

This version requires your attention on the following points :

- `PathMedias` setting for storing media files replaces `PathVideos`
- Videos will be stored in a `medias` folder, not `videos` anymore starting July 1st 2018
- .kara format is going to be version 3 from now on, which means older versions of Karaoke Mugen won't be able to import the [Karaoke Base](http://lab.shelter.moe/karaokemugen/karaokebase) beyond July 1st 2018

## New Shiny Features

- #302 As a regular user, you can now remove your own submissions from the current/public playlist, in case you added a song by mistake for instance.
- #288 Alternative series names have been overhauled. We now have a database of series' names depending on language. Admins can select which way series should be displayed:
  - As they are originally (use japanese titles for japanese shows, etc.)
  - According to the song's language (use japanese titles for japanese songs, english titles for english songs, etc.)
  - According to Karaoke Mugen's language (uses system locale to determine which language to use. Defaults back to english and then original name)
  - According to the user's language (uses your browser's language to determine which language to use. Defaults back to english adn then original name)
- #282 Support for audio-only karaokes
  - You can create karaokes with mp3+ass files, for songs which do not have any video available anywhere on the Internets.
  - Supported formats are mp3, m4a and ogg.
  - Your file should have a cover art metadata. If it does it'll be used as background. If not KM's default background will be used.
  - Enjoy your long versions of songs :)
  - As a result KM's .kara format evolves to version 3. Version 2 can still be imported safely in KM 2.1 and below. Version 3 can only be imported in 2.2 and higher.
  - `videos` folder now becomes the `medias` folder. To help with this.
- #279 Song history can now be viewed in the control panel (administration).
  - This is a list of most viewed songs.
- #273 You can import/export your favorites.
  - Useful when you go from one karaoke session to the other, carry your favorites on your phone anywhere and import them in the KM instance you're using!
- #233 Song rankings can now be viewed in the control panel. This is a list of most requested songs (not necessarily viewed)
- #109 Adding songs can now be limited to either number of songs or time.
  - For example you can give users 5 minutes of karaoke each.
  - Adding songs longer than their time left is not allowed.
  - Just like with songs, time is given back once the song is freed or is being played on screen.
- #79 Public vote mode can be enabled and offers a poll to users on their devices with 4 songs to choose from.
  - Songs are taken from the public/suggestions playlist.
  - Poll lasts 30 seconds and the winner song is added to the current playlist.
  - If two or more songs are the highest in votes, a random one is chosen among them.
  - Another poll is created.
  - This is perfect if you want to have your users participate in the current playlist creation or if you want to just lean back and enjoy karaoke with friends without worrying about the playlist (create an AutoMix and make it a public playlist, then enable this mode)

## Enhancements

- #304 Search fields now includes who added the song in a playlist
- #297 Small tweaks made to the welcome page
- #291 Jingle information is now displayed in the UI's song bar when a jingle is playing
- #290 ASS files are no longer stored in the database.
  - This should make database generation much faster
  - Modifying an ASS file (to test stuff while making karaokes) will have an immediate effect now.
- #288 Search/filtering is now done in SQL, which greatly improves speeds
- #285 Config file is now validated and ignored if there are mistakes anywhere

## Fixes

- #299 Better handling of how Karaoke Mugen is shut down regarding database access (should remove any SQLITE_BUSY errors)
- #295 Forbidden messages won't be displayed anymore on first login
- #311 Autoplay/Repeat playlist now behave correctly

# v2.1.2 "Gabriel Gênante" - 16/05/2018

## Information

- Minimum required NodeJS version is now 8.4.0. This does not affect you if you use the packaged, binary versions of Karaoke Mugen

## Fixes

- #40 Lowered number of files processed simultaneously during generation. Linux users won't need to modify their max number of file descriptors with `ulimit`
- Fixed favorites list not being displayed properly
- A proper error message is displayed when trying to add a song already present in the playlist
- #298 Jingles list is now properly created. You won't run out of jingles anymore!
- #293 Song list sort order has been modified a little (music videos are now properly sorted)

## Enhancements

- #294 Karaoke Mugen now exits after karaoke base update is done.
- #296 "Press key on exit" is only displayed if there's an error.

## Features removed

- #7 We pulled a Sony on you and removed the software updater. It wasn't working to begin with and needed separate development efforts. If someone's up for it...

# v2.1.1 "Gabriel Grivoise" - 03/05/2018

## Fixes

- The Magical Girl tag is now properly displayed
- A bug in the function checking if a user is allowed to add a karaoke has been fixed
- Importing playlists has been fixed
- #289 Throttled the commands sent to the player to avoid flooding it when user purposefully clicks like an idiot everywhere at high speeds.

# v2.1.0 "Gabriel Glamoureuse" - 18/04/2018

Refer to the previous release candidates for a full changelog.

Changes sinces 2.1-rc1 :

## Enhancements

- Added a new tag for songs difficult to sing : TAG_HARDMODE
- #287 When using the "stop after current song" button, hitting the Play button will play the next song, not the one you stopped at.
- #253 Rearranged options panel
- #284 Removed admin password change since it's not used anymore
- #281 Songs are now properly ordered by types in lists (Opening first, then insert songs, then endings)
- Added more log messages
- Added some tasks before exiting the app (close database and mpv properly)

## Fixes

- #270 Fixed duplicate kara information panel when opening and closing it quickly.
- #277 Fixed (hopefully) app slowdown under high load
- Fixed some admin tutorial messages
- #274 Songwriter is now a searchable item in karaoke lists
- Fixed song quotas per user not being updated properly
- Fixed song copy from one playlist to another
- Tweaked french translation a little
- #276 Fixed private/public mode switches
- Link to documentation is now correct in welcome screen

## Delayed

- #7 Auto-updater for the app has been moved to v2.2 as we still have some work to do and it's a little tricky.


# v2.1-rc1 "Gabriel Glandeuse" - 05/04/2018

Due to the many changes in this version, you're advised to read the `config.ini.sample` file or the docs to find out about new settings.

You're also advised to read [the documentation](http://mugen.karaokes.moe/docs/
).
[API documentation](http://mugen.karaokes.moe/apidoc/) has also been updated.

Contributors for this version : @Aeden, @AxelTerizaki, @bcourtine, @Kmeuh, @mirukyu, @spokeek, @Ziassan

## Known bugs

- Software updates (#7) are not working properly yet. This will be fixed in the final release. In the meantime it has been disabled.

## New features

- #223 An interactive tutorial has been added for admins and users. A welcome screen has also been added, and the app will open a browser on startup.
- #101 Video previews can be generated (if you switch the setting on) for users to check what the karaoke video looks like on their device.
- #115 Added a user system to better manage permissions and create new features
- #127 Remade the control panel in ReactJS and added new features inside
- #150 Viewcounts can be reset in the control panel.
- #247 Users can be managed from the control panel.
- #151 Songs in lists now change colors if they're soon to be played, or have been played recently
- #167 In public mode, song suggestions can be "liked" by users so the admin can get a better idea of what the public wants. Songs which receive enough "likes" don't count anymore in a user's quota.
- #199 Added a favorites system. Users can add/remove favorite karaokes and add karas from that list.
- #202 Public interface can now be closed down or limited by an admin to disallow adding new karaokes, for example.
- #214 Current playlist now scrolls and follows the currently playing karaoke
- #228 In private mode, makes sure people who didn't request many songs get priority
- #234 `--validate` command-line argument to only validate .kara files (avoid generating database)
- Many command-line arguments have been added. Run `yarn start --help` to get a list.
- #238 A bunch of new tags have been added to the file format
- #240 `config.ini` is now reloaded if modified outside of the app while it's running
- #248 Updating the karaoke base from Shelter can now be done within the app's control panel, or via commandline with the `--updateBase` argument.
- #252 Wallpaper will now be changed once per version
- #266 Added a button in control panel to backup your config.ini file (creates a config.ini.backup file)

## Enhancements

- #201 Generating karaoke database is now faster and simpler
- #218 Jingles are all played before being shuffled again to avoid repeats
- #219 .kara files are now verified before being imported into a database
- #226 The app has been entirely rewritten in ES2015+, meaning it's simpler to read and code for
- #231 Config files have been reorganized. `config.ini.default` isn't needed anymore by the app to start up.
- #239 "Play after" feature has been fixed.
- #246 mpv is now restarted at once if the karaoke isn't running.
- #261 Log files are now in their own directories
- #267 Quotes are now ignored when doing searches

## Fixes

- #217 Obsolete blacklist criterias can now be deleted.
- #227 Long titles now fit in playlists
- #236 Viewcounts are now kept even after a database regeneration
- #251 Karaoke Mugen's URL font on connection info display during play/stop mode has been enlarged as it was difficult to read from afar.
- #260 .kara files' `datemodif` information is now written correctly.
- #244 Lyrics panel in kara information can now be closed.

# v2.0.7 - 17/02/2018

Below here, patch notes were written in french.

Hé ben non c'était pas la dernière version la 2.0.6 vous y avez cru hein ?

## Correctifs

- Fix bug introduit dans la 2.0.6 empêchant d'initialiser la base au lancement.

# v2.0.6 - 15/02/2018

Dernière version (fort probablement) avant le passage à la 2.1.

## Correctifs

- En cas de changement de base de données de karaokés, l'application ne plante plus comme une otarie bourrée à la bière au lancement. (Relancer une seconde fois fonctionnait)
- Les tests d'intégrité en cas de changement de base de données / régénération sont désormais tous executés. Cela pouvait causer des playlists mélangées.
- Les options sont désormais correctement enregistrées même lorsqu'elles sont vides.

# v2.0.5 - 01/12/2017

## Améliorations

- Ajout d'une option `--generate` à la ligne de commande pour forcer une génération de la base et quitter.

## Correctifs

- Faire glisser à gauche sur l'interface mobile ne rajoute plus le kara ! Seulement à droite.
- Fix des samples
- Fix en cas de kara absent d'une génération sur l'autre de la base.

# v2.0.4 - 20/11/2017

- Fix des jingles qui ne se jouent plus si on change l'intervalle entre deux jingles et que cet intervalle devient plus petit que le compteur actuel
- Déploiement continu des nouvelles versions via gitlab

# v2.0.3 - 12/11/2017

- Fix de la réécriture de karas durant la génération
- Fix de l'erreur `OnLog is not a function` du calcul de gain des jingles

# v2.0.2 - 12/11/2017

- #221 Fix en cas d'absence de jingle (cela arrêtait la lecture)

# v2.0.1 - 11/11/2017

- Traduction de certains commentaires de code
- #201 Nouveau système de génération de base de données, plus souple, moins de code.
- Readme anglais/français

# v2.0 "Finé Fantastique" - 06/11/2017

## Améliorations

- Possibilité d'annuler un kara en cours d'ajout depuis la version mobile
- Favicon !
- Le titre de la fenêtre affiche désormais "Karaoke Mugen"
- Le temps total et restant d'une playlist est désormais indiqué en HH:MM plutôt qu'en HH:MM:SS

## Corrections

- Messages d'erreur plus clairs
- Vider une playlist met à jour le temps restant de celle-ci
- #187 Les paramètres plein écran et toujours au dessus sont maintenant plus clairs.
- Le volume ne change plus subitement après un redémarrage
- Le temps restant d'un kara est mieux calculé

## Développement

- Ajout d'une doc complète de l'API : http://mugen.karaokes.moe/apidoc

# v2.0 Release Candidate 1 "Finé Fiévreuse" - 25/10/2017

## Améliorations

- #181 Karaoké Mugen peut désormais passer des jingles vidéo entre X karaokés !
  - Déposez de courtes vidéos dans le dossier `app/jingles` (ou tout autre dossier de votre choix via le paramètre `PathJingles` de votre fichier `config.ini`)
  - Réglez le paramètre "Intervalle entre les jingles" dans l'interface ou modifiez `EngineJinglesInterval` pour définir le nombre de chansons qui doivent passer avant qu'un jingle ne passe (20 chansons par défaut, soit environ 30 minutes de karaoké)
  - Les jingles ne sont pas affichés dans la playlist !
  - Leur gain audio est calculé au démarrage de l'app (#185)
- #180 Le QR Code est maintenant affiché en surimpression par le lecteur vidéo
  - Démarrage du coup plus rapide car pas de fichier image à modifier.
  - Déposez des fonds d'écran dans le dossier `app/backgrounds` et Karaoke Mugen en prendra aléatoirement un pour l'afficher entre deux chansons.
- #182 Dans l'affichage des playlists, le temps restant de celle-ci s'affiche désormais en bas à droite.
- #172 Les fichiers de log sont maintenant nommés avec la date du jour.
- #175 Les chemins spécifiés dans le fichier `config.ini` peuvent maintenant être multiples.
  - Karaoke Mugen ira chercher dans chaque dossier (karas, paroles, vidéos, fonds d'écran
, jingles...) tous les fichiers s'y trouvant. Par exemple si vous avez trois dossiers de vidéos listés, Karaoke Mugen vérifiera la présence de vidéo dans chaque dossier avant d'abandonner.
  - Pour indiquer plusieurs dossiers, il faut séparer leurs chemins par des pipes `|`. `Alt Droit + 6` sur un clavier AZERTY. Exemple : `app/data/videos|D:/mesvideostest`
  - Les chemins seront traités dans l'ordre. Si une même vidéo (par exemple) existe dans deux dossiers, c'est celle du premier dossier listé qui sera prise en priorité
- #174 Ajout d'un paramètre `EngineAutoPlay` (Lecture Automatique) qui lance la lecture automatiquement dés qu'un karaoké est ajouté, si celui est sur stop.
  - Pour toujours plus de KARAOKE INFINI.
- #174 Ajout d'un paramètre `EngineRepeatPlaylist` (Répéter la playlist courante)
  - Cela permet de relancer celle-ci automatiquement lorsqu'on arrive au dernier morceau.
- #137 Nouvelle fonction Lire Ensuite.
  - Un clic droit sur le bouton d'ajout d'un kara permet de l'insérer pile après la chanson en cours !
- #179 Boutons de navigation "retour en haut/en bas/kara en cours" ajoutés
- #196 Personnalisation des infos affichées en bas de l'écran durant les pauses/jingles
  - `EngineDisplayConnectionInfo` : Affiche ou non les infos de connexion (défaut : 1)
  - `EngineDisplayConnectionInfoQRCode` : Affiche ou non le QR Code (défaut : 1)
  - `EngineDisplayConnectionInfoHost` : Force une adresse IP/nom d'hôte pour l'URL de connexion (défaut : vide)
  - `EngineDisplayConnectionInfoMessage` : Ajoute un message avant celui avec l'URL. Par exemple pour indiquer un réseau Wifi auquel se connecter au préalable.
  - Les informations de connexion sont réaffichées à 50% de la chanson en cours pendant 8 secondes
- #195 Les informations de la chanson sont maintenant affichées aussi à la fin de la chanson en cours
- Il est désormais possible d'indiquer à Karaoke Mugen un chemin web (HTTP) pour récupérer les vidéos s'il ne les trouve pas dans vos dossiers.
  - Si vous êtes sur un réseau local ou que vos vidéos sont hébergées sur Internet, vous pouvez spécifier `PathVideosHTTP=http://monsiteweb.com/videos` pour que Karaoke Mugen streame les vidéos. Cela ne les télécharge pas définitivement sur votre disque dur !
- #189 Des openings ou endings spécifiques peuvent être recherchés désormais.
- La recherche prend en compte l'auteur du karaoké
- #184 Le temps de passage d'un karaoké dans la liste de lecture courante est indiqué (genre "dans 25 minutes")
- Les karas dans la liste publique/de suggestions sont supprimés dés qu'ils sont joués en courante.
- #135 L'interface est traduite en anglais et français et se base sur la langue de votre navigateur. On a posé les bases pour une traduction en d'autres langues
- #197 Bouton aller au début/en fin de playlist et aller au kara en cours de lecture
- #204 Nouveau critère de blacklist (nom de la série)
- #92 Une limite de chansons par utilisateur a été mise en place.
  - Une fois définie, la limite empêche les gens d'ajouter un karaoké s'ils ont déjà ajouté trop de chansons. Une fois les chansons de l'utilisateur passées, il peut en ajouter de nouvelles.

## Corrections

- #75 Utilisation d'un nouveau module d'accès à la base de données SQLite permettant de gérer les migrations et les promesses.
- #191 Les pseudos contenant { } sont maintenant correctement affichés à l'écran
- Optimisations de la génération de la base de données
  - La génération de la base de données ne réécrit plus inutilement les .kara (uniquement s'il y a des modifications apportées, vidéo changée, etc.)
  - Ajout de profiling sur les différentes étapes pour voir lesquelles prennent du temps
  - Les tests d'intégrité de la base utilisateur utilisent maintenant une transaction et sont bien plus rapides si vous avez beaucoup de playlists ou de karas blacklistés.
  - Les fichiers de paroles vides (vidéos hardsubbées, etc.) ne sont plus écrits dans la base.
  - Tests en cas de bases de données mal formées pour déclencher une regénération si besoin
- #169 Fix du fichier log inexistant
- #178 Les champs de saisie des critères de blacklist sont désormais pleinement utilisables, en toutes circonstances (même durant les horaires de nuit)
- #177 Le scrolling sur iPad/iPhone/iTouch est maintenant plus fluide
- #114 Les critères de blacklist sont maintenant correctement mis à jour lors d'une régénération e la base.
- Plus de type "inutilisé" parmi les critères de blacklist !
- Quelques fix d'interfaces au niveau des critères de blacklist (notamment #192)
- #193 Les changements de mot de passe devraient mieux se passer désormais.
- #186 Les tests d'intégrité de la base utilisateur sont réalisés à chaque lancement si la base karas et utilisateur n'ont pas été générées en même temps.
- #183 La recherche des noms de série alternatives marche de nouveau correctement
- Un message est affiché quand les paroles ne sont pas affichables dans l'interface
- #205 #206 "Tags" devient "Métadonnées" dans l'interface
- #194 Soucis de scrolling en cas de karas avec plusieurs lignes corrigé
- #207 Les langues sont traduites dans la liste des critères d'une blacklist
- #208 Le critère "tag par nom" n'est plus sensible à la casse
- #210 La blacklist se rafraichit désormais correctement
- #213 Les paramètres "AlwaysOnTop" et "Fullscreen" sont désormais bien affichés sur l'interface par rapport à la réalité du terrain.
- #212 Le QRCode est maintenant en haut de l'écran pour éviter que des lignes trop longues en bas ne s'affichent dessus
- #211 La suppression multiple d'éléments de la whitelist fonctionne de nouveau
- #209 On peut de nouveau ajouter plusieurs karaokés d'un coup à la blacklist
- #190 La suppresion de plusieurs karaokés devrait être plus rapide

## Développement

- Passage à Babel/ES2015+ tout doucement. (Nécessite Node8)
- **Modification d'API** : Les messages de réponse de l'API ont été complètement revus, consultez la documentation pour plus d'informations.
- #135 Les retours de l'API ont été normalisés. Une doc plus précise et complète va bientôt être disponible

## Mettre à jour

### Versions binaires

- Soon(tm)

### Version source

- Récupérer le dernier code source

```sh
git fetch
git checkout v2.0-rc1
```

- Mettre à jour les packages

```sh
yarn install
```

Si `yarn` n'est pas installé :

```sh
npm install -g yarn
```

`npm`, c'est un peu comme Internet Explorer, son seul intêret c'est d'installer `yarn`

# v2.0 Beta 2 "Finé Foutraque" - 29/09/2017

## Améliorations

- #130 Le bouton "J'ai de la chance !" piochera désormais dans le résultat de votre recherche. Par exemple si vous tapez "Naruto" il prendra au hasard un OP/ED de Naruto.
- #134 Ajouter une selection deselectionne les karas selectionnés (une modification selectionnée par nos soins)
- #138 Lors d'un changement de paramètre nécessitant un redémarrage du lecteur, celui-ci redémarrera à la fin de la chanson en cours (par exemple changer d'écran ne peut pas être fait à la volée)
- #144 L'export de liste de lecture (et l'import) prend désormais en compte où vous en étiez dans la liste de lecture
- #146 L'administrateur peut maintenant afficher des messages à l'écran du karaoké ou sur les interfaces des utilisateurs (ou les deux). L'affichage à l'écran supporte les tags ASS.
- #164 L'application refusera de démarrer si vous n'avez pas mpv 0.25 d'installé sur votre système. Cela ne concerne que les cas où vous fournissez votre propre mpv à Karaoke Mugen.
- #143 Les paramètres pour spécifier les binaires de mpv selon votre OS (`BinPlayerOSX`, `BinPlayerWindows` et `BinPlayerLinux`) sont désormais bien pris en compte
- #145 Lors du premier lancement, ce sont cinq karaokés aléatoires qui sont ajoutés à la liste de lecture courante, pas juste les 5 premiers.
- #73 Le fond d'écran quand un karaoké n'est pas actif est maintenant personnalisable ! Spécifiez son nom avec l'option `PlayerBackground` dans votre fichier `config.ini`. Les fonds d'écran doivent être déposés dans le dossier `app/backgrounds`
- #62 La génération ne foutra plus en l'air vos .kara en cas d'erreur inattendue.
- #154 Lors de la génération, les fichiers cachés sont ignorés.
- #131 Utiliser la molette quand la souris passe sur la fenêtre du lecteur monte ou descend le son au lieu d'avancer/reculer dans la vidéo.
- #165 Sous macOS, le fichier de log reste dans le dossier de Karaoke Mugen (avant il allait dans le dossier home de l'utilisateur)
- #60 La génération de la base de données affiche désormais sa progression pour éviter de vous faire baliser lorsque que votre ordinateur est trop lent.
- Le lecteur vidéo sous macOS gére bien mieux le plein écran (utilisation de `--no-native-fs`)
- Les informations à l'écran lorsqu'un karaoké n'est pas en cours sont écrites plus clairement, et le QR Code mieux dimensionné
- Les listes de lecture sont maintenant triées par nom
- L'interface est désormais totalement en thème sombre

## Correctifs

- #133 Le paramètre "Toujours au dessus" fonctionne désormais normalement
- #136 Fixes d'interface et francisation de nombreux éléments texte encore en anglais
- #140 Revue du CSS de l'interface
- #129 Optimisation de la base de données pour ne plus ajouter d'ASS vides en cas de hardsubs.
- #148 L'initialisation de certaines pages de la webapp se passe mieux
- Lors de la génération de la base de données, le champ "series" d'un .kara est maintenant pris en compte correctement
- De nombreux, nombreux correctifs d'interface.
- L'import de grandes playlists fonctionne désormais normalement
- Le lecteur s'arrête normalement si la liste de lecture courante est vide et qu'on essaye de la jouer.
- Lorsque la base de données est vide, le Dummy Plug s'active pour vous ajouter 5 karaokés au hasard de votre base. Il n'y aura plus de message d'erreur si vous avez moins de 5 karaokés, voire pas de karaoké du tout.

## Problèmes connus

- Sous certaines configurations macOS, un warning de type `UnhandledPromiseRejection` peut apparaître au changement de chansons, nous sommes sur le coup. Ce message n'empêche en aucun cas d'utiliser l'application.
- Si vous avez des critères de blacklist assez divers, certains peuvent être éronnés après une regénération de votre base. Pensez à les vérifier après chaque génération ! Voir l'issue #114

# v2.0 Beta 1 "Finé Flegmatique" - 18/09/2017

Aucune note de sortie

# v2.0 Alpha "Finé Folklorique" - 29/08/2017

Aucune note de sortie<|MERGE_RESOLUTION|>--- conflicted
+++ resolved
@@ -1,12 +1,9 @@
-<<<<<<< HEAD
-=======
 # v5.1.12 - 17/06/2021
 
 ## Hotfix
 
 - A migration bug kept KM from being able to update the repositories properly to the new format
 
->>>>>>> fbe09c81
 # v5.1.11 - 17/06/2021
 
 This is a minor but major but still minor but well, it's a new version.
