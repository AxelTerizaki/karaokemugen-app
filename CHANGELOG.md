# Versions

<<<<<<< HEAD
## v3.2.0 "Nadia Naturiste" - xx/04/2020

This is a major release with almost only UX features and improvements, so you should be safe to upgrade.

### New features

- The app now uses Electron for a better user experience on all
platforms (#533)
  - All links are opened in Electron by default, but you can disable this behavior in the application's menu (#581)
  - A new command flag `--cli` has been added to launch the app without any GUI (for non-interactive operations like updates or generation, or for use on Raspberry Pi (#575)
  - Player progress bar is now visible in the Dock (macOS) or taskbar (Windows) (#572)
  - A initialization page with optional logs is shown at startup (#568)
  - Karaoke Mugen is now packaged in these formats :
    - macOS: .dmg for easy install
    - Windows: portable (.zip) and .exe installer
    - Linux: appImage
  - There is an auto-update system in place which will download updates and install them on startup (unless told not to) or when manually told to. (#7)
  - The Visual C++ Redistribuable 2013 is now included during install on Windows, and installed if it appears you lack some vital DLL files for PostgreSQL (#595)
- Multiple repository management for songs (#549)
  - Songs aer now organized in repositories.
  - You can have multiple repositories in your Karaoke Mugen
  - By default you have a "kara.moe" repository and a "Local" one. The Local one is for your own songs that you don't necessarily want to share with the community through kara.moe.
  - You can add, remove, or edit repositories, if for example someone adds a new song database completely foreign to kara.moe.
  - A "Consolidate repository" button allows to move repositories' contents to a new folder (like on a external hard drive) (#569)
- Users are notified when their song is going to play as soon as they add it (#564)

### Improvements

- Initialization is now faster since we're checking file modification dates instead of contents to decide if we need to generate or not (#563)
- Audio visualizer on audio-only songs is now smaller and in a corner of the screen to give more room to artwork (#559)
- Various improvements have been made to the system panel, especially its navigation and to download manager (#579)
- mpv (player) logs have been moved to the logs/ directory (#574)
- Logs are in JSON format now which allows a standardized display in the control panel logs. Logs are now updated in real time on that page (#567)

### Fixes

- Fix issues with playlist medias updates through git (encores, intros, outros, etc.) by using a worker thread (#582)
=======
## v3.1.2 "Mitsuha Matinale" - 12/03/2020

This is a bugfix release

### Fixes

- Added msvcp120.dll to files checked with other binaries (necessary for Postgresql) (c2492d85)
- Updated ultrastar2ass to 1.0.11, toyunda2ass to 1.0.12 (0f25eff7, 80375c75)
- Updated node-mpv-km to 2.0.2 to remove rogue console.log (9b4674a1)
- Fix playlist medias list creation on startup not happening if no internet is available (9d0aa945)
- Fix base update errors with songs with no updated media to download (19221c4b)
- Fix encore/outro message time (cad586e3)
- Made song integration synchronous again after download to avoid weird behavior near end of download queue (88f68235)
>>>>>>> f17f6c37

## v3.1.1 "Mitsuha Mélancolique" - 06/03/2020

This is a minor release containing fixes AND new features.

### New Features

- Songs with the "Spoiler" tag will get a red SPOILER WARNING above its details when the song starts on screen (96d3dafb, a67c2e80, d7d1dc2c and aa84a0b4)
- Admin account password is no longer displayed in terminal or tutorial (d5971b98)
- The player and profile modal will now display rounded avatars (#590 and a few other commits)
- Jingles and sponsors can now be disabled completely (instead of you having to set them to 0 to disable) (31f76202 and 943823c5)
- You can now add a message being shown on screen during encore/outros/intros (511ec410)

### Improvements

- Profile modal now has a close button (1d3e2c5c)
- ultrastar2ass has been upgraded to 1.0.9
- toyunda2ass has been upgraded to 1.0.10
- Downloading lots of songs should be faster now :
  - The next song is downloaded as soon as the first one is downloaded. Integration of songs is done asynchronously (98868a04)
  - Instead of downloading tag, series, karas and ass files separately, they're downloaded in one bundle and separated again aftar download (#562)
- The enter key can now be used to login (58ec5d14)
- Song suggestions (when you can't find what you're looking for) now ask for more information because we were tired of getting useless demands for songs we did have no clue what they were (#560)
- Deciding to run KM on another port than the default 1337 one is only decided on first run of the app. If the port is busy and it's not the first time you run KM, it'll throw an error (9eaccd60)

### Fixes

- Fix karaoke stopping after intro if sponsors are disabled or non-existant (f6e09d84)
- Importing favorites is now fixed (650ce09a)
- Reworked playlist reordering so it takes into account songs not available in database anymore (5798d60b)
- When tags or songs have disappeared from database but are still in the app's blacklist criterias, they are now completely removed from output but still kept in database. (b8d32f04 and e62f0fe4)
- Fixed bug in blacklist criteria search (8360154b)
- "Look for application software updates" was ignored in config, this is fixed now (e2e577d1)
- Various fixes to tutorial (cce04418)
- Songs should be displayed correctly now in blacklist criterias (aaf44844)
- Various fixes to specific login/account issues (ff0d6466, bba4aebc)
- Fix system panel behaviour with unusual host/port combinations (df82b603)
- Fix issues with playlist medias updates through git (encores, intros, outros, etc.) (cd9fd878)
  - This is a temporary fix : the issue (#582) is resolved entirely in the future 3.2.0 version.
- Various fixes with Safari on operator interface.
- Download manager now lists remote tags instead of local ones which caused issues when your database was nearly empty (8d98227f, 0b334eb6, 319c88a5 and f607e7ae)
- Various fixes to download manager

## v3.1.0 "Mitsuha Mélodramatique" - 17/01/2020

This is a major release.

### New Features

- The config page in the System Panel is improved, allowing you to change all settings, even some internal ones, paths, etc. (#533)
- Sessions can now be flagged as private if you want to avoid sending them over to Karaoke Mugen Server (#543)
- Added a `--noPlayer` option to avoid starting the player along with KM when you only want to manage your karaoke database. (#541)
- Added a QuickStart setting which equals `--noBaseCheck`. This allows you to bypass the karaoke base verification to save some time on startup when you're absolutely certain nothing has changed. (#541)
- When the current song nears its end, a message appears on users' devices to tell them what the next song is (#537)
- When adding a song, the message also gives you how long before it should be playing (#536)
- This version of Karaoke Mugen does not generate Kara V3 files anymore when creating new karaokes (yes this is a new feature) (#534)
- Download page now has a filter to only show missing or updated songs (#532)
- Download page now has a clean all button (956711e6)
- Playlists now have three new medias in addition of intros and jingles : (#531)
  - Outros are played at the very end of the playlist
  - Encores are played before the last song plays
  - Sponsors are played every interval you have set
  - We offer a few of those in our git repos, they will be downloaded automagically by Karaoke Mugen.
- KM is now bundled with a `portable` file. If this file exists, KM will store everything in the `app` folder, just like before. If not, KM will store all its data files in the user's home folder : `$HOME/KaraokeMugen` (#525)
- User avatars are now displayed next to the songs they added in playlist (#423)
- System panel is now translated in french and english (#263)
- Improve system panel's config page (#486)
- The karaoke submission form now accepts a new karaoke format, karaWin files (.kar). The files will be converted to the ASS format on import. (#550)
- A repository property is added to tag and series files automatically for now in preparation for 3.2's multi-repo (e57ca80a)
- Dropped compatibility for Windows 32 bit OSes (219eaf53)

### Improvements

- The swipe movement to switch from the song list to the playlists in mobile view has been deprecated in favor of a button, as it was causing too many misuses (#547)
- Player (mpv) is now restarted if it's been closed by mistake or voluntarily by the user whenever an action requiring it is made (#540)
- The frontend's and system's APIs have been merged into one, just so we could create more bugs (#539)
- Upgraded all dependencies, notably Got (HTTP client) to version 10 (#535)
- Frontend is now written in typescript, yay. (#528)
- Downloader has been rewritten with async functions and a queue system (#511)
- Logged in users now is a scrollable list in frontend (#476)
- If you login in operator page without an operator account, add a modal to propose to change the type of account (2ad52c9a)
- Changed display for tablets (cfeb689a, 934dcfa8, f35b3245)
- Changed buttons order in playlist's header and in a song for admin (3be92d61)
- Changed login modal in operator page (817ef98b)
- Removed drag&drop useless refresh (747c78e5)
- Playlist is now refreshed when resized (#548)
- Kara creation now include long tag automagic support (#555)

### Fixes

- Display shutdown popup only when disconnect is cause by transport error (0276f4e6)
- Fix Filter by tag + search a value now work (c50dd0c4)
- Fix add Random Karas in operator page (1d85f6c0)
- Users now cannot remove a song from a playlist while that same song is playing and the player is effectively playing it. (#556)
- The Omega character is now translated as O in filenames (e5379db7)
- Suggestion issue template now adds the right suggestion tag to gitlab issues (103aa8de)

## v3.0.2 "Leafa Langoureuse" - 09/01/2020

This is a bugfix release

### Improvements

- Security code can't be used anymore to reset your local password. If you lost your password, use the security code to create a new admin account (c7dad84b)
- Poll winner is sent to Twitch chat when available (df5d27f1)
- Config settings are correctly updated when displaying the settings page (d7acf199)
- When in restricted mode, the frontend will display a modal only on mobile (fad65274)
- Quotes are not being removed anymore during searches. So "May'n" won't search for "May" and "n" anymore. (49cbc80d)
- Add a message to check if the song is not available for download before make a suggestion (95db6039)
- Now use checkAuth route to verify authorization in frontend (824f8b7d)
- Remove use of swipe in mobile for add Kara and change view (#547 - 735b3851, c8cdf0ba, 6756e3c2, b3e2c9b9)
- Icon to tell the difference between mystery karas and others is now clickable (925374eb)
- Add search aliases or locales in serie field on kara page (429458e1, d0ea6b3f)

### Fixes

- Fix autoplay setting not working as intended (f0f2f18c)
- When downloading a song, tags or series could have needed to be removed if their filename were different, but it throwed an error if the file didn't exist anymore, which could happen inbetween database refreshes. Now the error won't throw anymore, just display in debug logs (77af237b)
- Fix samples' TV Series tag. (3bbf5eb2)
- Fix nickname can't be empty error when modifying password (1a4ae993)
- Fix admin tutorial (030c3069)
- Fix issues when playlists are set to invisible (6c2bf0b5)
- When downloading songs, tags/series are now correctly deleted when their name has changed (0751bcf1)
- Toyunda2ASS has been updated to 1.0.8 - correctly detects CRLF line breaks now (0eec58af)
- Percentages in poll votes are now rounded to two decimal digits (e8e3f6c7)
- Polls should work pollfectly now. (84bf4818)
- When going from the kara list to a filtered list (applying a filter) the scroll placement is reset (af79e412)
- Remaining time of a playlist is now correctly updated (32698f3c)
- No more flickering when scroll in a playlist (ee38366a)
- Fix scroll on user list in profile modal (#476)
- Fix add an ip for Host in system panel config page (f2f01947)
- Fix modals on small screen (9cbe227e, 2eed7ef4, 5fdb1997)
- Fix initial render for playlist (8b1ece19, 92c73fa5)
- Fix favorites display in public page (12b67a1b)
- Fix alignement ro playing karaoke in start of a playlist (08b17f43)
- Fix open the login modal when logout (013a421f)
- Fix spam of toast when page was hidden (e6ac7ca7)
- Fix restricted mode (d738745b, 158d7ff2)
- Fix songtype display in mobile when title is multiline (631daded)
- Fix wrong color display for buttons in karaDetail (daddc90f)
- Fix help modal display (a1975f83)
- Fix update songs in download page (7c92302e)
- Fix filter songs in download page (12d13b1d)


## v3.0.1 "Leafa Loyale" - 13/12/2019

This is a bugfix release.

### Improvements

- Described where is the security code in the admin intro d71a5889
- Bumped taskCounter from 5 to 100 during batch downloads so KM doesn't stop downloading every now and then db989b9e
- Added proper error messages for login in operator panel c7fbb20f
- Added proper error messages when using wrong security code in login window 46c9f81a
- Ensures mpv is running before issuing any command, restarts it if it's not present 473dc256
- Added close button for automix modal 0ea139aa
- Added i18n for playlists names af4565b5
- Added modal for delete criteria from blacklist 2dae9632, 3c636e7c, f5dd39de
- Changed songs display order 4aa306fa

### Fixes

- Fixed avatar fetching for online users d68c8748
- Fixed API documentation 48ccf953
- Fixed moving songs from one playlist to the other e1f6bd89
- Fixed playlist buttons not refreshed when you change the other side in operator window 7ae4e647
- Fixed adding blacklist criterias with enter 8c7a7228
- Fixed like button on karas 653fe77d, 512901b5
- Fixed free button 91b855f3
- Fixed convert and delete online profile 80ac08f9
- Fixed import playlist 3a829eda, daf52009, 6407261d
- Fixed right click transfer button 4fdf9c0f, 80ac390e
- Fixed right click add button from public playlist to current playlist de2a88a8
- Fixed blue color display change for playing kara b629c8a0
- Fixed mute button bfb64a44
- Fixed open login modal after log out a9349c54
- Fixed error display for patch kara a263013f
- Fixed right click add button for multiple karas in admin page 7ff87aa2, 9c45a866
- Fixed export playlist button d2a3e85f
- Fixed change visibility of a kara twice without close details da546927
- Fixed buttons display in playlist header 26c9af11
- Fixed nickname is now mandatory 871fb6b4, 101befe3
- Fixed switch to another playlist when delete one f4e895fa
- Fixed input display in rename playlist modal 17ee2a0c
- Fixed blacklist criterias tags display 88a338ae

## v3.0.0 "Leafa Lumineuse" - 29/11/2019

This is a VERY MAJOR release.

Many things have changed, both in database schemas, code base, frontend, and even how Karaoke Mugen works

### New Features

- A banner will be displayed on the welcome screen to signal there is a new Karaoke Mugen version and that you should upgrade (#7)
- All guest accounts now have specific avatars. For fun. (#392)
- Karaoke data files (.kara) are now on version 4 and are named .kara.json. (#341)
  - Karaoke Mugen 3.x is not compatible with Karaoke files version 3 or below. This means you'll need to update your Karaoke Base for Karaoke Mugen 3.x.
  - If you have songs you have not uploaded to the Karaoke Base, please contact us so we can help you convert your files.
- Streamer mode with Twitch integration (#447)
  - Song poll results can be displayed on the player's wallpaper inbetween songs.
  - Twitch users can vote from chat for which song to play next
  - Added a configurable pause time in between songs.
- Song tags have been completely reworked (#443)
  - Tags (languages, songwriters, singers, creators, etc.) are now files in the Karaoke Base, which means they're not tied to the application's version anymore. Anyone can add its own tags if need be.
  - New tag types : Misc (formerly "Tags"), Genres, Origins, Platforms and Families
  - New tags have been added to the Karaoke Base as a result : Fanworks for dojin songs/videos
  - WARNING : As a result, blacklists criterias relying on tags won't be valid anymore and are going to be removed from your blacklist criterias. You can readd them later.
- Mystery karaoke toggle (#441)
  - You can flag a song as visible or invisible. Invisible songs will be marked as ??? to the public, which means they won't know in advance what that song is in the playlist. Good for surprises and troll songs.
  - You can add mystery labels, which are shown randomly in place of the real song's name in a song slot to users. This is troll ammo.
  - You can make it so admins or users added songs are automatically marked as invisible (or not)
- Classic Karaoke Mode (#432)
  - In Karaoke Classic mode, a pause is made in between songs, and the person who requested the song (or admin, or after a time period has elapsed) can hit play on its device. This is a mode for those who prefer a classic karaoke box experience where each user takes the microphone to sing on the song they asked for.
- New features for Download manager :
  - Blacklist system to keep the Download manager to automatically download some songs. Manual download is still possible (#427)
  - A "Update All" button to update existing songs and download all songs missing from your database. See above for the blacklist feature. (#426)
  - Advanced search (via tags/series) (#425)
- Session management on welcome screen (#390)
  - You can now name individual karaoke sessions when starting one with friends or during events. It'll allow you to filter song history to see, for example, which songs were played during Epitanime 2020 or Jonetsu 5555. Sessions are just groups for stats but can be helpful for other purposes later.
  - Session data can be exported as CSV (#508)
- QR Code has been removed (why is it a new feature?) (#451)
- Users can now select which language for series names they tend to prefer (just like an admin can). This setting is saved to your online account. (#440)
- New, updated sample songs included with every release (#452)
- Battle-tested with Node 12 (#439)
- Karaoke Mugen is now coded with TypeScript, for better debugging and safer programming :) (#437 #391)
- For MugenPi users (or those who don't want to look at the console screen), logs are now available in the System Control Panel (#434)
- Live changes to the database (editing a song) won't trigger a new generation on next app startup (#433)
- Admins can restrict song additions by users to one song per series or singer to avoid people trying to force their favorite series or singer by adding all its songs (#431)
- A new (shy) look for the frontend has been achieved with the React rewrite (#430 #300)
- Suggesting a song to be added to the karaoke base now generates an issue on our Gitlab (configurable) (#422)
- An intro video is played at the beginning of a playlist if you're starting on the first song. If a sponsor jingle file is present (Beginning with `Sponsor - `) it will be played right after. (#482)
- The karaoke submission form now accepts new karaoke formats in addition of ASS. The files will be converted to the ASS format on import. New formats supported are :
  - Toyunda files (.txt) (#463)
  - UltraStar files (.txt) (#31)
  - Karafun files (.kfn) (#471)
- Dark theme for the system panel (#468)
- Settings in the options panel now have tooltips to explain what they do (#460)
- Login modal in public and admin interface now has toggles for online/local accounts and password reset feature. (#489)
- Database can be restored from the karaokemugen.sql file in the application's directory (#509)

### Improvements

- System panel's code dependencies are now up to date (#445)
- Playlist information is updated more often on screen so a device coming back from sleep mode can get an updated version of the page sooner (#416)
- Search engine in playlists now looks for the song requester as well. (#448)
- Quotations (" and ') are now taken into account during search (#446)
- Karaoke Mugen's API has been split in smaller chunks for easier debugging and programming.
- A lot of code is now shared between Karaoke Mugen App and Server via the Karaoke Mugen Shared Library (#402) saving us a lot of time
- Importing playlists is now safer thanks to a code rewrite by using constraints instead of tests (#329)
- Preview videos are not generated anymore. It was costly and took a hell lot of time. Now full media files are served instead (#457)
- Updated mpv version to 0.29.1.
- Karaoke base updates now go through the Download Manager and should easier to handle.
- When editing a karaoke in the system UI, tags and series are checked for differences between the old and new karaoke to avoid triggering useless refreshes.
- Added a message in case MS Visual Studio C++ 2013 redist is not installed (Windows only) (#492)
- Karaoke Mugen behaves better when mpv has been shutdown outside of KM (#491)
- Added `--dumpDB` and `--restoreDB` command-line arguments.

### Fixes

- Toggling lyrics/song title display on mobile now works properly (#414)
- Videos aren't weboptimized again even if you don't change anything about it in the edit song form (#436)
- Toots from Mastodon are now displayed proper on the welcome screen's feed (#429)
- Fix KM not allowing you to login your online account if a local account with the same nickname exists in your database. (#466)
- When working with several karaoke/media/lyrics folders, edited karas will be placed in the original folders they belong to instead of the
first one in the list.
- i18n fields in series edit page in control panel are now automatically validated, no need to fiddle with them anymore (#505)
- .ass files are now properly deleted when editing a kara (#490)

## v2.5.3 "Konata Kimono" - 30/06/2019

This is a bugfix release.

### Fixes

- Fixed Downloads submenu in the system panel not working with V4 kara format in KM Server (28236d09)
- Fixed toggleOnTop setting not working (770cc4bd)

## v2.5.2 "Konata 4-Koma" - 22/05/2019

This is a bugfix release.

### Enhancements

- You can now force the admin password to be changed (in case you forgot it, or are running a unattended setup) with the `--forceAdminPassword <password>` flag.

### Fixes

- Fixed file resolver when using multiple folders for karas, series, medias or lyrics files (c2e5eacf)
- Fixed mpv auto restart method (3ca3b6c7)
- Fixed wallpaper not appearing anymore at the end of a song if "stop after current song" has been pressed (7330ed8a)
- Fixed retrying to play song if loading media failed due to mpv hiccup (7f3da9ba)
- Web interface will now request english translations from server if your browser is not set to a known locale (61082963)
- Media files are not weboptimized anymore if you don't modify them in the karaoke edit form (4ee094bc)
- Catch errors when switching to the next song in a playing playlist (35a86966)
- Partly fixed edit user form errors (523a7120)

## v2.5.1 "Konata Kiffante" - 06/05/2019

This is a bugfix release.

### Fixes

- Added notice to type in your full username on system panel login page (463b62e8)
- Fixed tag add/remove on blacklist criterias list ( de6611d4 )
- Fixed import/export favorites from admin interface ( f2ee577e, c76941c7, 7ae9b9b9 )
- Fixed import favorites from public interface ( 0222d592 )
- Fixed blacklist criterias import from an older SQLite database ( 0785947 )
- Fixed downloads not being started automatically on app startup  ( 87d68d9e )
- Fixed public/private switch ( df949195 )
- Fixed online profile updates ( 20a24b1e )
- Fixed suggestion mail modal box ( 6503c363 )
- Fixed errors with multi-series karaokes ( bfbe9eed )

## v2.5.0 "Konata Karaokiste" - 30/04/2019

This is a major release.

### New features

- Songs can now be downloaded individually from a Karaoke Mugen Server (like `kara.moe`) instead of updating the complete karaoke base every time. Go to the Karas -> Downloads submenu in the system panel. This feature is still in beta and we would love feedback (#339)
- Users can now create online accounts on a Karaoke Mugen Server, which means favorites and profile info are stored online and not on the local Karaoke Mugen application. Online accounts are enabled by default. To create/login using local accounts, remove the `kara.moe` part of the Server field on the login/new account form (#303)
- Added tag CREDITLESS for creditless songs (#382)
- Added tag COVER for cover songs (#393)
- Added tag DRAMA for songs from TV drama shows (#393)
- Added tag WIIU for songs from Nintendo Wii U games
- Added tag FANDUB for fandubbed videos (#418)
- Already present since 2.4.1 : Stats are now uploaded periodically to Karaoke Mugen Server (if the instance admin agrees) (#377)

### Improvements

- Configuration storage has been completely revamped and is now a YAML file instead of the old INI format. Your old configuration file will be automatically imported at launch (#355)
- Favorites are now handled in a simpler way. Favorites playlists are no longer used, instead Favorites are stored on a separate table in database. You can safely delete any favorites playlist after upgrading to 2.5.0 (#389)
- Karaoke Mugen now uses a PostgreSQL database instead of a SQLite3 one, leading to cleaner code and faster response times. Your old SQLite3 database will be imported at launch (#379)
- (Already present since 2.4.1) Initialization catchphrases(tm) are now displayed on the welcome screen (#375)
- MP3 playback is now more dynamic with some visualization effects (#349)
- Those who requested a song will now see their avatar next to the song information on screen at the start and end of a song. (#283)
- Downloadable groups can now be filtered / blacklisted
- New guest names and catchphrases!
- Transitions between songs are now shorter as we do not reload the karaoke background image at end of song
- Blacklist is now regenerated after a database generation to keep it consistent
- New option `--noBaseCheck` to disable data file checks to save time (when you're sure the base has not changed)
- New option `--reset` to reset user data. WARNING : this wipes users, stats, playlists, etc.
- Configuration is not updated anymore in real time if you modify the config file while Karaoke Mugen is running (it caused too many problems). You'll need to modify the config file while Karaoke Mugen is stopped for your changes to take effect.
- All communication with Karaoke Mugen Server is now done in HTTPS.
- Executable file has been greatly reduced by replacing some packages with simpler, lighter versions with similar functionality
- Preview generation should be more consistent now
- When creating a new karaoke, mp4 videos are web-optimized automatically
- Karaoke operators can now add several random karaokes to the current playlist by pressing a button on the admin interface, to fill a playlist for example (#392).
- Users can now add a song more than once in a playlist (if the required setting is enabled) (#388)

### Fixes

- Fixed song search so it now also searches in series names aliases (#387)
- Fixed Karaoke Mugen allowing users to put commas in series names (#386)
- Fixed Karaoke Mugen adding you as an author to a karaoke you're editing if there's no author already in metadata info (#385)
- Fixed series name not translated with user's browser's locale in control panel (#384)
- Fixed background listing taking non-image files into account in the `app/background` directory, which could cause mpv to crash.
- Fixed delete button hidden behind menu in mobile public playlist view (#399)
- When the interface is in restricted mode, a modal pops up to explain to the user that it cannot add songs anymore. (#404)
- Guests don't see the favorites button anymore (#415)
- Direct3D is not the default output video driver for mpv anymore on Windows.

## v2.4.2 "Juri Joueuse" - 13/12/2018

This is a bug fix release.

### Improvements

- Issues created automatically when a user makes a song suggestion in Karaoke Mugen App now contain a more polite message, as well as the user's nickname
- Media renaming now doesn't abort if a file is not found

### Fixes

- Fixed importing playlists
- Fixed all jingles playing at once if interval is set to 0
- Fixed using filters in a song list when you're not at the top of the list
- Stats are now properly sent on startup

## v2.4.1 "Juri Joviale" - 28/11/2018

### New features

- Stats are now uploaded periodically to Karaoke Mugen Server (if the instance admin agrees) (#377)
- A media renaming procedure is available in the system panel / database tab to allow people to rename all their media files and avoid redownloading them all. (#376)
- Initialization catchphrases(tm) are now displayed on the welcome screen (#375)

### Fixes

- Drag & Dropping songs within a playlist sometimes didn't work as expected. Song positions are now fixed (#375)
- Fixed automix creation
- Monitor window isn't synced anymore with the main player, as this would cause weird behaviors on many videos when the monitor tries to play catch up.
- Weird error messages about invalid configuration won't appear anymore (#373)

## v2.4.0 "Juri Judicieuse" - 06/11/2018

### New features

- Configuration can be edited by hand from control panel. Not all configuration items are editable. (#338)
- Karaoke Mugen is now fully compatible (and even requires) Node 10 (#307)
- The welcome screen now displays what's new on the karaoke base and site's RSS feeds (#343)
- Our new logo, designed by @Sedeto, has been added to the welcome screen!

### Improvements

- Songs can now be freed from the current playlist
- Progress when generating database or updating base files from the control panel is now displayed on the control panel itself (#348)
- Generation's progress is now displayed in the console.
- Public interface is reloaded when the webapp mode (open, restricted or closed) changes. (#357)
- TAG_VOICELESS has been removed in favor of the language code ZXX which is "No linguistic content" (#366)
- Special language names (FR, JAP, ANG...) in files is now obsolete in favor of ISO639-2B codes. This is for better consistency. (#365)
- The `series.json` file is not used anymore. Instead, series data is read from the new `series/` folder with its `.series.json` files (#364)
- Series' international names are now searchable in control panel (#362)
- When two KIDs are in conflict in your karaoke base, Karaoke Mugen will now tell you which ones are causing the conflict (#361)
- In the karaoke submission form, tags have been replaced by checkboxes for misc tags. (#359)
- Icons and names have been changed for consistency on the welcome screen (#356)
- Your data files are now checked on startup to decide if a generation is needed or not. (#354)
- Series are displayed in a more concise way in case of AMVs. (#350)
- Karaoke and series lists in control panel are now properly paginated. Page position and searches are remembered when coming back to the list after editing/creating a karaoke (#342)
- When creating/editing a language, a text box allows to search for a language code.

### Fixes

- Download problems when updating your base files should be fixed now. Really. (#332)
- Download groups weren't saved properly in .kara files when saving one from the kara submission form (#367)
- Fixed hardsub video submission with the control panel's form
- Fixed adding series without aliases
- Fixed Smart Shuffle
- Fixed deleting favorites
- Fixed editing series not updating i18n data
- Fixed search field in control panel not registering the last character typed

## v2.3.2 "Ichika Imperturbable" - 03/09/2018

This is a bugfix release.

### Fixes

- Fix searching through series original names
- Fix kara/media/sub files not being renamed properly when edited

## v2.3.1 "Ichika Insouciante" - 22/08/2018

This is a bugfix release.

**IMPORTANT : Karaoke files version 2 or lower are now deprecated. Please update your karaoke base.**

### Improvements

- Searches now take the original series' name into account too.
- Karas in error are not added to the database anymore
- Audio files are now accepted in the karaoke add form.
- Various speedups in karaoke and playlist content list display thanks to @Jaerdoster's mad SQL skills
- Added a XBOXONE tag for songs.
- mpv does not try to autoload external files anymore, resulting in better performance if your media files are on a network storage.

### Fixes

- The karaoke base update button now works.
- Editing a hardsubbed karaoke now works.
- Filenames are better sanitized when editing/adding new karaokes
- Searching in playlists now work again.
- Fixed some possible SQL injections.
- When a media is missing, getting karaoke details does not fail anymore
- Fixed some english translations
- Fixed jingles not playing at all
- Fixed log spam on OSX about config file being changed
- Fixed config file being accidentally overwritten with a new one
- Songs are now correctly removed automatically from the public playlist once played.

## v2.3.0 "Ichika Idolâtrice" - 14/08/2018

For a complete run-down on the new features, check out v2.3.0-rc1's changelog below.

We will only cover changes from rc1 to finale here :

### Enhancements

- "Update from Shelter" button now returns a message immediately inviting you to check the console for progress
- "Connection lost" message now displays a cool noise effect
- Database is now more optimized and should make actions involving playlists faster

### Fixes

- #328 Progress bar during updates should scale properly to the window and not display "Infinity" anymore
- Filter panel on karaoke list now displays properly on Safari iOS
- Config file should not be overwritten anymore (hopefully)
- Fixed updating series and displaying karaoke lists and tags in control panel
- Fixed the "Stop after current song" button

## v2.3.0-rc1 "Ichika Immergée" - 08/08/2018

### New exciting features(tm)

- #118 Karaoke Mugen can generate .kara files for you if you fill out a form in the control panel, making it much easier to create karaoke files for the Karaoke Mugen base.
- #325 There is now a link to help users suggest a series they think should be in the Karaoke Mugen database
- #340 In addition of the usual view and favorites view, users can get a new "Most recent songs" view with the last 200 songs added in the database (ordered by creation date)
- #120 Users can now navigate through the song list by tags (language, singer, etc.) year, and series.
- #305 A smarter shuffle is available for those with big playlists.
  - It should spread long and short songs to avoid too many long songs following each other
  - Songs added by one user won't be following each other and will be spread through the playlist
- #334 The series database can be managed from the control panel. This updates the `series.json` file
- #324 Karaoke operators can now free songs manually
- #153 A "more information" link has been added to songs' info panel. It allows you to get more information on a particular series or singer.
- #152 You can add a song multiple times in the current playlist now (optional)

### Enhancements

- #336 The web interface will fade to black and display a message when Karaoke Mugen isn't running anymore
- #330 Buttons have been normalized throughout the web interface
- #322 Many optimizations have been made through the code, making it also simpler to read.
- #321 The temp folder is cleaned at startup.
- #320 Users' login time is not updated in real time anymore to avoid stressing out the database
- The `userdata.sqlite3` file is backuped before a new generation is made.
- #139 PIP Slider in web interface now has percentage values displayed

### Fixes

- #326 Songs cannot be added anymore if they are present in the blacklist
- #317 Catching SQLITE_BUSY error messages from background jobs during database maintenance mode
- Engine asks if player is ready before issuing any commands.

## v2.2.3 "Haruhi Hyperactive" - 16/07/2018

### Fixes

- #332 Fixes an issue some (many) people had with the in-app karaoke base updater, where downloads would get stalled and the app hanged. Writing a complete download system with retries and error handling is difficult, and the issue isn't showing for a lot of people.
- Fixes a big issue with database (re)generation regarding series, which would causes mismatches between a series in the karaoke list and what's going to be played.
- Karaoke Mugen shouldn't hang anymore when trying to generate a database without any kara files present
- Quotes in series names are properly inserted in database now
- FTP downloads for updater now has a retry system
- Medias are now downloaded before subs

## v2.2.2 "Haruhi Hibernante" - 03/07/2018

### Fixes

- #311 AutoPlay mode is now working again, for real.
- #333 Preview generation has been fixed, and won't be canceled on the first video it cannot generate preview for.
- #331 Admin tutorial now checks for `appFirstRun` in addition of `admpwd`
- Media files are now moved from the import folder to the medias folder when doing a mass import.

### Enhancements

- New tag for songs : TAG_3DS
- #335 When using the second video monitor (second mpv), it wasn't synchronized with the first one when you used arrow keys to navigate in the first mpv video. Note that this could potentially lead to video lags on the second mpv window, but since it's just a monitor, we didn't think it would be much of an issue. Please give us feedback about this.
- Default video directory is now `medias`
- Samples have been updated with a `medias` folder.
- Samples now include a `series.json` sample file
- macOS releases are now in `.tar.gz` instead of `zip` to keep permissions intact.

## v2.2.1 "Haruhi Hypnotisante" - 19/06/2018

This version is also known as "Just Haruhi"

### IMPORTANT

In preparation for **July 1st 2018** when the videos folder will be renamed to "medias", your videos folder will be renamed automatically after this date if :

- Your config has the default `app/data/videos`
- That folder exists
- The `medias` folder does not exist.

If any of these conditions are not met, proceed as usual, your configuration and folder structure won't be modified.

### Enhancements

- `userdata.sqlite3` is backupped before running integrity checks so you can recover from a bad karaoke database generation that would have wiped out your playlists, favorites, and other data.
- Added TAG_WII
- Added TAG_SATURN
- Config file change message is now debug only.

### Fixes

- The .kara generation tool has been fixed. Also, if a .kara's subfile has `dummy.ass` it won't trigger a subtitle extraction on its .mkv file anymore. Some .mkvs have hardsubs, yes.
- Blacklisting series now work correctly.
- When triggering the player's play method, make sure it is ready before.
- #316 Base updater should handle connection timeouts better.
- Fixed database generation when using `--generate` without any database existing.

## v2.2.0 "Haruhi Hagiographique" - 04/06/2018

For a complete changelog of v2.2 changes, check out v2.2-rc1's changelog below.

Changes from v2.2-rc1 to v2.2 :

### Bonus features

- #314 Karaoke Mugen can optionally publish its public and local IP to `kara.moe` to allow people to type a shorter URL in order to access the instance from the local network. `kara.moe` will redirect to your local instance.
- #312 A monitor window can be spawned for the player, allowing you, karaoke session operator, to see what the others see on the big screen where your main window is.
- Added new guest names and quotes
- Karaoke Mugen will check during startup if all guests exist. If not, new guests will be added to the user list. So you won't miss on new updates!
- Added the "Duo" tag for karaokes meant to be sung by two people.
- Added a demo mode for online demonstrations (passwords can't be changed and mpv is not controllable)
- .ass files are now read directly by mpv and not by Karaoke Mugen then passed to mpv anymore.

### Fixes

- #313 Control panel's user list now displays dates correctly
- Better error handling for mpv thanks to node-mpv new features
- Database generation from the control panel now works again
- Removed useless code in initial database creation. The `appFirstRun` setting will be overriden to 1 if `userdata.sqlite3` is missing.
- Searches containing quotes (') now return results
- Blank series data is created if it exists in a .kara file but not in the `series.json` file. This allows you to search for that series even if it's not in the JSON file. NOTE : this throws an error in strict mode.

## v2.2-rc1 "Haruhi Hargneuse" - 24/05/2018

This version requires your attention on the following points :

- `PathMedias` setting for storing media files replaces `PathVideos`
- Videos will be stored in a `medias` folder, not `videos` anymore starting July 1st 2018
- .kara format is going to be version 3 from now on, which means older versions of Karaoke Mugen won't be able to import the [Karaoke Base](http://lab.shelter.moe/karaokemugen/karaokebase) beyond July 1st 2018

### New Shiny Features

- #302 As a regular user, you can now remove your own submissions from the current/public playlist, in case you added a song by mistake for instance.
- #288 Alternative series names have been overhauled. We now have a database of series' names depending on language. Admins can select which way series should be displayed:
  - As they are originally (use japanese titles for japanese shows, etc.)
  - According to the song's language (use japanese titles for japanese songs, english titles for english songs, etc.)
  - According to Karaoke Mugen's language (uses system locale to determine which language to use. Defaults back to english and then original name)
  - According to the user's language (uses your browser's language to determine which language to use. Defaults back to english adn then original name)
- #282 Support for audio-only karaokes
  - You can create karaokes with mp3+ass files, for songs which do not have any video available anywhere on the Internets.
  - Supported formats are mp3, m4a and ogg.
  - Your file should have a cover art metadata. If it does it'll be used as background. If not KM's default background will be used.
  - Enjoy your long versions of songs :)
  - As a result KM's .kara format evolves to version 3. Version 2 can still be imported safely in KM 2.1 and below. Version 3 can only be imported in 2.2 and higher.
  - `videos` folder now becomes the `medias` folder. To help with this.
- #279 Song history can now be viewed in the control panel (administration).
  - This is a list of most viewed songs.
- #273 You can import/export your favorites.
  - Useful when you go from one karaoke session to the other, carry your favorites on your phone anywhere and import them in the KM instance you're using!
- #233 Song rankings can now be viewed in the control panel. This is a list of most requested songs (not necessarily viewed)
- #109 Adding songs can now be limited to either number of songs or time.
  - For example you can give users 5 minutes of karaoke each.
  - Adding songs longer than their time left is not allowed.
  - Just like with songs, time is given back once the song is freed or is being played on screen.
- #79 Public vote mode can be enabled and offers a poll to users on their devices with 4 songs to choose from.
  - Songs are taken from the public/suggestions playlist.
  - Poll lasts 30 seconds and the winner song is added to the current playlist.
  - If two or more songs are the highest in votes, a random one is chosen among them.
  - Another poll is created.
  - This is perfect if you want to have your users participate in the current playlist creation or if you want to just lean back and enjoy karaoke with friends without worrying about the playlist (create an AutoMix and make it a public playlist, then enable this mode)

### Enhancements

- #304 Search fields now includes who added the song in a playlist
- #297 Small tweaks made to the welcome page
- #291 Jingle information is now displayed in the UI's song bar when a jingle is playing
- #290 ASS files are no longer stored in the database.
  - This should make database generation much faster
  - Modifying an ASS file (to test stuff while making karaokes) will have an immediate effect now.
- #288 Search/filtering is now done in SQL, which greatly improves speeds
- #285 Config file is now validated and ignored if there are mistakes anywhere

### Fixes

- #299 Better handling of how Karaoke Mugen is shut down regarding database access (should remove any SQLITE_BUSY errors)
- #295 Forbidden messages won't be displayed anymore on first login
- #311 Autoplay/Repeat playlist now behave correctly

## v2.1.2 "Gabriel Gênante" - 16/05/2018

### Information

- Minimum required NodeJS version is now 8.4.0. This does not affect you if you use the packaged, binary versions of Karaoke Mugen

### Fixes

- #40 Lowered number of files processed simultaneously during generation. Linux users won't need to modify their max number of file descriptors with `ulimit`
- Fixed favorites list not being displayed properly
- A proper error message is displayed when trying to add a song already present in the playlist
- #298 Jingles list is now properly created. You won't run out of jingles anymore!
- #293 Song list sort order has been modified a little (music videos are now properly sorted)

### Enhancements

- #294 Karaoke Mugen now exits after karaoke base update is done.
- #296 "Press key on exit" is only displayed if there's an error.

### Features removed

- #7 We pulled a Sony on you and removed the software updater. It wasn't working to begin with and needed separate development efforts. If someone's up for it...

## v2.1.1 "Gabriel Grivoise" - 03/05/2018

### Fixes

- The Magical Girl tag is now properly displayed
- A bug in the function checking if a user is allowed to add a karaoke has been fixed
- Importing playlists has been fixed
- #289 Throttled the commands sent to the player to avoid flooding it when user purposefully clicks like an idiot everywhere at high speeds.

## v2.1.0 "Gabriel Glamoureuse" - 18/04/2018

Refer to the previous release candidates for a full changelog.

Changes sinces 2.1-rc1 :

### Enhancements

- Added a new tag for songs difficult to sing : TAG_HARDMODE
- #287 When using the "stop after current song" button, hitting the Play button will play the next song, not the one you stopped at.
- #253 Rearranged options panel
- #284 Removed admin password change since it's not used anymore
- #281 Songs are now properly ordered by types in lists (Opening first, then insert songs, then endings)
- Added more log messages
- Added some tasks before exiting the app (close database and mpv properly)

### Fixes

- #270 Fixed duplicate kara information panel when opening and closing it quickly.
- #277 Fixed (hopefully) app slowdown under high load
- Fixed some admin tutorial messages
- #274 Songwriter is now a searchable item in karaoke lists
- Fixed song quotas per user not being updated properly
- Fixed song copy from one playlist to another
- Tweaked french translation a little
- #276 Fixed private/public mode switches
- Link to documentation is now correct in welcome screen

### Delayed

- #7 Auto-updater for the app has been moved to v2.2 as we still have some work to do and it's a little tricky.


## v2.1-rc1 "Gabriel Glandeuse" - 05/04/2018

Due to the many changes in this version, you're advised to read the `config.ini.sample` file or the docs to find out about new settings.

You're also advised to read [the documentation](http://mugen.karaokes.moe/docs/
).
[API documentation](http://mugen.karaokes.moe/apidoc/) has also been updated.

Contributors for this version : @Aeden, @AxelTerizaki, @bcourtine, @Kmeuh, @mirukyu, @spokeek, @Ziassan

### Known bugs

- Software updates (#7) are not working properly yet. This will be fixed in the final release. In the meantime it has been disabled.

### New features

- #223 An interactive tutorial has been added for admins and users. A welcome screen has also been added, and the app will open a browser on startup.
- #101 Video previews can be generated (if you switch the setting on) for users to check what the karaoke video looks like on their device.
- #115 Added a user system to better manage permissions and create new features
- #127 Remade the control panel in ReactJS and added new features inside
- #150 Viewcounts can be reset in the control panel.
- #247 Users can be managed from the control panel.
- #151 Songs in lists now change colors if they're soon to be played, or have been played recently
- #167 In public mode, song suggestions can be "liked" by users so the admin can get a better idea of what the public wants. Songs which receive enough "likes" don't count anymore in a user's quota.
- #199 Added a favorites system. Users can add/remove favorite karaokes and add karas from that list.
- #202 Public interface can now be closed down or limited by an admin to disallow adding new karaokes, for example.
- #214 Current playlist now scrolls and follows the currently playing karaoke
- #228 In private mode, makes sure people who didn't request many songs get priority
- #234 `--validate` command-line argument to only validate .kara files (avoid generating database)
- Many command-line arguments have been added. Run `yarn start --help` to get a list.
- #238 A bunch of new tags have been added to the file format
- #240 `config.ini` is now reloaded if modified outside of the app while it's running
- #248 Updating the karaoke base from Shelter can now be done within the app's control panel, or via commandline with the `--updateBase` argument.
- #252 Wallpaper will now be changed once per version
- #266 Added a button in control panel to backup your config.ini file (creates a config.ini.backup file)

### Enhancements

- #201 Generating karaoke database is now faster and simpler
- #218 Jingles are all played before being shuffled again to avoid repeats
- #219 .kara files are now verified before being imported into a database
- #226 The app has been entirely rewritten in ES2015+, meaning it's simpler to read and code for
- #231 Config files have been reorganized. `config.ini.default` isn't needed anymore by the app to start up.
- #239 "Play after" feature has been fixed.
- #246 mpv is now restarted at once if the karaoke isn't running.
- #261 Log files are now in their own directories
- #267 Quotes are now ignored when doing searches

### Fixes

- #217 Obsolete blacklist criterias can now be deleted.
- #227 Long titles now fit in playlists
- #236 Viewcounts are now kept even after a database regeneration
- #251 Karaoke Mugen's URL font on connection info display during play/stop mode has been enlarged as it was difficult to read from afar.
- #260 .kara files' `datemodif` information is now written correctly.
- #244 Lyrics panel in kara information can now be closed.

## v2.0.7 - 17/02/2018

Below here, patch notes were written in french.

Hé ben non c'était pas la dernière version la 2.0.6 vous y avez cru hein ?

### Correctifs

- Fix bug introduit dans la 2.0.6 empêchant d'initialiser la base au lancement.

## v2.0.6 - 15/02/2018

Dernière version (fort probablement) avant le passage à la 2.1.

### Correctifs

- En cas de changement de base de données de karaokés, l'application ne plante plus comme une otarie bourrée à la bière au lancement. (Relancer une seconde fois fonctionnait)
- Les tests d'intégrité en cas de changement de base de données / régénération sont désormais tous executés. Cela pouvait causer des playlists mélangées.
- Les options sont désormais correctement enregistrées même lorsqu'elles sont vides.

## v2.0.5 - 01/12/2017

### Améliorations

- Ajout d'une option `--generate` à la ligne de commande pour forcer une génération de la base et quitter.

### Correctifs

- Faire glisser à gauche sur l'interface mobile ne rajoute plus le kara ! Seulement à droite.
- Fix des samples
- Fix en cas de kara absent d'une génération sur l'autre de la base.

## v2.0.4 - 20/11/2017

- Fix des jingles qui ne se jouent plus si on change l'intervalle entre deux jingles et que cet intervalle devient plus petit que le compteur actuel
- Déploiement continu des nouvelles versions via gitlab

## v2.0.3 - 12/11/2017

- Fix de la réécriture de karas durant la génération
- Fix de l'erreur `OnLog is not a function` du calcul de gain des jingles

## v2.0.2 - 12/11/2017

- #221 Fix en cas d'absence de jingle (cela arrêtait la lecture)

## v2.0.1 - 11/11/2017

- Traduction de certains commentaires de code
- #201 Nouveau système de génération de base de données, plus souple, moins de code.
- Readme anglais/français

## v2.0 "Finé Fantastique" - 06/11/2017

### Améliorations

- Possibilité d'annuler un kara en cours d'ajout depuis la version mobile
- Favicon !
- Le titre de la fenêtre affiche désormais "Karaoke Mugen"
- Le temps total et restant d'une playlist est désormais indiqué en HH:MM plutôt qu'en HH:MM:SS

### Corrections

- Messages d'erreur plus clairs
- Vider une playlist met à jour le temps restant de celle-ci
- #187 Les paramètres plein écran et toujours au dessus sont maintenant plus clairs.
- Le volume ne change plus subitement après un redémarrage
- Le temps restant d'un kara est mieux calculé

### Développement

- Ajout d'une doc complète de l'API : http://mugen.karaokes.moe/apidoc

## v2.0 Release Candidate 1 "Finé Fiévreuse" - 25/10/2017

### Améliorations

- #181 Karaoké Mugen peut désormais passer des jingles vidéo entre X karaokés !
  - Déposez de courtes vidéos dans le dossier `app/jingles` (ou tout autre dossier de votre choix via le paramètre `PathJingles` de votre fichier `config.ini`)
  - Réglez le paramètre "Intervalle entre les jingles" dans l'interface ou modifiez `EngineJinglesInterval` pour définir le nombre de chansons qui doivent passer avant qu'un jingle ne passe (20 chansons par défaut, soit environ 30 minutes de karaoké)
  - Les jingles ne sont pas affichés dans la playlist !
  - Leur gain audio est calculé au démarrage de l'app (#185)
- #180 Le QR Code est maintenant affiché en surimpression par le lecteur vidéo
  - Démarrage du coup plus rapide car pas de fichier image à modifier.
  - Déposez des fonds d'écran dans le dossier `app/backgrounds` et Karaoke Mugen en prendra aléatoirement un pour l'afficher entre deux chansons.
- #182 Dans l'affichage des playlists, le temps restant de celle-ci s'affiche désormais en bas à droite.
- #172 Les fichiers de log sont maintenant nommés avec la date du jour.
- #175 Les chemins spécifiés dans le fichier `config.ini` peuvent maintenant être multiples.
  - Karaoke Mugen ira chercher dans chaque dossier (karas, paroles, vidéos, fonds d'écran
, jingles...) tous les fichiers s'y trouvant. Par exemple si vous avez trois dossiers de vidéos listés, Karaoke Mugen vérifiera la présence de vidéo dans chaque dossier avant d'abandonner.
  - Pour indiquer plusieurs dossiers, il faut séparer leurs chemins par des pipes `|`. `Alt Droit + 6` sur un clavier AZERTY. Exemple : `app/data/videos|D:/mesvideostest`
  - Les chemins seront traités dans l'ordre. Si une même vidéo (par exemple) existe dans deux dossiers, c'est celle du premier dossier listé qui sera prise en priorité
- #174 Ajout d'un paramètre `EngineAutoPlay` (Lecture Automatique) qui lance la lecture automatiquement dés qu'un karaoké est ajouté, si celui est sur stop.
  - Pour toujours plus de KARAOKE INFINI.
- #174 Ajout d'un paramètre `EngineRepeatPlaylist` (Répéter la playlist courante)
  - Cela permet de relancer celle-ci automatiquement lorsqu'on arrive au dernier morceau.
- #137 Nouvelle fonction Lire Ensuite.
  - Un clic droit sur le bouton d'ajout d'un kara permet de l'insérer pile après la chanson en cours !
- #179 Boutons de navigation "retour en haut/en bas/kara en cours" ajoutés
- #196 Personnalisation des infos affichées en bas de l'écran durant les pauses/jingles
  - `EngineDisplayConnectionInfo` : Affiche ou non les infos de connexion (défaut : 1)
  - `EngineDisplayConnectionInfoQRCode` : Affiche ou non le QR Code (défaut : 1)
  - `EngineDisplayConnectionInfoHost` : Force une adresse IP/nom d'hôte pour l'URL de connexion (défaut : vide)
  - `EngineDisplayConnectionInfoMessage` : Ajoute un message avant celui avec l'URL. Par exemple pour indiquer un réseau Wifi auquel se connecter au préalable.
  - Les informations de connexion sont réaffichées à 50% de la chanson en cours pendant 8 secondes
- #195 Les informations de la chanson sont maintenant affichées aussi à la fin de la chanson en cours
- Il est désormais possible d'indiquer à Karaoke Mugen un chemin web (HTTP) pour récupérer les vidéos s'il ne les trouve pas dans vos dossiers.
  - Si vous êtes sur un réseau local ou que vos vidéos sont hébergées sur Internet, vous pouvez spécifier `PathVideosHTTP=http://monsiteweb.com/videos` pour que Karaoke Mugen streame les vidéos. Cela ne les télécharge pas définitivement sur votre disque dur !
- #189 Des openings ou endings spécifiques peuvent être recherchés désormais.
- La recherche prend en compte l'auteur du karaoké
- #184 Le temps de passage d'un karaoké dans la liste de lecture courante est indiqué (genre "dans 25 minutes")
- Les karas dans la liste publique/de suggestions sont supprimés dés qu'ils sont joués en courante.
- #135 L'interface est traduite en anglais et français et se base sur la langue de votre navigateur. On a posé les bases pour une traduction en d'autres langues
- #197 Bouton aller au début/en fin de playlist et aller au kara en cours de lecture
- #204 Nouveau critère de blacklist (nom de la série)
- #92 Une limite de chansons par utilisateur a été mise en place.
  - Une fois définie, la limite empêche les gens d'ajouter un karaoké s'ils ont déjà ajouté trop de chansons. Une fois les chansons de l'utilisateur passées, il peut en ajouter de nouvelles.

### Corrections

- #75 Utilisation d'un nouveau module d'accès à la base de données SQLite permettant de gérer les migrations et les promesses.
- #191 Les pseudos contenant { } sont maintenant correctement affichés à l'écran
- Optimisations de la génération de la base de données
  - La génération de la base de données ne réécrit plus inutilement les .kara (uniquement s'il y a des modifications apportées, vidéo changée, etc.)
  - Ajout de profiling sur les différentes étapes pour voir lesquelles prennent du temps
  - Les tests d'intégrité de la base utilisateur utilisent maintenant une transaction et sont bien plus rapides si vous avez beaucoup de playlists ou de karas blacklistés.
  - Les fichiers de paroles vides (vidéos hardsubbées, etc.) ne sont plus écrits dans la base.
  - Tests en cas de bases de données mal formées pour déclencher une regénération si besoin
- #169 Fix du fichier log inexistant
- #178 Les champs de saisie des critères de blacklist sont désormais pleinement utilisables, en toutes circonstances (même durant les horaires de nuit)
- #177 Le scrolling sur iPad/iPhone/iTouch est maintenant plus fluide
- #114 Les critères de blacklist sont maintenant correctement mis à jour lors d'une régénération e la base.
- Plus de type "inutilisé" parmi les critères de blacklist !
- Quelques fix d'interfaces au niveau des critères de blacklist (notamment #192)
- #193 Les changements de mot de passe devraient mieux se passer désormais.
- #186 Les tests d'intégrité de la base utilisateur sont réalisés à chaque lancement si la base karas et utilisateur n'ont pas été générées en même temps.
- #183 La recherche des noms de série alternatives marche de nouveau correctement
- Un message est affiché quand les paroles ne sont pas affichables dans l'interface
- #205 #206 "Tags" devient "Métadonnées" dans l'interface
- #194 Soucis de scrolling en cas de karas avec plusieurs lignes corrigé
- #207 Les langues sont traduites dans la liste des critères d'une blacklist
- #208 Le critère "tag par nom" n'est plus sensible à la casse
- #210 La blacklist se rafraichit désormais correctement
- #213 Les paramètres "AlwaysOnTop" et "Fullscreen" sont désormais bien affichés sur l'interface par rapport à la réalité du terrain.
- #212 Le QRCode est maintenant en haut de l'écran pour éviter que des lignes trop longues en bas ne s'affichent dessus
- #211 La suppression multiple d'éléments de la whitelist fonctionne de nouveau
- #209 On peut de nouveau ajouter plusieurs karaokés d'un coup à la blacklist
- #190 La suppresion de plusieurs karaokés devrait être plus rapide

### Développement

- Passage à Babel/ES2015+ tout doucement. (Nécessite Node8)
- **Modification d'API** : Les messages de réponse de l'API ont été complètement revus, consultez la documentation pour plus d'informations.
- #135 Les retours de l'API ont été normalisés. Une doc plus précise et complète va bientôt être disponible

### Mettre à jour

#### Versions binaires

- Soon(tm)

#### Version source

- Récupérer le dernier code source

```sh
git fetch
git checkout v2.0-rc1
```

- Mettre à jour les packages

```sh
yarn install
```

Si `yarn` n'est pas installé :

```sh
npm install -g yarn
```

`npm`, c'est un peu comme Internet Explorer, son seul intêret c'est d'installer `yarn`

## v2.0 Beta 2 "Finé Foutraque" - 29/09/2017

### Améliorations

- #130 Le bouton "J'ai de la chance !" piochera désormais dans le résultat de votre recherche. Par exemple si vous tapez "Naruto" il prendra au hasard un OP/ED de Naruto.
- #134 Ajouter une selection deselectionne les karas selectionnés (une modification selectionnée par nos soins)
- #138 Lors d'un changement de paramètre nécessitant un redémarrage du lecteur, celui-ci redémarrera à la fin de la chanson en cours (par exemple changer d'écran ne peut pas être fait à la volée)
- #144 L'export de liste de lecture (et l'import) prend désormais en compte où vous en étiez dans la liste de lecture
- #146 L'administrateur peut maintenant afficher des messages à l'écran du karaoké ou sur les interfaces des utilisateurs (ou les deux). L'affichage à l'écran supporte les tags ASS.
- #164 L'application refusera de démarrer si vous n'avez pas mpv 0.25 d'installé sur votre système. Cela ne concerne que les cas où vous fournissez votre propre mpv à Karaoke Mugen.
- #143 Les paramètres pour spécifier les binaires de mpv selon votre OS (`BinPlayerOSX`, `BinPlayerWindows` et `BinPlayerLinux`) sont désormais bien pris en compte
- #145 Lors du premier lancement, ce sont cinq karaokés aléatoires qui sont ajoutés à la liste de lecture courante, pas juste les 5 premiers.
- #73 Le fond d'écran quand un karaoké n'est pas actif est maintenant personnalisable ! Spécifiez son nom avec l'option `PlayerBackground` dans votre fichier `config.ini`. Les fonds d'écran doivent être déposés dans le dossier `app/backgrounds`
- #62 La génération ne foutra plus en l'air vos .kara en cas d'erreur inattendue.
- #154 Lors de la génération, les fichiers cachés sont ignorés.
- #131 Utiliser la molette quand la souris passe sur la fenêtre du lecteur monte ou descend le son au lieu d'avancer/reculer dans la vidéo.
- #165 Sous macOS, le fichier de log reste dans le dossier de Karaoke Mugen (avant il allait dans le dossier home de l'utilisateur)
- #60 La génération de la base de données affiche désormais sa progression pour éviter de vous faire baliser lorsque que votre ordinateur est trop lent.
- Le lecteur vidéo sous macOS gére bien mieux le plein écran (utilisation de `--no-native-fs`)
- Les informations à l'écran lorsqu'un karaoké n'est pas en cours sont écrites plus clairement, et le QR Code mieux dimensionné
- Les listes de lecture sont maintenant triées par nom
- L'interface est désormais totalement en thème sombre

### Correctifs

- #133 Le paramètre "Toujours au dessus" fonctionne désormais normalement
- #136 Fixes d'interface et francisation de nombreux éléments texte encore en anglais
- #140 Revue du CSS de l'interface
- #129 Optimisation de la base de données pour ne plus ajouter d'ASS vides en cas de hardsubs.
- #148 L'initialisation de certaines pages de la webapp se passe mieux
- Lors de la génération de la base de données, le champ "series" d'un .kara est maintenant pris en compte correctement
- De nombreux, nombreux correctifs d'interface.
- L'import de grandes playlists fonctionne désormais normalement
- Le lecteur s'arrête normalement si la liste de lecture courante est vide et qu'on essaye de la jouer.
- Lorsque la base de données est vide, le Dummy Plug s'active pour vous ajouter 5 karaokés au hasard de votre base. Il n'y aura plus de message d'erreur si vous avez moins de 5 karaokés, voire pas de karaoké du tout.

### Problèmes connus

- Sous certaines configurations macOS, un warning de type `UnhandledPromiseRejection` peut apparaître au changement de chansons, nous sommes sur le coup. Ce message n'empêche en aucun cas d'utiliser l'application.
- Si vous avez des critères de blacklist assez divers, certains peuvent être éronnés après une regénération de votre base. Pensez à les vérifier après chaque génération ! Voir l'issue #114

## v2.0 Beta 1 "Finé Flegmatique" - 18/09/2017

Aucune note de sortie

## v2.0 Alpha "Finé Folklorique" - 29/08/2017

Aucune note de sortie<|MERGE_RESOLUTION|>--- conflicted
+++ resolved
@@ -1,6 +1,5 @@
 # Versions
 
-<<<<<<< HEAD
 ## v3.2.0 "Nadia Naturiste" - xx/04/2020
 
 This is a major release with almost only UX features and improvements, so you should be safe to upgrade.
@@ -38,7 +37,7 @@
 ### Fixes
 
 - Fix issues with playlist medias updates through git (encores, intros, outros, etc.) by using a worker thread (#582)
-=======
+
 ## v3.1.2 "Mitsuha Matinale" - 12/03/2020
 
 This is a bugfix release
@@ -52,7 +51,6 @@
 - Fix base update errors with songs with no updated media to download (19221c4b)
 - Fix encore/outro message time (cad586e3)
 - Made song integration synchronous again after download to avoid weird behavior near end of download queue (88f68235)
->>>>>>> f17f6c37
 
 ## v3.1.1 "Mitsuha Mélancolique" - 06/03/2020
 
