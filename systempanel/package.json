{
  "name": "client",
  "version": "0.1.0",
  "private": true,
  "homepage": "/system",
  "dependencies": {
    "@cospired/i18n-iso-languages": "^2.1.2",
<<<<<<< HEAD
    "@sentry/integrations": "^5.20.0",
    "@sentry/react": "^5.20.0",
    "antd": "4.4.3",
    "axios": "0.19.2",
    "i18next": "^19.6.2",
=======
    "@sentry/integrations": "^5.20.1",
    "@sentry/react": "^5.20.1",
    "antd": "4.4.3",
    "axios": "0.19.2",
    "i18next": "^19.6.3",
>>>>>>> 30cd193c
    "i18next-browser-languagedetector": "^5.0.0",
    "pretty-bytes": "^5.3.0",
    "react": "16.13.1",
    "react-dom": "16.13.1",
    "react-router": "5.2.0",
    "react-router-dom": "5.2.0",
    "socket.io-client": "2.3.0"
  },
  "devDependencies": {
    "@types/react": "16.9.43",
    "@types/react-dom": "16.9.8",
    "@types/react-router": "5.1.8",
    "@types/react-router-dom": "5.1.5",
    "react-scripts": "3.4.1",
    "typescript": "3.9.7"
  },
  "scripts": {
    "start": "react-scripts start",
    "build": "react-scripts build",
    "test": "react-scripts test --env=jsdom",
    "eject": "react-scripts eject"
  },
  "proxy": "http://localhost:1337",
  "browserslist": [
    ">0.2%",
    "not dead",
    "not ie <= 11",
    "not op_mini all"
  ],
  "license": "MIT"
}<|MERGE_RESOLUTION|>--- conflicted
+++ resolved
@@ -5,19 +5,11 @@
   "homepage": "/system",
   "dependencies": {
     "@cospired/i18n-iso-languages": "^2.1.2",
-<<<<<<< HEAD
-    "@sentry/integrations": "^5.20.0",
-    "@sentry/react": "^5.20.0",
-    "antd": "4.4.3",
-    "axios": "0.19.2",
-    "i18next": "^19.6.2",
-=======
     "@sentry/integrations": "^5.20.1",
     "@sentry/react": "^5.20.1",
     "antd": "4.4.3",
     "axios": "0.19.2",
     "i18next": "^19.6.3",
->>>>>>> 30cd193c
     "i18next-browser-languagedetector": "^5.0.0",
     "pretty-bytes": "^5.3.0",
     "react": "16.13.1",
