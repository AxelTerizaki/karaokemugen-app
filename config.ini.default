; Karaoke Mugen default configuration file
; ========================================
;
; Do not modify this file, it will be overwritten on updates.
; If you want to modify a setting, add it with its new value to config.ini, which will overwrite settings listed here.



; Admin password. Change this in config.ini
AdminPassword = "gurdil"

; JWT secret key
JwtSecret = "Change me"

; Display nickname or not in the bottom right corner of the screen during first 8 seconds of playback
EngineDisplayNickname = 1

; Enable/Disable connection info display
; Implies EngineQRCode = 0
EngineDisplayConnectionInfo = 1

; Display QR Code or not
EngineDisplayConnectionInfoQRCode = 1

; Additional message to display
EngineDisplayConnectionInfoMessage = ""

; IP/Hostname to connect to Karaoke Mugen
; Leave blank for autodetection.
; Provide a host if autodetection fails.
EngineDisplayConnectionInfoHost = ""

; Is the karaoke public or private ?
; Private means songs will be added to current playlist directly
; Public means songs will be added to public playlist, leaving it up to the admin to put them in current or not.
EnginePrivateMode = 1

; Allow people to change their nickname or not.
EngineAllowNicknameChange = 1

; Allow users to view whitelist, blacklist and blacklist criterias or not
EngineAllowViewWhitelist = 1
EngineAllowViewBlacklist = 1
EngineAllowViewBlacklistCriterias = 1

; Number of songs a user can add to the playlist at a time.
; Songs already played don't count towards this limit.
EngineSongsPerUser = 10000

; AutoPlay : if a karaoke song is added to the current playlist, start playing immediately if the karaoke is stopped.
EngineAutoPlay = 0

; RepeatPlaylist : when at the end of playlist, go back to position 1 and keep playing.
EngineRepeatPlaylist = 0

; Number of songs between two jingles/eyecatches. 0 to disable.
; 20 songs = about 30 minutes of openings/endings.
EngineJinglesInterval = 20

; Set the player's background.
; Specify the filename, it will be searched in the app/backgrounds folder
PlayerBackground = ""

; Set the player to a different screen
;0 = Main screen
;1 = Second screen
; ...
;9 = No screen specified (let mpv decide)
PlayerScreen = 0

; Set player to full screen
PlayerFullscreen = 0

; Set player to stay on top of other windows
PlayerStayOnTop = 1

; Disable player's HUD/OSD
PlayerNoHud = 1

; Disable player's progressbar when seeking inside video
PlayerNoBar = 1

; Picture in Picture mode puts the player's video window in a corner of your screen (decided by position X/Y)
; and scales the window to PlayerPIPSize percent, by default 35%.
; The player will take up this percentage of screen size no matter how big the video resolution is.
PlayerPIP = 1
PlayerPIPSize = 35
PlayerPIPPositionX = "Right"
PlayerPIPPositionY = "Bottom"

; Paths to binaries for mpv. These are the defaults.
; Don't modify these unless you want to use another mpv binary.
BinPlayerWindows = "app/bin/mpv.exe"
BinPlayerOSX = "app/bin/mpv.app/Contents/MacOS/mpv"
BinPlayerLinux = "/usr/bin/mpv"
BinffmpegWindows = "app/bin/ffmpeg.exe"
BinffprobeWindows = "app/bin/ffprobe.exe"
BinffmpegLinux = "/usr/bin/ffmpeg"
BinffprobeLinux = "/usr/bin/ffprobe"
BinffmpegOSX = "app/bin/ffmpeg"
BinffprobeOSX = "app/bin/ffprobe"

; Paths - don't touch these until you know what you're doing.
PathBin = "app/bin"
PathKaras = "app/data/karas"
PathVideos = "app/data/videos"
PathSubs = "app/data/lyrics"
PathDB = "app/db"
PathDBKarasFile = "karas.sqlite3"
PathDBUserFile = "userdata.sqlite3"
PathAltname = "app/data/series_altnames.csv"
PathBackgrounds = "app/backgrounds"
PathJingles = "app/jingles"
PathTemp = "app/temp"
PathPreviews = "app/previews"
<<<<<<< HEAD
=======
PathImport = "app/import"
>>>>>>> c44f8a1a

; Videos can be streamed from the following URL if not found on the local paths.
; BEWARE : some videos with a high bitrate won't play well on an average connection.
; This is meant to be used as a last resort. Leave blank if you don't wish to use it.

PathVideosHTTP = ""

; Video output driver for mpv
; If you have blue window issues in Windows, set mpvVideoOutput to "direct3d", otherwise don't touch this
; mpv should detect automatically which video output driver to use
mpvVideoOutput = ""<|MERGE_RESOLUTION|>--- conflicted
+++ resolved
@@ -113,10 +113,7 @@
 PathJingles = "app/jingles"
 PathTemp = "app/temp"
 PathPreviews = "app/previews"
-<<<<<<< HEAD
-=======
 PathImport = "app/import"
->>>>>>> c44f8a1a
 
 ; Videos can be streamed from the following URL if not found on the local paths.
 ; BEWARE : some videos with a high bitrate won't play well on an average connection.
