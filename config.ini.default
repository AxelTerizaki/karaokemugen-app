--- conflicted
+++ resolved
@@ -150,13 +150,11 @@
 ; Time (in minutes) before a user account is set to expire after its last login/action 
 AuthExpireTime = 15
 
-<<<<<<< HEAD
 ; Webapp mode
 ; 0 = Public mode is closed, no action available
 ; 1 = Only display current song and info, and current playlist if available (hide kara selection and search from the complete listing)
 ; 2 = Default behavior, public interface is fully available
 WebappMode = 2
-=======
+
 ; App's first run. Overriden in config.ini
 appFirstRun = 1
->>>>>>> 5ccdb325
