; Karaoke Mugen default configuration file
; ========================================
;
; Do not modify this file, it will be overwritten on updates.
; If you want to modify a setting, add it with its new value to config.ini, which will overwrite settings listed here.

; JWT secret key
; This is used to encrypt authentification tokens. Please change this to a random 
; string to avoid token manipulation.
JwtSecret = "Change me"

; Display nickname or not in the bottom right corner of the screen during first 8 seconds of playback
EngineDisplayNickname = 1

; Enable/Disable connection info display
; Implies EngineQRCode = 0
EngineDisplayConnectionInfo = 1

; Display QR Code or not
EngineDisplayConnectionInfoQRCode = 1

; Additional message to display
EngineDisplayConnectionInfoMessage = ""

; IP/Hostname to connect to Karaoke Mugen
; Leave blank for autodetection.
; Provide a host if autodetection fails.
EngineDisplayConnectionInfoHost = ""

; Is the karaoke public or private ?
; Private means songs will be added to current playlist directly
; Public means songs will be added to public playlist, leaving it up to the admin to put them in current or not.
EnginePrivateMode = 1

; Allow users to view whitelist, blacklist and blacklist criterias or not
EngineAllowViewWhitelist = 1
EngineAllowViewBlacklist = 1
EngineAllowViewBlacklistCriterias = 1

; Number of songs a user can add to the playlist at a time.
; Songs already played don't count towards this limit.
EngineSongsPerUser = 10000

; AutoPlay : if a karaoke song is added to the current playlist, start playing immediately if the karaoke is stopped.
EngineAutoPlay = 0

; RepeatPlaylist : when at the end of playlist, go back to position 1 and keep playing.
EngineRepeatPlaylist = 0

<<<<<<< HEAD
; Time in minutes before a song isn't considered as Deja Vu anymore.
; I've just been in this place before, higher on the street,
; and I know it's my time to come home!
EngineMaxDejaVuTime = 60
=======
; SmartInsert : gives priority to people who have not enqueued a lot of songs.
EngineSmartInsert = 0
>>>>>>> f0e06807

; Number of songs between two jingles/eyecatches. 0 to disable.
; 20 songs = about 30 minutes of openings/endings.
EngineJinglesInterval = 20

; Set the player's background.
; Specify the filename, it will be searched in the app/backgrounds folder
PlayerBackground = ""

; Set the player to a different screen
;0 = Main screen
;1 = Second screen
; ...
;9 = No screen specified (let mpv decide)
PlayerScreen = 0

; Set player to full screen
PlayerFullscreen = 0

; Set player to stay on top of other windows
PlayerStayOnTop = 1

; Disable player's HUD/OSD
PlayerNoHud = 1

; Disable player's progressbar when seeking inside video
PlayerNoBar = 1

; Picture in Picture mode puts the player's video window in a corner of your screen (decided by position X/Y)
; and scales the window to PlayerPIPSize percent, by default 35%.
; The player will take up this percentage of screen size no matter how big the video resolution is.
PlayerPIP = 1
PlayerPIPSize = 35
PlayerPIPPositionX = "Right"
PlayerPIPPositionY = "Bottom"

; Paths to binaries for mpv. These are the defaults.
; Don't modify these unless you want to use another mpv binary.
BinPlayerWindows = "app/bin/mpv.exe"
BinPlayerOSX = "app/bin/mpv.app/Contents/MacOS/mpv"
BinPlayerLinux = "/usr/bin/mpv"
BinffmpegWindows = "app/bin/ffmpeg.exe"
BinffprobeWindows = "app/bin/ffprobe.exe"
BinffmpegLinux = "/usr/bin/ffmpeg"
BinffprobeLinux = "/usr/bin/ffprobe"
BinffmpegOSX = "app/bin/ffmpeg"
BinffprobeOSX = "app/bin/ffprobe"

; Paths - don't touch these until you know what you're doing.
PathBin = "app/bin"
PathKaras = "app/data/karas"
PathVideos = "app/data/videos"
PathSubs = "app/data/lyrics"
PathDB = "app/db"
PathDBKarasFile = "karas.sqlite3"
PathDBUserFile = "userdata.sqlite3"
PathAltname = "app/data/series_altnames.csv"
PathBackgrounds = "app/backgrounds"
PathJingles = "app/jingles"
PathTemp = "app/temp"
PathPreviews = "app/previews"
PathImport = "app/import"
PathAvatars = "app/avatars"

; Videos can be streamed from the following URL if not found on the local paths.
; BEWARE : some videos with a high bitrate won't play well on an average connection.
; This is meant to be used as a last resort. Leave blank if you don't wish to use it.

PathVideosHTTP = ""

; Video output driver for mpv
; If you have blue window issues in Windows, set mpvVideoOutput to "direct3d", otherwise don't touch this
; mpv should detect automatically which video output driver to use
mpvVideoOutput = ""

; Auth configuration
; Time (in minutes) before a user account is set to expire after its last login/action 
AuthExpireTime = 15<|MERGE_RESOLUTION|>--- conflicted
+++ resolved
@@ -47,15 +47,13 @@
 ; RepeatPlaylist : when at the end of playlist, go back to position 1 and keep playing.
 EngineRepeatPlaylist = 0
 
-<<<<<<< HEAD
 ; Time in minutes before a song isn't considered as Deja Vu anymore.
 ; I've just been in this place before, higher on the street,
 ; and I know it's my time to come home!
 EngineMaxDejaVuTime = 60
-=======
+
 ; SmartInsert : gives priority to people who have not enqueued a lot of songs.
 EngineSmartInsert = 0
->>>>>>> f0e06807
 
 ; Number of songs between two jingles/eyecatches. 0 to disable.
 ; 20 songs = about 30 minutes of openings/endings.
