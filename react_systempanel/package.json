--- conflicted
+++ resolved
@@ -14,10 +14,6 @@
     "history": "^4.9.0",
     "langs": "^2.0.0",
     "lodash.deburr": "^4.1.0",
-<<<<<<< HEAD
-    "prop-types": "^15.7.2",
-=======
->>>>>>> 54e33c74
     "qs": "^6.7.0",
     "react": "^16.8.6",
     "react-dom": "^16.8.6",
