--- conflicted
+++ resolved
@@ -18,15 +18,10 @@
     "react-redux": "^5.1.0",
     "react-router-dom": "^4.3.1",
     "react-router-redux": "^5.0.0-alpha.8",
-<<<<<<< HEAD
-    "react-scripts": "2.0.4",
-    "redux": "^4.0.0",
-    "redux-saga": "^0.16.2"
-=======
     "socket.io-client": "^2.1.1",
     "react-scripts": "2.0.5",
     "redux": "^4.0.0"
->>>>>>> b9f05b1d
+    "redux-saga": "^0.16.2"
   },
   "scripts": {
     "start": "react-scripts start",
