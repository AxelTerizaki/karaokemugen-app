{
  "name": "client",
  "version": "0.1.0",
  "private": true,
  "homepage": "/system",
  "dependencies": {
    "antd": "^3.11.2",
    "axios": "^0.18.0",
    "babel-polyfill": "^6.26.0",
    "babel-runtime": "^6.26.0",
<<<<<<< HEAD
    "fast-deep-equal": "^2.0.1",
    "css-loader": "^1.0.1",
=======
    "css-loader": "^2.0.0",
>>>>>>> aee4ed76
    "history": "^4.7.2",
    "langs": "^2.0.0",
    "lodash.deburr": "^4.1.0",
    "prop-types": "^15.6.2",
    "qs": "^6.6.0",
    "react": "^16.6.3",
    "react-dom": "^16.6.3",
    "react-redux": "^5.1.1",
    "react-router-dom": "^4.3.1",
    "react-router-redux": "^5.0.0-alpha.8",
<<<<<<< HEAD
    "socket.io-client": "^2.1.1",
    "react-scripts": "2.1.0",
    "redux": "^4.0.0",
    "redux-saga": "^0.16.2"
=======
    "socket.io-client": "^2.2.0",
    "react-scripts": "2.1.1",
    "redux": "^4.0.0"
>>>>>>> aee4ed76
  },
  "scripts": {
    "start": "react-scripts start",
    "build": "react-scripts build",
    "test": "react-scripts test --env=jsdom",
    "eject": "react-scripts eject"
  },
  "proxy": "http://localhost:1338",
  "browserslist": [
    ">0.2%",
    "not dead",
    "not ie <= 11",
    "not op_mini all"
  ]
}<|MERGE_RESOLUTION|>--- conflicted
+++ resolved
@@ -8,12 +8,8 @@
     "axios": "^0.18.0",
     "babel-polyfill": "^6.26.0",
     "babel-runtime": "^6.26.0",
-<<<<<<< HEAD
     "fast-deep-equal": "^2.0.1",
-    "css-loader": "^1.0.1",
-=======
     "css-loader": "^2.0.0",
->>>>>>> aee4ed76
     "history": "^4.7.2",
     "langs": "^2.0.0",
     "lodash.deburr": "^4.1.0",
@@ -24,16 +20,10 @@
     "react-redux": "^5.1.1",
     "react-router-dom": "^4.3.1",
     "react-router-redux": "^5.0.0-alpha.8",
-<<<<<<< HEAD
-    "socket.io-client": "^2.1.1",
-    "react-scripts": "2.1.0",
+    "socket.io-client": "^2.2.0",
+    "react-scripts": "2.1.1",
     "redux": "^4.0.0",
     "redux-saga": "^0.16.2"
-=======
-    "socket.io-client": "^2.2.0",
-    "react-scripts": "2.1.1",
-    "redux": "^4.0.0"
->>>>>>> aee4ed76
   },
   "scripts": {
     "start": "react-scripts start",
