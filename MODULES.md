--- conflicted
+++ resolved
@@ -3,10 +3,6 @@
 Inscrivez ici la doc des modules pour vous y référer rapidement.
 
 * String : http://stringjs.com
-<<<<<<< HEAD
-* cutlass : https://github.com/Daiz/cutlass
-=======
 * cutlass : https://github.com/Daiz/cutlass
 * async : https://caolan.github.io/async/docs.html
-* fs-extras : https://www.npmjs.com/package/fs-extra
->>>>>>> 3de31b42
+* fs-extras : https://www.npmjs.com/package/fs-extra